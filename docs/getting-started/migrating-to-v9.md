# Migrating to v9

The recent rewrite of the message queue made it much simpler to support use cases that go beyond executing a simple Serial API command.
Examples are requesting Security S0 nonces (which was relatively convoluted before), handling other multi-step commands, as well as the ability to time individual commands.

The latter allows us to be more spec-compliant in that we now time out much faster while waiting for a response to a GET request. Since this required a breaking change, we use the opportunity to collect some more breaking changes in version 9.x.

## Faster timeout while waiting for a response to a GET request

Previously, we waited for a fixed 10 seconds after a GET request was acknowledged. Now we measure the round trip time (RTT) and wait _RTT + 1 second_ before timing out like the Z-Wave specifications recommend. This makes for a much snappier experience, but means we had to change the range and default of the driver option `timeouts.report`.

Previously this had a range of `1000-40000 ms` with a default of `10000`, now it has a range of `500-10000 ms` and a default of `1000`. If your application allows to configure this, you might have to change the validation.

## Removed the unsupported `route` parameter from `SendDataBridgeRequest`

It has been found that no relevant version of the Serial API uses this parameter. The corresponding parameter has therefore been removed from `SendDataBridgeRequest`. To override the route used by the protocol, **Application Priority Routes** (not supported yet) have to be used.

## Rename properties and methods of the `Controller` class (and related message classes)

While working on the SmartStart feature it was noticed that some properties and methods of the `Controller` class and by extension some of the message classes had a misleading name. This has been fixed in version 9. The individual changes are:

-   Renamed the `libraryVersion` property to `sdkVersion` because it references the Z-Wave SDK version. This affects the `Controller` and the `GetControllerVersionResponse` classes.
-   Renamed the `serialApiGt(e)` and `serialApiLt(e)` methods to `sdkVersionGt(e)` and `sdkVersionLt(e)` respectively. These methods were checking the Z-Wave SDK version and not the Serial API which is versioned differently. This affects the `Controller` class.
-   Renamed the `SerialAPIVersion` type to `SDKVersion`.
-   Renamed the `serialApiVersion` property to `firmwareVersion`, because it was referring to a Z-Wave Stick's firmware version and not the Serial API version. This affects the `Controller` and the `GetSerialApiCapabilitiesResponse` classes.

## Converted the `isControllerNode` method on the `ZWaveNode` class to a readonly property

While there is no hard style guide governing this, we tend to use readonly properties for static things like a node's IDs and methods for (potentially) dynamic things like endpoint counts. Since the controller node ID doesn't change during usage, this feels more "correct".

<<<<<<< HEAD
## Error-reporting is now opt-in

It was found that the global `unhandledRejection` event handler which Sentry registers, has an influence how the application will behave in case of an unhandled rejection. This can affect applications on Node.js before `v15`, which are going to crash instead of logging a warning. While we do believe no rejection should be silently unhandled, we don't want to break existing applications.

Therefore, error reporting is now opt-in using `driver.enableErrorReporting()`. We kindly ask you to do so in production environments, so unhandled errors in the library can be discovered more quickly.
=======
## Upgraded `serialport` library to version 10.x

The `serialport` library was upgraded to version 10.x. It is now built using N-API, which should avoid having to recompile it after upgrades. Due to slight API changes, overwriting the dependency to specific `9.x` versions is no longer possible.
>>>>>>> 3d5f4595
<|MERGE_RESOLUTION|>--- conflicted
+++ resolved
@@ -28,14 +28,12 @@
 
 While there is no hard style guide governing this, we tend to use readonly properties for static things like a node's IDs and methods for (potentially) dynamic things like endpoint counts. Since the controller node ID doesn't change during usage, this feels more "correct".
 
-<<<<<<< HEAD
+## Upgraded `serialport` library to version 10.x
+
+The `serialport` library was upgraded to version 10.x. It is now built using N-API, which should avoid having to recompile it after upgrades. Due to slight API changes, overwriting the dependency to specific `9.x` versions is no longer possible.
+
 ## Error-reporting is now opt-in
 
 It was found that the global `unhandledRejection` event handler which Sentry registers, has an influence how the application will behave in case of an unhandled rejection. This can affect applications on Node.js before `v15`, which are going to crash instead of logging a warning. While we do believe no rejection should be silently unhandled, we don't want to break existing applications.
 
-Therefore, error reporting is now opt-in using `driver.enableErrorReporting()`. We kindly ask you to do so in production environments, so unhandled errors in the library can be discovered more quickly.
-=======
-## Upgraded `serialport` library to version 10.x
-
-The `serialport` library was upgraded to version 10.x. It is now built using N-API, which should avoid having to recompile it after upgrades. Due to slight API changes, overwriting the dependency to specific `9.x` versions is no longer possible.
->>>>>>> 3d5f4595
+Therefore, error reporting is now opt-in using `driver.enableErrorReporting()`. We kindly ask you to do so in production environments, so unhandled errors in the library can be discovered more quickly.