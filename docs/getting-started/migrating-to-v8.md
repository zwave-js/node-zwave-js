# Migrating to v8

For version 8.x, we had several breaking changes lined up, so we also took the chance to sneak in a few more by reworking our dev environment.

Please follow this guide if you're migrating from v7. If migrating from v6, please see the v7 migration guide first.

## Reworked handling of endpoints and lifeline associations

### A little background

So called unsolicited updates (that weren't requested by `zwave-js`) are sent by devices via associations - usually the "Lifeline". The Z-Wave specifications do a terrible job at explaining how these should be configured and used, so as a result, most manufacturers got it wrong. Missing updates are usually caused by incorrect associations or devices that send incorrect or ambiguous reports or simply devices that are unnecessarily using endpoints.

There are (what feels like) 20 different ways to configure these associations to the controller, all of them very dependent on the actual device that should be configured. But only a handful of variations can be automatically decided on, so it is more likely that we get it wrong than right.

When a device sent us a report via the root device, we used to guess which endpoint that report was supposed to come from. No matter how we changed the guessing strategy, some use cases were broken.

### Ignore unnecessary endpoints instead of the root device

Our plan going forward is to detect when endpoints are unnecessary and should be ignored - as opposed to ignoring the root device when there are any endpoints like we do now. This should massively reduce our chances to get the associations wrong, remove the need to make these guesses and make the remaining edge cases easier to handle.

If all endpoints have different device classes, they are most likely unnecessary and will be ignored, because all the functionality will also be exposed on the root device. Those devices that only report via the root device should now work out of the box.

For the other devices that actually need their endpoints despite them being different, a new compat flag was added to restore the current behavior:

```jsonc
"preserveEndpoints": "*", // to preserve all endpoints and hide the root values instead
"preserveEndpoints": [2, 3], // to preserve endpoints 2 and 3, but ignore endpoint 1.
```

For example, there are some thermostats which expose an external sensor with battery through a seemingly unnecessary endpoint, but it needs to be preserved

If some endpoints share a device class, like multi-channel switches, the current behavior of hiding the root device's in favor of the endpoints' values will stay in place.

### Define which endpoint to map root reports to

Because the specs stated that the root device should mirror at least endpoint 1 (and possibly others), we used to map reports that came through the root device to the first supporting endpoint. This behavior has changed a couple of times and has never been perfect for everyone. With this PR, device configs need to opt-in instead to turn on the mapping and specify the target endpoint. Otherwise, reports to the root device get silently ignored if the root's values are hidden.

To do so, a new compat flag was added:

```jsonc
"mapRootReportsToEndpoint": 1
```

This also needs to be used for some devices, e.g. dual channel switches, that partially report un-encapsulated through the root device.

### Prefer node associations on each endpoint over multi channel associations

Many manufacturers seem to get multi channel associations "wrong". We now prefer setting up node associations on each endpoint instead if possible. The default strategy for each endpoint is the following:

1. Try a node association on the current endpoint/root
2. If Association CC is not supported, try assigning a node association with the Multi Channel Association CC
3. If that did not work, fall back to a multi channel association (target endpoint 0)
4. If that did not work either, the endpoint index is `> 0` and the node supports Z-Wave+:  
   Fall back to a multi channel association (target endpoint 0) on the root, if it doesn't have one yet.

Incorrect lifeline associations like the ones set up by OZW with target endpoint 1 will automatically get cleaned up during the process.

This strategy can be controlled with the `multiChannel` flag in the association config. `true` forces a multi channel association (if supported) and does not fall back to node associations. `false` forces a node association (if supported) and does not fall back to a node association.

## Raise minimum supported Node.js version to 12.22

Node.js 10 has been EOL since April 2021 and many Node.js packages have dropped support since then. In order to be able to properly maintain `zwave-js`, we now need to drop support aswell going forward. We chose to raise the bar a bit further (to Node.js `12.22`) in order to make use of some new features.

## Change secondary exports to `package.json` subpath exports

Since Node.js 12 officially supports `package.json` subpath exports, we removed our hand-rolled build step that has been causing some weirdness when developing on Windows for a while.
Importing the secondary exports `zwave-js/Values` etc. should continue to work, but you won't be able to import internal paths like `zwave-js/build/lib` anymore. Make sure you import the official exports only.

## Skip querying user codes during the interview

We have changed the default interview behavior for the `User Code CC` to no longer query all user codes during the initial interview and calls to `refreshValues`. This is intended to help save device battery as some devices may have hundreds of user codes, leading to significant battery drain.

It is recommended to only query the necessary user codes on demand instead after the node enters its `ready` state.

Using the new `interview.queryAllUserCodes` property of `ZWaveOptions`, the interview behavior can be toggled back to query all codes if you wish to do so.

## Restructing of the Driver's `ZWaveOptions` object

We have unified all interview behavior options under a single key (`interview`). This likely does not affect you, unless you were previously using the internal `skipInterview` property.
The new structure simply wraps the prior key inside `interview` and adds additional options as seen below:

```ts
interface ZWaveOptions {
	// ...
	interview: {
		/**
		 * @internal
		 * Set this to true to skip the controller interview. Useful for testing purposes
		 */
		skipInterview?: boolean;

		/**
		 * Whether all user code should be queried during the interview of the UserCode CC.
		 * Note that enabling this can cause a lot of traffic during the interview.
		 */
		queryAllUserCodes?: boolean;
	};
}
```

<<<<<<< HEAD
## Migration from Yarn v1 to Yarn v3

We have migrated the repository to the latest version of `yarn`. This changes a few things, mainly regarding installing dependencies and editor support.
The repo is configured to automatically use the correct `typescript` dependency, but if anything goes wrong, please read [this](https://yarnpkg.com/getting-started/editor-sdks#vscode). Also check out the updated documentation on [developing locally / installing from GitHub](https://zwave-js.github.io/node-zwave-js/#/development/installing-from-github).
=======
## Removed `neighbors` property from `ZWaveNode` class and removed `InterviewStage.Neighbors`

The static `neighbors` property was deprecated in `v7.9.0` and is now removed. Use `controller.getNodeNeighbors` to retrieve the neighbor lists on demand instead of accessing stale data. Furthermore, the interview stage `Neighbors` was removed too, because the information is no longer stored.

## Added missing `node` argument to nodes' `"statistics updated"` event

It was found that the `"statistics"` updated event for a `ZWaveNode` was the only event that did not include a reference to the node as the first callback argument. This has been changed, causing the statistics object to be the **second** argument now. The controller's event is unchanged.
>>>>>>> 4940d275
<|MERGE_RESOLUTION|>--- conflicted
+++ resolved
@@ -98,17 +98,15 @@
 }
 ```
 
-<<<<<<< HEAD
 ## Migration from Yarn v1 to Yarn v3
 
 We have migrated the repository to the latest version of `yarn`. This changes a few things, mainly regarding installing dependencies and editor support.
 The repo is configured to automatically use the correct `typescript` dependency, but if anything goes wrong, please read [this](https://yarnpkg.com/getting-started/editor-sdks#vscode). Also check out the updated documentation on [developing locally / installing from GitHub](https://zwave-js.github.io/node-zwave-js/#/development/installing-from-github).
-=======
+
 ## Removed `neighbors` property from `ZWaveNode` class and removed `InterviewStage.Neighbors`
 
 The static `neighbors` property was deprecated in `v7.9.0` and is now removed. Use `controller.getNodeNeighbors` to retrieve the neighbor lists on demand instead of accessing stale data. Furthermore, the interview stage `Neighbors` was removed too, because the information is no longer stored.
 
 ## Added missing `node` argument to nodes' `"statistics updated"` event
 
-It was found that the `"statistics"` updated event for a `ZWaveNode` was the only event that did not include a reference to the node as the first callback argument. This has been changed, causing the statistics object to be the **second** argument now. The controller's event is unchanged.
->>>>>>> 4940d275
+It was found that the `"statistics"` updated event for a `ZWaveNode` was the only event that did not include a reference to the node as the first callback argument. This has been changed, causing the statistics object to be the **second** argument now. The controller's event is unchanged.