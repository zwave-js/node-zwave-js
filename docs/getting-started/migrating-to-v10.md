# Migrating to v10

What started out as an attempt to improve the testing setup, resulted in a huge refactor of the entire code base.

The implementations of serial messages and Command Classes have been decoupled from the `Driver`, `ZWaveNode` and `Endpoint` classes and no longer store direct references to them. Instead, most of the implementations now operate on abstractions:

-   `ZWaveHost` - A barebones abstraction of the environment, e.g. for simple test cases
-   `ZWaveApplicationHost` - A feature abstraction of the host environment with access to value DBs, other nodes, configuration, etc. `Driver` is an implementation of this abstraction.
-   `IZWaveEndpoint` - A barebones abstraction of a Z-Wave endpoint
-   `IZWaveNode` - A barebones abstraction of a Z-Wave node. Similar to how `ZWaveNode` is an `Endpoint`, an `IZWaveNode` is an `IZWaveEndpoint`
-   `IVirtualEndpoint` - A barebones abstraction of an endpoint on a virtual (multicast, broadcast) node
-   `IVirtualNode` - A barebones abstraction of a virtual (multicast, broadcast) node. Similar to how `VirtualNode` is a `VirtualEndpoint`, an `IVirtualNode` is an `IVirtualEndpoint`

These abstractions are mainly used internally. Object instances exposed to applications throught the `Driver` will still be `ZWaveNode`s and `Endpoint`s.

For many use cases, these changes should not affect applications, unless they are using some CC methods directly. The `commandClasses` APIs are unchanged.

## CC implementations: methods with driver access take a `ZWaveApplicationHost` as the first argument

Old signature:

```ts
public async interview(): Promise<void>;
public async refreshValues(): Promise<void>;
public persistValues(): boolean;
public toLogEntry(): MessageOrCCLogEntry;

public getDefinedValueIDs(): ValueID[];
public translateProperty(
	property: string | number,
	propertyKey?: string | number,
): string | undefined;
public translatePropertyKey(
	property: string | number,
	propertyKey?: string | number,
): string | undefined;
```

New signatures:

```ts
public async interview(applHost: ZWaveApplicationHost): Promise<void>;
public async refreshValues(applHost: ZWaveApplicationHost): Promise<void>;
public persistValues(applHost: ZWaveApplicationHost): boolean;
public toLogEntry(applHost: ZWaveApplicationHost): MessageOrCCLogEntry;

public getDefinedValueIDs(applHost: ZWaveApplicationHost): ValueID[];
public translateProperty(
	applHost: ZWaveApplicationHost,
	property: string | number,
	propertyKey?: string | number,
): string | undefined;
public translatePropertyKey(
	applHost: ZWaveApplicationHost,
	property: string | number,
	propertyKey?: string | number,
): string | undefined;
```

Simply pass the driver instance as the first argument whenever you call these methods.

**Note:** `getDefinedValueIDs` on the `ZWaveNode` class is **not** affected.

## CC-specific methods to read certain values from cache are now static take additional arguments

Some CC implementations expose value-specific methods to read certain values from cache, for example `getNumValvesCached` on the `Irrigation CC`. Previously some of those were protected, some were public. Now all of them are public, `static` on the CC base class, take additional arguments and include `undefined` in the return type:

Old signature:

```ts
protected getNumValvesCached(): number;
```

New signature:

```ts
public static getNumValvesCached(
	applHost: ZWaveApplicationHost,
	endpoint: ZWaveEndpointBase,
): number | undefined;
```

The same is true for several other similar methods on several other CCs. To use them from application code, simply pass the `Driver` and `Endpoint` or `ZWaveNode` instance:

```diff
- irrgCCInstance.getNumValvesCached();
+ IrrigationCC.getNumValvesCached(driver, endpoint);
```

## The `valueFormat` property in `ConfigurationCCBulkSetOptions` no longer defaults to the last stored format

Instead, if no `valueFormat` is passed, the default will be `SignedInteger` according to the specification. This change does not affect `setBulk` calls through the `commandClasses` API.

## `CommandClass.interviewComplete` is no longer a property

Instead, two methods are used in its place:

Old:

```ts
if (!instance.interviewComplete) {
	instance.interviewComplete = true;
}
```

New signature:

```ts
if (!instance.isInterviewComplete(applHost)) {
	instance.setInterviewComplete(applHost, true);
}
```

## `NotificationCC.notificationMode` is no longer a property

Instead, a static method on the `Notification CC` is used in its place:

```ts
// On NotificationCC
public static getNotificationMode(
	applHost: ZWaveApplicationHost,
	node: ZWaveNodeBase,
): "push" | "pull" | undefined;
```

## The max. send attempts in SendData messages now defaults to 1 instead of the driver option

If you're constructing `SendData[Bridge][Multicast]Request`s manually, the `maxSendAttempts` property now needs to be set if more than 1 attempts are desired.
The driver does this automatically when using the `sendCommand` method, so most use cases should not be affected.

<<<<<<< HEAD
## Moved the `Driver.interviewNode` method to the `ZWaveNode` class

The method `interviewNode(node: ZWaveNode)` which is meant to kick off a deferred initial interview for a node was moved to the `ZWaveNode` class.
The new signature is now `node.interview()`.
=======
## The firmware update service now requires API keys

There will be a grace period on this, but soon after the release of v10, the service will respond with an error when no or an invalid API key is provided.
Please refer to https://github.com/zwave-js/firmware-updates/ for requesting an API key and set it using the new `apiKeys.firmwareUpdateService` property on the driver options.
>>>>>>> bd0d68be

## Removed the `"zwave-js/CommandClass"` sub-package export

The CC implementations have been moved to their own package, `@zwave-js/cc`. Simply replace the imports with the new package name.

## Removed the `sendSupervisedCommand` and `trySendCommandSupervised` driver methods

Whether supervision is used or not can now be controlled by the `options` argument of the `sendCommand` method. By default, the driver will now determine on its own whether supervision should be used or not. As a result, a wider range of commands can now be sent with supervision automatically.

## Removed several deprecated method signatures, enums and properties

-   The enum `EventTypes` did not give any context to which CC it belongs and has been removed. Use the `EntryControlEventTypes` enum instead.
-   The enum `RecordStatus` did not give any context to which CC it belongs and has been removed. Use the `DoorLockLoggingRecordStatus` enum instead.
-   The type `Association` was not specific enough and has been deprecated for a long time. It has now been removed. Use `AssociationAddress` instead.
-   The `set` method overload of the `Configuration CC` API with 4 parameters has been removed. Use the overload the single options object instead.
-   The `Controller.beginInclusion` method overload with the `boolean` parameter has been removed. Use the overload with the `InclusionOptions` object instead.
    **NOTE:** If you do not pass this object, the new node will be included without security.
-   The `Controller.replaceFailedNode` method overload accepting the node ID as the second parameter has been removed. Use the overload with the `ReplaceNodeOptions` object instead.
    **NOTE:** If you do not pass this object, the new node will be included without security.
-   The `Controller.getAssociationGroups` method overload with the `nodeId: number` parameter has been removed. Use the overload with the `AssociationAddress` object instead.
-   The `Controller.getAssociations` method overload with the `nodeId: number` parameter has been removed. Use the overload with the `AssociationAddress` object instead.
-   The `Controller.isAssociationAllowed` method overload accepting the node ID as the first parameter has been removed. Use the overload which accepts an `AssociationAddress` object instead.
-   The `Controller.addAssociations` method overload accepting the node ID as the first parameter has been removed. Use the overload which accepts an `AssociationAddress` object instead.
-   The `Controller.removeAssociations` method overload accepting the node ID as the first parameter has been removed. Use the overload which accepts an `AssociationAddress` object instead.
-   The `networkKey` driver option has been removed. Use `securityKeys.S0_Legacy` instead.
-   The `Controller.isSecondary` property was removed. Use `Controller.isPrimary` instead.
-   The `Controller.isStaticUpdateController` property was renamed to `isSUC` to be in line with the similar `isSIS` property.
-   The `Controller.isSlave` property was removed. Use the `Controller.nodeType` property to distinguish between `Controller` and `End Node` instead.
-   The `GetSerialApiInitDataResponse.initVersion` property was removed. Use the `zwaveApiVersion` property instead, which gives additional context.

## Deprecated the `unprovision` argument to `Controller.beginExclusion`

The current variant of the argument was confusing, so it has been deprecated. Use the new `ExclusionOptions` object parameter instead. Z-Wave JS now defaults to disabling the provisioning entry.

```ts
async beginExclusion(options?: ExclusionOptions): Promise<boolean>

type ExclusionOptions = {
	strategy:
		| ExclusionStrategy.ExcludeOnly
		| ExclusionStrategy.DisableProvisioningEntry
		| ExclusionStrategy.Unprovision;
};

enum ExclusionStrategy {
	/** Exclude the node, keep the provisioning entry untouched */
	ExcludeOnly,
	/** Disable the node's Smart Start provisioning entry, but do not remove it */
	DisableProvisioningEntry,
	/** Remove the node from the Smart Start provisioning list  */
	Unprovision,
}
```

## Further deprecations:

-   The `"Routing End Node"` enum member for the `NodeType` enum was deprecated. Use the alternative `"End Node"` instead.<|MERGE_RESOLUTION|>--- conflicted
+++ resolved
@@ -128,17 +128,15 @@
 If you're constructing `SendData[Bridge][Multicast]Request`s manually, the `maxSendAttempts` property now needs to be set if more than 1 attempts are desired.
 The driver does this automatically when using the `sendCommand` method, so most use cases should not be affected.
 
-<<<<<<< HEAD
 ## Moved the `Driver.interviewNode` method to the `ZWaveNode` class
 
 The method `interviewNode(node: ZWaveNode)` which is meant to kick off a deferred initial interview for a node was moved to the `ZWaveNode` class.
 The new signature is now `node.interview()`.
-=======
+
 ## The firmware update service now requires API keys
 
 There will be a grace period on this, but soon after the release of v10, the service will respond with an error when no or an invalid API key is provided.
 Please refer to https://github.com/zwave-js/firmware-updates/ for requesting an API key and set it using the new `apiKeys.firmwareUpdateService` property on the driver options.
->>>>>>> bd0d68be
 
 ## Removed the `"zwave-js/CommandClass"` sub-package export
 
