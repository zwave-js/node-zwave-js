import os from "os";
import path from "path";
import "reflect-metadata";
import { Driver } from "zwave-js";

process.on("unhandledRejection", (_r) => {
	debugger;
});

<<<<<<< HEAD
const zwavepath =
	os.platform() === "win32"
		? "COM5"
		: "/dev/serial/by-id/usb-Silicon_Labs_CP2102N_USB_to_UART_Bridge_Controller_8ad925bd7b84e911a7a7a1d6217343c2-if00-port0";

const driver = new Driver(zwavepath, {
=======
const port = os.platform() === "win32" ? "COM5" : "/dev/ttyUSB0";

const driver = new Driver(port, {
>>>>>>> 02deae2b
	// logConfig: {
	// 	logToFile: true,
	// },
	securityKeys: {
		S0_Legacy: Buffer.from("0102030405060708090a0b0c0d0e0f10", "hex"),
		S2_Unauthenticated: Buffer.from(
			"5F103E487B11BE72EE5ED3F6961B0B46",
			"hex",
		),
		S2_Authenticated: Buffer.from(
			"7666D813DEB4DD0FFDE089A38E883699",
			"hex",
		),
		S2_AccessControl: Buffer.from(
			"92901F4D820FF38A999A751914D1A2BA",
			"hex",
		),
	},
	storage: {
		cacheDir: path.join(__dirname, "cache"),
		lockDir: path.join(__dirname, "cache/locks"),
	},
})
	.on("error", console.error)
	.once("driver ready", async () => {
		// Test code
	});
void driver.start();
// driver.enableStatistics({
// 	applicationName: "test",
// 	applicationVersion: "0.0.1",
// });<|MERGE_RESOLUTION|>--- conflicted
+++ resolved
@@ -7,18 +7,9 @@
 	debugger;
 });
 
-<<<<<<< HEAD
-const zwavepath =
-	os.platform() === "win32"
-		? "COM5"
-		: "/dev/serial/by-id/usb-Silicon_Labs_CP2102N_USB_to_UART_Bridge_Controller_8ad925bd7b84e911a7a7a1d6217343c2-if00-port0";
-
-const driver = new Driver(zwavepath, {
-=======
 const port = os.platform() === "win32" ? "COM5" : "/dev/ttyUSB0";
 
 const driver = new Driver(port, {
->>>>>>> 02deae2b
 	// logConfig: {
 	// 	logToFile: true,
 	// },
