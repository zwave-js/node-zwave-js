import { wait as _wait } from "alcalzone-shared/async";
import os from "os";
import path from "path";
import "reflect-metadata";
import { Driver } from "zwave-js";

const wait = _wait;

process.on("unhandledRejection", (_r) => {
	debugger;
});

<<<<<<< HEAD
// 500/700 series
// const port = os.platform() === "win32" ? "COM5" : "/dev/ttyUSB0";
// 800 series
=======
>>>>>>> 8d92f94d
const port = os.platform() === "win32" ? "COM5" : "/dev/ttyACM0";

const driver = new Driver(port, {
	// logConfig: {
	// 	logToFile: true,
	// 	forceConsole: true,
	// },
	// testingHooks: {
	// 	skipNodeInterview: true,
	// },
	securityKeys: {
		S0_Legacy: Buffer.from("0102030405060708090a0b0c0d0e0f10", "hex"),
		S2_Unauthenticated: Buffer.from(
			"5369389EFA18EE2A4894C7FB48347FEA",
			"hex",
		),
		S2_Authenticated: Buffer.from(
			"656EF5C0F020F3C14238C04A1748B7E1",
			"hex",
		),
		S2_AccessControl: Buffer.from(
			"31132050077310B6F7032F91C79C2EB8",
			"hex",
		),
	},
	storage: {
		cacheDir: path.join(__dirname, "cache"),
		lockDir: path.join(__dirname, "cache/locks"),
	},
	allowBootloaderOnly: true,
})
	.on("error", console.error)
	.once("driver ready", async () => {
		// Test code goes here
		await wait(2000);
	})
	.once("bootloader ready", async () => {
		// What to do when stuck in the bootloader
	});
void driver.start();
// driver.enableStatistics({
// 	applicationName: "test",
// 	applicationVersion: "0.0.1",
// });<|MERGE_RESOLUTION|>--- conflicted
+++ resolved
@@ -10,12 +10,9 @@
 	debugger;
 });
 
-<<<<<<< HEAD
 // 500/700 series
 // const port = os.platform() === "win32" ? "COM5" : "/dev/ttyUSB0";
 // 800 series
-=======
->>>>>>> 8d92f94d
 const port = os.platform() === "win32" ? "COM5" : "/dev/ttyACM0";
 
 const driver = new Driver(port, {
