# Changelog
<!--
	Placeholder for next release:
	## __WORK IN PROGRESS__
-->

## __WORK IN PROGRESS__
### Config file changes
<<<<<<< HEAD
* Added a config file for `HeatIt Z-TRM3`
=======
* Added a config file for `Eurotronic Air quality sensor`
>>>>>>> 1cf8a6fd

### Bugfixes
* `Driver.destroy()` no longer does anything after the first call

## 5.5.0 (2020-11-24)
### Config file changes
* Added a config file for `Jasco ZW3010`
* Added new Notification definitions
* Added new Indicator definitions

### Features
* Implemented the `replaceFailedNode` API
* Added a third argument to the `"interview failed"` event handler which includes an object with additional details about the interview attempt (see [docs](https://zwave-js.github.io/node-zwave-js/#/api/node?id=quotinterview-failedquot)).  
  **WARNING:** The current signature is deprecated and will be changed in the next major version!
* Metadata can now be customized by CCs with the `ccSpecific` property. This is used in several CCs to allow applications to identify which value a value ID describes (e.g. sensor type, meter type, etc...)

### Bugfixes
* The logs of `ConfigurationCC::PropertiesGet` now include the correct *next parameter #*
* The `targetValue` of switch-type CCs is no longer overwritten with `undefined` when a report without target value is received

### Changes under the hood
* Switched to `npm@7` workspaces to get rid of TypeScript's `paths` config and support project-relative auto-imports

## 5.4.0 (2020-11-14)
### Config file changes
* Fibaro Keyfob no longer uses special chars in param labels
* Changed the `valueSize` of param 9 for Shenzhen Neo PD03Z from `2` to `1`

### Features
* Added the compat config option `keepS0NonceUntilNext` to disable automatic nonce invalidation for bugged devices (e.g. ID Lock) which reuse nonces in some situations

### Bugfixes
* If a node association is duplicated between `Association CC` and `Multi Channel Association CC`, it is now removed from both when using `Controller.removeAssociations`
* Add missing production dependency `semver` to `@zwave-js/config`
* The `duration` property for the `Binary Switch`, `Color Switch`, `Multilevel Switch` and `Scene Activation` CCs is now writeable
* The `Central Scene CC` interview is now skipped if a device does not respond to the supported scenes request
* Empty user codes are now also handled as strings instead of Buffer objects
* The `targetValue` property for the `Binary Switch`, `Multilevel Switch` and `Basic` CCs is now created, even if is `undefined`.
* The type `CommandClass` is now exported from `zwave-js/CommandClass`
* The interview process for `Configuration CC V3+` now continues even if the response to `NameGet` and/or `InfoGet` commands is missing or incomplete
* The interview process for `Association Group Info` now continues even if a response is missing or incomplete
* Multi Channel Lifeline Associations are no longer created automatically if the device does not support the `Multi Channel CC`
* Fixed an issue where marking nodes with active transaction as asleep would mess up the serial communication with the controller
* The receiver of an S0 nonce is now stored and after a successful reply, all nonces for said issuer are now invalidated
* Unsuccessful controller commands now return the response message instead of throwing

### Changes under the hood
* The log messages for unsuccessful controller commands no longer claim that the controller did not respond

## 5.3.6 (2020-11-04)
### Bugfixes
* Compatibility with non-spec-compliant devices has been improved:
  * `User Code CC`: trim zero-padded user codes, handle non-ascii user codes as Buffers instead of strings
  * `Notification CC`: support deserializing Notification Reports where the `Alarm Level` is not 0
  * `Notification CC`: support deserializing Notification Reports with Keypad events that only contain a User ID instead of a `UserCode::Report`

## 5.3.5 (2020-11-03)
### Bugfixes
* Errors while updating the `Multilevel Switch` value in response to a `Supervision` report are now caught
* Added missing metadata to the `duration` property in `Color Switch CC`

## 5.3.4 (2020-10-27)
### Config changes
* Updated config param description for `Z-Wave.Me ZME_05459 Blinds controller`
* Added a device config for `Z-Wave.Me ZME_06436 Flush Mountable Blind Control`

### Changes under the hood
* Added more debug logging to track down a particularly sneaky bug

## 5.3.3 (2020-10-25)
### Bugfixes
* Including controller-type nodes (the bare minimum) is now supported
* `Alarm Sensor CC Report`s no longer overwrite the node ID with `0`.
* The timespan that a node is assumed to be awake is now prolonged when it acknowledges a command
* Fixed a crash while serializing a `DoorLockCC::ConfigurationSet` with invalid input

### Changes under the hood
* In case of an unexpected error while handling a message, the original error stack is now preserved if possible

## 5.3.2 (2020-10-21)
### Bugfixes
* Added / fixed some missing or incorrect exports from `zwave-js`:
  * The `CCAPI` type is now exported
  * `NODE_ID_BROADCAST` and `NODE_ID_MAX` are now value exports
  * The `Endpoint` class is now exported
  * The `InterviewStage` enum is now exported
* Several user-facing errors were converted from `Error` to `ZWaveError` in order to be consistent with other errors.
* Warnings about insecure communication with a node because of missing security configuration are now emitted as `ZWaveError`s with code `ZWaveErrorCodes.Controller_NodeInsecureCommunication`
* Internal references to `@types/fs-extra` and `jest` are no longer leaked, allowing users to consume this library without `skipLibCheck`
* `User Code CC` no longer uses V2 methods during the interview of a V1 node
* Fixed an error during the `Central Scene CC` interview that could occur if `Association Group Information` is not supported
* For several CCs, missing responses to non-critical requests are now ignored during the interview
* Sent nonces are now transmitted using the `ACK` and `AutoRoute` transmit options to fix secure inclusion issues with some devices
* Fixed an error during logging of a `DoorLockCC::ConfigurationSet` command
* After a fresh interview, battery-powered nodes that are temporarily mains-powered, are no longer sent into a "go to sleep" loop
* When a node requests multiple nonces in a short timespan, only respond to the most recent request

### Changes under the hood
* `SpyTransport` was moved to `@zwave-js/testing`, a development-only testing package

## 5.3.1 (2020-10-13)
### Bugfixes
* The `targetValue` metadata in `Color Switch CC` no longer claims that the value is readonly

### Changes under the hood
* Changed how the transaction creation stack is included in error logs

## 5.3.0 (2020-10-10)
### Features
* Transactions now remember where they were created. This can be used to track down unhandled transaction rejections.
* When a message should be sent to a node that is assumed to be dead, the node is now pinged first to check if it is really dead.
* If a device supports `Notification CC` but sends `Alarm CC` (V1) frames, those are treated as `Notification Report`s if possible.

### Bugfixes
* The value IDs controlling `Start/Stop Level Change` commands in the `Multilevel Switch CC` are now also created for V1 and V2 nodes during the interview
* The `Alarm Sensor CC` value IDs for supported sensor types are now created as soon as they are known to be supported.

## 5.2.2 (2020-10-05)
### Config changes
* Added `Electronic Solutions DBMZ EU`

### Bugfixes
* Fixed a crash when receiving truncated messages
* When an unexpected error occurs while executing API commands (e.g. `Security CC requires a nonce to be sent!`), the corresponding transaction is now retried or rejected instead of crashing the driver.
* Nodes are sent to sleep again when they have no pending messages
* Compat queries are removed from the queue when a node goes to sleep
* Pending pings are resolved when a node wakes up
* `sendNoMoreInformation` now continues to work after it failed once
* `WakeUpCC::NoMoreInformation` is no longer moved to the wakeup queue when a node falls asleep

### Changes under the hood
* Removed some unused code

## 5.2.1 (2020-10-03)
### Bugfixes
* Fixed a crash while trying to determine the notification mode of a node
* Fixed a crash while defining metadata for a non-idle notification value

## 5.2.0 (2020-10-01)
### Features
* It is now possible to add an expiration timeout to sent messages by using the `expire` option for `sendMessage`.
* `Security CC` now stores unsolicited nonces as "free" and tries to use free nonces instead of requesting a new one if possible.
* Several improvements to `Notification CC`:
  * The interview now detects whether a node is push or pull
  * Push nodes now have their supporting values set to idle if no value is yet known
  * Pull nodes are now auto-refreshed every 6 hours and on wakeup

### Bugfixes
* During secure inclusion, the timeouts required by the Z-Wave specs are now correctly enforced
* When starting a network heal, the `"heal network progress"` event is now emitted immediately with the initial progress.
* Fixed a crash that could when queueing handshake messages while controller messages are pending
* `Thermostat Setpoint Set` commands now use the device-preferred scale instead of defaulting to the first one.
* A couple of `Notification CC` variables were changed to not have an idle state

### Changes under the hood
* Formatting log messages has been simplified. Log messages are now defined as objects and the log formatter auto-aligns the values.
* All remaining CCs had their log representation improved. If an error occurs during this conversion, this error is now caught.
* Code cleanup: TODOs, useless string interpolations
* Updated a bunch of dependencies

## 5.1.0 (2020-09-28)
### Features
* Added support for `User Code CC V2`
* All timeouts and the number of retry attempts are now configurable through the `Driver` options.

### Bugfixes
* Nodes are now only marked as dead or asleep if the controller receives no ACK for the sent messages. Missing responses to potentially unsupported requests no longer change the node status.
* `SendSupervisedCommandOptions` now correctly extends `CommandOptions`
* Timeouts configured through `Driver` options are now respected correctly

## 5.0.0 (2020-09-25)
### Breaking changes
* The status `Alive` was added to the `NodeStatus` enumeration. The node status can no longer switch between all states, only between `Dead` and `Alive`, between `Asleep` and `Awake` and from and to `Unknown`.
* The `status` property on `ZWaveNode` is now readonly. To change the status, use the `markAsAsleep` and similar methods, which only change the status if it is legal to do so.
* Unsolicited commands are now discarded in accordance with the Z-Wave specs if they are unencrypted but the CC is supported secure only
* `driver.start()` now throws if no handler for the `"error"` is attached

### Features
* A new method `withOptions` was added to `CCAPI`, which controls the used `SendCommandOptions`. For example, this allows changing the priority of each API call for that instance.
* All interview messages now automatically have a lower priority than most other messages, e.g. the ones created by user interaction. This should make the network feel much more responsive while an interview process is active.
* The node events `asleep`, `awake`, `alive` and `dead` now include the previous status aswell.
* Added the method `isEncapsulatedWith` to `CommandClass` to perform checks on the encapsulation stack.
* In addition to serial ports, serial-over-tcp connections (e.g. by using `ser2net`) are now supported. You can connect to such a host using a connection string of the form `tcp://hostname:port`. Use these `ser2net` settings to host a serial port: `<external-port>:raw:0:<path-to-serial>:115200 8DATABITS NONE 1STOPBIT`

### Bugfixes
* Improved performance of reading from the Value DB
* Retransmission of commands now distinguishes between errors on the controller side and missing responses from nodes
* If a node that is known to be included securely does not respond to the `Security CC` interview, it is no longer assumed to be non-secure
* If a node that is assumed to be included non-securely sends secure commands, it is now marked as secure and the interview will be restarted
* The interview for sensor-type CCs is now skipped if a timeout occurs waiting for a response. Previously the whole interview was aborted.
* `Basic CC` values that are mapped to `Binary Switch` or `Binary Sensor` are now interpreted correctly.
* Fixed a crash that could occur when assembling a partial message while the driver is not ready yet.

### Changes under the hood
* The driver has been completely rewritten with state machines for a well-defined program flow and better testability. This should solve issues where communication may get stuck for unknown reasons.
* A node's `status` and `ready` properties are now managed by state machines to have better control over how and when the status changes.
* Enabled the TypeScript option `strictFunctionTypes` and the usage of several decorators is now statically enforced
* Added more fine-grained control over expected responses, and distinguish between responses, callbacks and node updates for sent messages.
* Many CCs had their log representation improved. If an error occurs during this conversion, this error is now caught and logged.

## 4.2.3 (2020-09-18)
### Config changes
* (slangstrom) Add support for `Everspring AC301`

## 4.2.2 (2020-09-15)
### Config changes
* Removed parameter #5 from `Aeon Labs ZW130` because it doesn't seem to be supported in any firmware version

### Bugfixes
* A node is no longer marked as dead or asleep if it fails to respond to a `Configuration CC::Get` request. This can happen if the parameter is not supported.

## 4.2.1 (2020-09-10)
### Config changes
* (Mojito-Joe) Added a configuration file for `ABUS CFA3010`.

## 4.2.0 (2020-09-04)
### Features
* Invalid `Multi Channel CC::Command Encapsulation` which follow the V2+ format but use a V1 header are now treated like valid commands

### Bugfixes
* Further performance improvements while decoding `Configuration CC::Report`s

## 4.1.2 (2020-09-04)
### Bugfixes
* Reduced CPU usage in networks with a lot of values

## 4.1.1 (2020-09-01)
### Bugfixes
* The `Basic CC` interview is no longer performed if any actuator CC is supported
* If a node does not respond to a `Basic CC::Get`, the interview is no longer aborted. Instead the `Basic CC` is marked as unsupported.

## 4.1.0 (2020-08-29)
### Features
* Added the ability to send `Multilevel Sensor Reports` using the new `sendReport` method

### Misc
* Updated dependencies including bugfixes and security patches

## 4.0.7 (2020-08-16)
### Bugfixes
* Replaced Sentry.io DSN
* Each installation now generates a random ID that is can be used to suppress error reports on a per-user basis

## 4.0.6 (2020-07-30)
### Bugfixes
* Logs are no longer split across two logfiles.

## 4.0.5 (2020-07-30)
### Bugfixes
* Made `Meter CC::Reset` accessible through the `SET_VALUE` API.

## 4.0.4 (2020-07-05)
### Bugfixes
* During the interview, endpoint associations are now converted to node associations if required
* Allow `Set` and `SupportedSet` commands in `Alarm CC` V2

## 4.0.3 (2020-06-30)
### Bugfixes
* If a node fails to respond to `Multi Channel Endpoint Find`, the interview is no longer aborted and sequential endpoints are assumed instead
* Renamed the manufacturer `Goap` to Qubino
* For many Qubino devices, the lifeline now uses a node association

## 4.0.2 (2020-06-29)
### Bugfixes
* The driver no longer goes into an infinite loop when receiving a `CRC-16 Command Encapsulation CC` (#888)

## 4.0.1 (2020-06-26)
### Breaking changes
See "Changes under the hood". I don't expect anything to break, but to be safe, I'll declare this as a major version.

### Bugfixes
* It is now assumed that the Basic CC API is always supported

### Features
* Mandatory supported CCs that are defined in the device class config are now respected. This should improve support for legacy devices that don't include all CCs in the NIF.
* Added support for `Sound Switch CC`
* Added support for `Alarm Sensor CC`. This CC will only be interviewed if `Notification CC` is not supported.
* Added a `sendReport` command to the `Notification CC` API, which can be used to send custom `NotificationCCReport`s.

### Changes under the hood
* Moved the definition of legacy Z-Wave device classes to a config file.
* This project has been converted to a monorepo and split into the following packages:
  * `zwave-js`: As before, this is the main entry point for consumers
  * `@zwave-js/config`: The configuration files and methods to access them
  * `@zwave-js/core`: The core modules, which are shared between `zwave-js` and `@zwave-js/config`
  * `@zwave-js/serial`: A lightweight wrapper around `node-serialport` with a built-in parser for received serial API messages
  * `@zwave-js/shared`: Utility methods that are shared between all other packages
  
  It is likely that other packages will be added in the future.

## 3.8.5 (2020-06-18)
### Bugfixes
* Overlapping `SendData(Multicast)` commands are now avoided
* `SendData(Multicast)` commands without a callback are now aborted after a while

## 3.8.3 (2020-06-17)
### Bugfixes
* The `CRC-16 Command Encapsulation CC` is now correctly detected as an encapsulating CC

## 3.8.2 (2020-06-17)
### Bugfixes
* Missing information is included in logfiles again when the `LOGTOFILE` env variable is set after the library was imported
* The `CRC-16 Command Encapsulation CC` is now correctly detected as implemented
* If an association group is configured to use node associations, the `Multi Channel Association CC` version heuristic is now ignored

### Changes under the hood
* Added some details to the `Multi Channel Association CC` interview logging

## 3.8.1 (2020-06-16)
### Bugfixes
* Associations to the controller are not checked for supported CCs anymore
* `addAssociations` now respects the `noEndpoint` flag
* Removing multi channel endpoint association to the root endpoint no longer removes the equivalent node association
* `getAllDestinationsCached` no longer treats node id associations like multi channel associations to endpoint 0

## 3.8.0 (2020-06-16)
### Features
* Added the `noEndpoint` flag to force lifeline associations to use node id associations
* The `Multi Channel Association CC` interview now falls back to setting associations with `Association CC` if the node does not accept the added associations

### Config changes
* Changed `AEON Labs ZW095` lifeline to a node id association
* (nicoh88) Added config files for Devolo Dimmer (MT2760) and Shutter (MT2761)

## 3.7.9 (2020-06-16)
### Bugfixes
* Logfiles are created again when the `LOGTOFILE` env variable is set after the library was imported

## 3.7.8 (2020-06-16)
### Bugfixes
* If a configured lifeline association is outside the range of multi channel associations, a normal association is now used instead
* The `Association CC` interview now always requests the group count, even if `Multi Channel Association CC` is supported
* `getAssociations` and `getAssociationGroups` now respect all associations (the ones done with `Multi Channel Association CC` and the ones done with `Association CC`).

## 3.7.7 (2020-06-15)
### Bugfixes
* Logfiles now contain all logs in the correct order
* Fixed an error when using the DoorLockCC setValue API when not all configuration values have been received
* Errors in the async part of handleFirmwareUpdateGet are now caught and logged
* When a non Z-Wave serialport is configured or loading the configuration files, the `"error"` event is now emitted and the driver is destroyed instead of crashing
* If a `MultiChannelCCEndpointFindReport` does not contain any bytes for the found endpoints, the CC is no longer discarded. This should improve compatibility with some devices, e.g. _TKB Home TZ74 Dual Switch_.

### Changes under the hood
* Removed some unnecessary logging

## 3.7.6 (2020-06-15)
### Bugfixes
* Fixed a crash that happens when receiving a `Multi Command CC`

## 3.7.5 (2020-06-14)
### Bugfixes
* Removing a multi channel endpoint association to the root endpoint now also removes the equivalent node association (REVERTED in v3.8.1)

## 3.7.4 (2020-06-14)
### Bugfixes
* Improved logging for `Multi Channel Association CC`
* Assembling partial CCs now works if there are multiple levels (e.g. Security CC -> Multi Channel Association Report)

## 3.7.3 (2020-06-14)
### Bugfixes
* Logging for the following CCs has been improved:
  * `MultiChannelCCCommandEncapsulation` - The source endpoint was added
  * `SupervisionCCGet` and `SupervisionCCReport` - Added parameter logging
  * `MultilevelSwitchCCSet`, `MultilevelSwitchCCReport` and `MultilevelSwitchCCStartLevelChange` - Added parameter logging
* `ZWaveError` is now exported as a value
* The `Firmware` type is now exported
* Node information frames after `node.refreshInfo` are no longer discarded
* Firmware updates we don't know about are now aborted without emitting an event
* Failed firmware updates are now handled correctly
* All associations of the Fibaro FGMS-001 motion sensor are now configured to point to the controller

## 3.7.2 (2020-06-12)
### Bugfixes
* During the interview, the cached lifeline destinations for `Multi Channel Association` and `Association` CCs are now updated.

## 3.7.1 (2020-06-12)
### Bugfixes
* `node.refreshInfo` no longer causes an event to be emitted for every cleared value
* `node.refreshInfo` resets the state of the `ready` event and all cached CCs and API instances

## 3.7.0 (2020-06-11)
### Bugfixes
* The compat queries for Danfoss thermostats now query setpoint 1
* Always send pings, even if the target node is asleep
* Several report-type commands now correctly store their values in the value DB when received
* `MultiChannelCCV1Get` now checks whether the returned `MultiChannelCCV1Report` is for the correct endpoint
* A node's neighbors are now persisted in the cache so they can be used to visualize the network until a repeat interview is complete
* Added labels to metadata of `Language CC` values

### Features
* Added support for `Door Lock CC V4`
* Added support for `Lock CC`
* Added interview for `Language CC`
* Added support for over-the-air (OTA) firmware updates with `Firmware Update Meta Data CC`
* Lifeline reports for the root endpoint are now mapped to Endpoint 1 if the node supports Multi Channel Association CC in V1 or V2
* `ZWaveNode`s now have a `refreshInfo` method which resets all known information and restarts the node interview
* The node interview is no longer aborted if a response for the following requests times out:
  * Battery status
  * Battery health
  * Binary Sensor status
  * Multilevel Sensor status

### Changes under the hood
* Added `driver.waitForCommand` method to expect receipt of a command that matches a given predicate
* Added `driver.computeNetCCPayloadSize` method to compute how many payload bytes can be transmitted with a given CC (taking encapsulation into account).
* During build, CCs constructors for report-type commands are now checked if they call `persistValues`. Application CCs that don't will cause an error, all others a warning.

## 3.6.4 (2020-06-04)
### Bugfixes
* `Thermostat Setpoint Set` has been removed from the compat queries for Danfoss thermostats, because it overwrites queued commands

## 3.6.3 (2020-06-03)
### Bugfixes
* Always send handshakes replies, even if the target node is asleep

## 3.6.2 (2020-06-03)
### Bugfixes
* "Not implemented" or "Invalid payload" errors that happen while merging partial CCs are now correctly handled

## 3.6.1 (2020-06-03)
### Bugfixes
* `GetNodeProtocolInfoRequest` is no longer treated as a message to a node
* When moving messages to the wakeup queue, all pings are now rejected instead of only the pending ones. This avoids interviews getting stuck on a ping.

## 3.6.0 (2020-06-02)
### Features
* Added support for `Protection CC`
* The driver now sends a nonce in reply to `SecurityCCCommandEncapsulationNonceGet` commands

### Bugfixes
* Nodes that ask for a nonce are now automatically marked secure
* Fixed the computation of the authentication code when secure auth data length was a multiple of 16 bytes.
* Nonces are now marked as used immediately after (de)serialization
* If a message fails to serialize, the corresponding transaction is now rejected instead of crashing the driver
* Sequenced S0 encapsulated commands can now be received
* Unsolicited commands are now correctly decoded if they are split across multiple messages

## 3.5.5 (2020-06-01)
### Bugfixes
* The `Security CC` interview no longer stalls the interview process if the node is not included securely.
* Nonces that could not be sent are now expired immediately
* The security status of nodes is now stored and updated correctly

## 3.5.4 (2020-05-30)
### Bugfixes
* The driver now correctly handles nested transactions and their retransmission (e.g. for security encapsulated messages)

### Changes under the hood
* Updated TypeScript to v3.9
* Updated ESLint to v7, some changes to lint rules

## 3.5.3 (2020-05-27)
### Bugfixes
* All emitted `"error"` events now correctly contain an `Error` instance as the parameter.
* When a node sends a NIF, pending pings are resolved. This should increase the consistency of manually waking up nodes during the interview.
* When an interview is cut short due to missing network key, the `"error"` event is only emitted once.
* When a node is removed, its interview process is canceled and all errors are suppressed.
* If `Multi Channel Association CC` is V1, removing all destinations from all groups now correctly loops through all groups instead of using `0` as the group id.

## 3.5.2 (2020-05-27)
### Bugfixes
Various fixes related to `Security CC` when the network key is not configured. This means that the driver will not crash but likely there's no meaningful communication with secure nodes possible:
* The list of securely supported commands is not requested
* `Nonce Get` requests are not answered
* CCs are no longer encapsulated securely. This means that the interview for battery-powered nodes won't complete if `Wake Up CC` is only supported securely.

## 3.5.1 (2020-05-25)
### Bugfixes
* Cache values that are `Map`s are now correctly serialized. Fixes crash `issuedCommands.has is not a function`
* Fixed crashes with the message `Security CC can only be used when the network key for the driver is set`.

## 3.5.0 (2020-05-24)
### Features
* Added experimental support for Security S0 (#814)
* The `"inclusion started"` event now includes a boolean parameter to indicate whether the inclusion was started securely

### Bugfixes
* It is now possible to stop inclusion and exclusion processes again

## 3.4.0 (2020-05-21)
### Features
* `ZWaveNode` class: expose `ready` as a property (instead of only a one-time event), which can be missed

### Bugfixes
* The `NodeStatus` enum is now exposed as a value (instead of a type-only export)

## 3.3.0 (2020-05-21)
### Features
* The endpoint interview for `Version CC` is now skipped
* The node status is now determined more quickly during the interview

### Bugfixes
* If the current transaction is a ping, the calling code no longer gets stuck when messages are moved to the wakeup queue
* Config parameter 5 has been removed from the `WallMote Quad` for firmware versions `<= 1.5`
* Unsolicited messages are now logged
* Messages to nodes which don't expect an acknowledgement are now correctly retransmitted if the response doesn't come (e.g. `RequestNodeInfo`)
* Pings are no longer dropped if the controller failed to send them (in contrast to a missing response from the node)
* The log for unrecoverable errors during the interview now include the node ID
* The interview process should now correctly be rescheduled when communication fails outside the CC interview stage

## 3.2.4 (2020-05-17)
* `Multi Channel Association CC`: Fall back to config files during the interview if the node does not support Z-Wave+ (like Association CC does)

## 3.2.3 (2020-05-17)
### Bugfixes
* `Multi Channel Association CC`: After the controller is assigned to the lifeline in the interview, this association is added to the cached association list
* `Controller`:
  * `getAssociationGroups` now includes the last group aswell
  * adding and removing associations now updates the list of known associations

## 3.2.2 (2020-05-17)
### Bugfixes
* Fixed a crash that happened when received CCs tried to access the Value DB before it was opened

## 3.2.1 (2020-05-17)
### Bugfixes
* Multi Channel node associations to the controller are converted to endpoint associations if necessary
* `VersionCCCommandClassGet` now verifies that the response matches the requested CC
* Removed a duplicate line when logging the protocol information of a node

## 3.2.0 (2020-05-15)
### Features
* Added compatibility option `queryOnWakeup` to configure which API methods must be called when a device wakes up. Some devices (like the Danfoss thermostats) expect to be queried after wakeup, even if they send the required information themselves.

### Bugfixes
* CCs that can split their information into multiple messages now correctly store that information when only a single message is received

## 3.1.0 (2020-05-11)
### Features
* Added `getAssociationGroups` method to `Controller` to retrieve all defined association groups and their information for a node (#794)

### Bugfixes
* Node information (especially CC versions) are correctly restored from cache again
* The metadata for the manufacturer info for the Controller is now correctly stored as metadata, not values
* All handles for the optimized network cache are now closed when destroying the driver
* Nodes are now sent to sleep 1 second after waking up if there are no pending messages

## 3.0.0 (2020-05-08)
### Breaking changes
* The `healNetwork` method was removed from the Controller class (deprecated in `v2.4.0`) (#731).  
If you're still using it, you need to switch to `beginHealingNetwork`.
* The minimum supported Node.js version is now 10

### Features
* Reduced CPU usage of the network cache (#784)
* During the network heal, the routes from all nodes to the controller and between associated nodes are now updated.

### Bugfixes
* `Duration` objects are now correctly deserialized from the cache
* During the interview, value events for value IDs of the root endpoint are now correctly suppressed if they mirror functionality of other endpoints.

## 2.16.0 (2020-04-28)
### Features
* Added support for `Color Switch CC`
* Added exports for all the relevant things needed by consuming applications (https://github.com/AlCalzone/node-zwave-js/pull/762#issuecomment-613614445)
* Log outputs can now be filtered by nodes using the `LOG_NODES` env variable (#772)
* Nodes now emit a `"interview failed"` event when the interview fails with some additional info why (#769)

### Bugfixes
* Fixed error text in `getAssociations`
* `WakeUp CC` is now marked as supported when receiving wake up notification
* The byte length of Configuration values is now validated under more circumstances

### Changes under the hood
* TypeScript 3.8 with all its goodies!
* Filter out a bunch of user errors before reporting them with Sentry
* Use `gulp` for better control over some build tasks
* Check out the new [Documentation](https://alcalzone.github.io/node-zwave-js)!

## 2.15.7 (2020-03-22)
### Bugfixes
* Added missing setValue API for `Fibaro Venetian Blind CC`

## 2.15.6 (2020-03-16)
### Bugfixes
* `Fibaro Venetian Blind CC Reports` are now correctly deserialized

## 2.15.5 (2020-03-15)
### Bugfixes
* Delayed the check for manufacturer ID until the `Manufacturer Proprietary CC` needs it to avoid crashing during cache serialization

## 2.15.4 (2020-03-11)
### Bugfixes
* The `FibaroVenetianBlindCCGet` now correctly expects a response

## 2.15.3 (2020-03-09)
### Bugfixes
* The `firmwareVersion` property of a node now returns a value again
* Fixed the interview procedure of `Manufacturer Proprietary CC` by reading the manufacturer ID from the Value DB inside the constructor

## 2.15.2 (2020-03-07)
### Bugfixes
* Fixed the logic for filtering out root endpoint values

## 2.15.1 (2020-03-07)
### Bugfixes
* Send data transmit reports for singlecast messages are detected correctly again

## 2.15.0 (2020-03-07)
### Features
* Config files may now specify manufacturer proprietary parameters. This can be used to enable certain manufacturer proprietary commands
* Completed support for the `Fibaro Venetian Blind CC`
* Added support for some legacy devices by implementing `Multi Instance CC` (version 1 of the `Multi Channel CC`)
* When the wake up interval of a device seems to be longer than configured, the current interval is now re-queried
* Upon receipt of a `ClockCCReport` which deviates from the controller's clock, the sending node's clock setting now gets updated
* Value IDs of the root endpoint which have a corresponding value on another endpoint are now filtered out

### Bugfixes
* Fixed a compilation issue regarding `Send Data` message arguments
* When testing potential responses of Multi Channel requests, the response's source endpoint is now checked
* When testing potential responses of `ConfigurationGet` requests, the response's parameter number is now checked
* The device config for the controller node now gets loaded if possible

### Configuration updates
* Updated `ZHC5002` configuration for firmware versions >= 2.02
* Removed a bunch of duplicate and incomplete configuration files

## 2.14.0 (2020-02-23)
### Features
* Added support for multicast destinations in CCs
* `Multichannel CC`: The interview now needs less messages when a node reports identical endpoint capabilities

### Bugfixes
* The `setValue` API no longer crashes the driver if an invalid value for the CC is passed
* `Configuration CC`: The `Set` command no longer accepts values that are too large for the param's value size.

## 2.13.3 (2020-02-13)
### Bugfixes
* `Multi Channel CC`: The `EndPointFind` is no longer used in V2

## 2.13.2 (2020-02-10)
### Bugfixes
* The config file for `HeatIt Z-Push Button 8` is now correctly retrieved
* `Multilevel Switch CC`: Start level change commands now include the start level even if the `ignoreStartLevel` flag is set. Some devices might ignore this flag and behave oddly.

## 2.13.1 (2020-02-09)
### Bugfixes
* The lower limit for the `Multi Channel CC` has been set to V2

## 2.13.0 (2020-02-06)
### Features
* Improved support for notifications with the following event parameters: Duration, Command Classes, named numeric values
* Added support for the `Clock CC`.
* `Multilevel Switch CC`: `Start/StopLevelChange` commands are now supervised if possible

### Bugfixes
* `Get`-type commands which request a specific type now inspect received `Report`s whether they match the request

## 2.12.3 (2020-02-02)
### Bugfixes
* The interview sequence for `Thermostat CC` V1/V2 should no longer get stuck
* Nodes that confirm the receipt of a request but do not respond are no longer marked as sleeping or dead
* Messages from wrong nodes are no longer considered as a potential response to the current transaction
* The RTT calculation now works correctly for retransmitted messages
* Fixed a crash that could happen when receiving a `MultiChannelCCAggregatedMembersReport`
* Fixed a crash that could happen during the `Notification CC` interview

## 2.12.2 (2020-01-26)
### Bugfixes
* `Thermostat Setpoint CC`: In Version 1 and 2, the setpoint type `N/A` is no longer scanned.

## 2.12.1 (2020-01-25)
### Bugfixes
* The node interview is no longer aborted when an unexpected `ConfigurationReport` is received
* Retrying the interview procedure now happens after a short waiting period to give nodes time to recover
* If a node times out after a confirmation, the sent message is retried just like if there was no response at all
* Messages to sleeping nodes are now also retried before immediately assuming they are asleep

## 2.12.0 (2020-01-25)
### Features
* When a node is removed from the network, all associations to it are also removed
* The interview procedure is now canceled and retried when an error occurs instead of silently failing all futher steps
* The progress report for network healing distinguishes between failed, skipped, pending and healed nodes.

### Bugfixes
* The network heal now skips nodes that are dead or likely dead

### Changes under the hood
* Added some lint rules for the firmware in device config files

## 2.11.1 (2020-01-21)
### Bugfixes
* A potential source of stalled communication because of a missing timeout was eliminated
* The progress report for network healing now correctly distinguishes between not yet healed nodes and nodes that failed to heal

### Changes under the hood
* Improved the log output for bullet points as well as sent and received messages
* Log lines that are completely filled and have secondary tags no longer include garbage when logging to a file

## 2.11.0 (2020-01-21)
### Features
* Implemented the `Supervision` CC. The `Driver` now has two additional methods to make use of that feature:
    * `sendSupervisedCommand()`: Sends a command to a node using supervision and returns with the reported status (success, working, fail). This method throws if `Supervision CC` is not supported.
    * `trySendCommandSupervised()`: Convenience wrapper around `sendSupervisedCommand` and `sendCommand`. Automatically determines whether supervision is supported. Returns the supervision status if it is, and nothing otherwise
* The `Multilevel Switch CC` now makes use of supervised set commands if possible.

### Bugfixes
* Messages to sleeping nodes are now correctly de-prioritized when the awake timeout elapses
* Messages are now automatically re-transmitted when the controller responds with a `NAK` or when it fails to respond at all
* `ACK`s from the controller after a retransmit are no longer treated as unexpected
* The logic that determines a message's role (expected, unexpected, confirmation, ...) now takes the encapsulation stack into account.

## 2.10.0 (2020-01-18)
### Features
* Locally reset devices are now treated like failing nodes and automatically removed from the controller
* The `Notification` status is now also queried on wakeup
* The status of non-reporting listening nodes is now regularly queried

### Bugfixes
* The controller is now correctly treated as an awake node when prioritizing messages
* The partial interview for the `Meter` CC no longer re-queries the capabilities
* All timeouts and intervals are now cleared when the driver is shut down.

## 2.9.1 (2020-01-07)
### Bugfixes
* `Notification CC` Reports that are received as a response during the interview are now correctly handled
* The `ready` event is now only for nodes that are known to be alive or asleep
* After `removeFailedNode()` has succeeded, the node is removed from the driver and the corresponding events are emitted
* The `alive`, `awake` and `dead` events are now also emitted for nodes if their status was previously unknown.
* After a node was removed or marked as dead, the check for `all nodes ready` is performed again
* Dead nodes are ignored in the check for `all nodes ready` to avoid the necessity for physical user interaction

## 2.9.0 (2020-01-05)
### Features
* Added `isFailedNode()` and `removeFailedNode()` to the `Controller` class
* The scenes of the `Scene Activation` CC are now automatically reset after the duration has elapsed.

## 2.8.0 (2020-01-04)
### Features
* Added the driver options `fs` and `cacheDir` to replace the default fs driver and/or cache directory

## 2.7.1 (2020-01-04)
### Bugfixes
* The `Indicator CC` `setValue` API now accepts `boolean` values for binary indicators

## 2.7.0 (2020-01-03)
### Features
* `Basic CC` reports no longer create a value when they are mapped to another CC
* `IndicatorCC`:
    * Binary indicators now use `boolean` values
    * V1 indicators (unspecified) are now ignored if an endpoint is known to have V2 indicators

### Bugfixes
* Many occurences of `TODO: no handler for application command` in the log were removed
* The driver is no longer reset when unexpected data is received. Instead the invalid bytes are skipped.

## 2.6.0 (2020-01-02)
### Features
* Implemented `Scene Activation` CC

### Bugfixes
* The env variables `LOGTOFILE` and `LOGLEVEL` are now lazily evaluated

## 2.5.2 (2020-01-01)
### Bugfixes
* Removed a duplicate config parameter from Heatit Z-Scene Controller
* `IndicatorCC`: The first indicator ID is no longer ignored

## 2.5.1 (2019-12-30)
### Bugfixes
* The device config is now also loaded when deserializing nodes from the cache

## 2.5.0 (2019-12-30)
### Features
* Added the event `"ready"` to `ZWaveNode` and `"all nodes ready"` to `Driver` to notify users that a node respectively all nodes are safe to be used

### Bugfixes (or maybe it's a feature?)
* `BasicCCSet` commands that are received from a node are now treated like reports
* If possible, received `BasicCC` commands are mapped to specific CCs

### Definitely Bugfixes
* Avoid resetting the IO layer while the driver is not ready
* `IndicatorCC`: 
    * Corrected the expected response to `SupportedGet` command
    * Improved property(Key) translation
* `MeterCC`: Add translation for property and propertyKey
* Nodes and timers are now cleaned up after a hard reset of the controller
* Supported CC and their versions are now correctly stored in the cache file
* The cache file is no longer discarded when it contains a value of an unsupported CC
* Endpoints can no longer be accessed before the `Multi Channel` interview is completed.
* Duplicate labels for several configuration parameters were renamed

### Changes under the hood
* Updated several dependencies
* Duplicate configuration parameter labels are now marked as a warning

## 2.4.1 (2019-12-18)
### Bugfixes
* Fixed a crash that happens when a `MultiChannelCCAggregatedMembersReport` is received.
* Fixed a crash that happens when receiving a message from a node endpoint, but that endpoint was not known to the controller

## 2.4.0 (2019-12-17)
### Features
* The log output now contains the version of this library (and a fancy title!)
* Reworked the `healNetwork` process:
    * The controller now has two additional methods: `beginHealingNetwork` and `stopHealingNetwork`. The original `healNetwork` now simply calls `beginHealingNetwork` and is deprecated.
    * Two additional events (`heal network progress` and `heal network done`) are emitted during the process. The event callback receives a map with the current process: *node id* (`number`) => *heal done* (`boolean`).
* Pending messages are now automatically removed from the send queue if they no longer serve a purpose (e.g. node removed or healing process stopped)
* The status of sleeping nodes is automatically reset to `asleep` 10 seconds after the wake up or the last completed transaction.

### Bugfixes
* Config parameters are no longer queried multiple times if there are partial config params defined
* If a ping failed and the node's messages are moved to the wake up queue, the send queue is no longer stalled by the unanswered ping
* When sending a message to a node that is known to be asleep, the message's priority is automatically set to `Wake Up` (except for `NoOperationCC`s).

## 2.3.0 (2019-12-14)
### Features
* Using the env variable `LOGTOFILE=true`, the log output can now be redirected to a file instead of `stdout`.

### Bugfixes
* Updated `alcalzone-shared` lib to a working version
* The parameter number during interview of `Configuration CC` is now logged correctly instead of `[object Object]`.

### Changes under the hood
* Updated several dependencies

## 2.2.1 (2019-12-13)
### Bugfixes
* Removed deadlocks that happened when stopping the inclusion or exclusion process
* The start and stop of an in- or exclusion process is now correctly announced using the `inclusion started`, `inclusion stopped`, `exclusion started` and `exclusion stopped` events.

## 2.2.0 (2019-12-11)
### Bugfixes
* Accessing a node's or endpoint's `commandClasses` property with `Symbol`s no longer causes a crash
* Revised querying logic for devices without Z-Wave+ or Lifeline associations

### Features
* Added support for `Indicator CC`

## 2.1.1 (2019-12-07)
### Bugfixes
* The serial port will now only be closed if it is already open. This causes less errors to be thrown when opening the port fails.

## 2.1.0 (2019-12-01)
### Features
* Added support for `Meter CC`

### Bugfixes
* Fixed a crash that happened when setting a configuration value that would not fit in the configured value size by marking many configuration parameters in device config files as unsigned.

### Changes under the hood
* The min/max value for configuration parameters in device config files is now validated

## 2.0.1 (2019-11-27)
### Bugfixes
* Fixed a crash that happened when saving the network cache with a CC that is neither supported nor controlled

### Changes under the hood
* Errors in stack traces are now mapped to the original TypeScript sources.

## 2.0.0 (2019-11-26)
### Changes for users
* The `value updated` event is no longer emitted for `interviewComplete` every time a command is received
* `Basic CC` is no longer reported as supported when other actuator CCs are supported
* If a node only controls a CC, the corresponding CCAPI is no longer falsely offered
* The driver no longer overrides the CC version that was determined by the CC constructor
* `Binary Sensor CC` is now correctly interviewed
* Added a large amount of device configuration files. This powers the `Configuration CC` for versions <3 and enables lifeline associations for devices that don't support the Z-Wave+ standard.
* Renamed a few manufacturers
* When devices wake up that neither support Z-Wave+ nor have a lifeline association, all sensor and actuator CCs are queried for updated values

### Bugfixes
* `Multi Channel CC` no longer queries endpoint #0 if EndpointFind returns no results or only zeroes.
* When values and metadata are deserialized from the cache, no more events are emitted. If you relied on this behavior, use `getDefinedValueIDs()` instead **after** the interview was completed.

### Breaking changes
* Added a new member to `ValueID`: `property` (`number | string`) replaces `propertyName` as the property identifier. `propertyName` is now in line with `commandClassName` and `propertyKeyName` and contains a speaking representation of the property

### Changes under the hood
* Deduplicated some code in the config lint script
* Upgrade to TypeScript 3.7
* The `ccCommand` properties' types are now specified using `declare` class fields instead of interface merging

## 1.7.0 (2019-11-03)
* Support interviewing multi channel endpoints
* Improve performance by not formatting logs that won't be visible
* `Multi Channel CC`: Mark `commandClasses` property as internal
* Upgrade to TypeScript 3.7 RC
* Remove secondary switch functionality from `Multilevel Switch CC`
* Implement interview procedure for `Multilevel Switch CC`
* Upgrade Prettier and ESLint to make use of the new TS 3.7 syntax
* Update Multilevel Sensor definitions to latest specs and rename some sensor types
* Move sensor type and scale definitions to JSON config files
* Extract named scales to their own configuration file
* Also use scale configuration for `Thermostat Setpoint CC`
* Improve error output for `lint:config` script
* Upgrade `serialport` to version 8
* Create CC instances for all endpoints in `getDefinedValueIDs`

## 1.6.0 (2019-10-23)
* Implement Multi Channel Association CC and prefer it to Association CC if possible
* Implement AssociationGroupInfoCC
* Add support for CRC-16 CC
* Bump Association CC to V3, which adds no new commands
* Add setValue API to TimeParametersCC and use JS date objects
* Add set value API to NodeNamingAndLocationCC
* Add interview for Multilevel Sensor CC, fix scale parsing
* Add interview for Thermostat Setback CC
* Add interview for Central Scene CC
* Filter out internal key value pairs in `getDefinedValueIDs`
* Add tests (and the necessary snippets) for CC serialization and deserialization routines and fix the found errors:
    * Central Scene: fix calculation of scene bitmask size
    * Association Group Information: fix offset during parsing of InfoReport
    * (Multi Channel) Association: fix broken check for negative group IDs
    * Handle encapsulation (de)serialization correctly
* Help GitHub understand that this is not a C(++)-repo
* Add interview implemention to tracking issue
* Moved `supportsCommand` from `CommandClass` to `CCAPI`
* CC API methods now check that the underlying command is supported by the node
* Improved handling of bit masks
* Implement interview for ConfigurationCC, include spec changes
* Don't interview CCs the VersionCC reports as unsupported
* Cleanup loglevels for some log outputs
* Update dependencies


## 1.5.0 (2019-10-06)
* Add the remaining notification configurations:
    * Gas Alarm (`0x12`)
    * Pest Control (`0x13`)
    * Light Sensor (`0x14`)
    * Water Quality Monitoring (`0x15`)
    * Home monitoring (`0x16`)
* Check all received request messages for a matching callback id
* Add interview procedure for ThermostatSetpointCC
* Add setValue API for ThermostatSetpointCC
* Hide more CC values of newer CC versions
* Fix translation of enum values to state metadata so it is able to handle strings starting with a number
* Interview new nodes immediately after inclusion
* Automatically determine the correct CC interview sequence
* `getDefinedValueIDs` now returns statically defined, dynamically registered and created value IDs

## 1.4.0 (2019-10-03)
* Partially re-interview CCs after restart from cache
* Add interview procedure for BasicCC
* Add the option to specify a minimum version for ccValues
* Implement BatteryCC V2 (including API)
* ThermostatOperatingStateCC: bump CC version
* Add setValue API to WakeUp CC
* Add more notification configurations:
    * Appliance (`0x0C`)
    * Home Health (`0x0D`)
    * Siren (`0x0E`)
    * Water Valve (`0x0F`)
    * Weather Alarm (`0x10`)
    * Irrigation (`0x11`)
* Prepare for TS 3.7
* Add missing callbackId to HardResetRequest
* Create callback ids centrally on the driver instance
* Implement TimeCC v2 and TimeParametersCC v1
* TimeParametersCC: use local time if the node has no means to determine timezone
* Add support for excluding nodes from the network
* Update dependencies

## 1.3.1 (2019-09-25)
* Mark `options` in `IDriver` as internal

## 1.3.0 (2019-09-04)
* Add more notification configurations:
    * Power Management (`0x08`)
    * System (`0x09`)
    * Emergency Alarm (`0x0A`)
    * Clock (`0x0B`)
* Implement node and network heal
* Add method to enumerate serial ports
* Mark readonly CCs

## 1.2.1 (2019-08-29)
* Implement AssociationCC (V2)
* fix CC interview not being done completely
* Implement ThermostatModeCC (V3)
* Implement ThermostatOperatingStateCC (V1)
* Make a bunch of CC values internal
* allow preventing notification variables from going idle
* Add more notification configurations:
    * Access Control (`0x06`)
    * Water Alarm (`0x05`)
    * Heat Alarm (`0x04`)
    * CO2 Alarm (`0x03`)
    * CO Alarm (`0x02`)
* add a lint step for config files
* handle errors in config files more gracefully
* dependency updates

## 1.1.1 (2019-08-25)
* Drop messages with non-implemented CCs instead of crashing
* Fix parsing of MultiChannelCC encapsulated CCs
* Fix unwrapping of MultiChannelCCs inside ApplicationCommandRequests
* Include `config` dir and TypeScript definitions in package
* Move `ansi-colors` from dev to production dependencies

## 1.1.0 (2019-08-25)
* Improve support for notification CC: named variables and events

## 1.0.1 (2019-08-20)
* Fix log message for metadata updates
* Remove unused dependencies, exports and methods
* Fix broken setValue API test

## 1.0.0 (2019-08-19)
* First working release<|MERGE_RESOLUTION|>--- conflicted
+++ resolved
@@ -6,11 +6,8 @@
 
 ## __WORK IN PROGRESS__
 ### Config file changes
-<<<<<<< HEAD
 * Added a config file for `HeatIt Z-TRM3`
-=======
 * Added a config file for `Eurotronic Air quality sensor`
->>>>>>> 1cf8a6fd
 
 ### Bugfixes
 * `Driver.destroy()` no longer does anything after the first call
