{
  "name": "@zwave-js/repo",
  "private": true,
  "description": "Z-Wave driver written entirely in JavaScript/TypeScript",
  "keywords": [],
  "author": {
    "name": "AlCalzone",
    "email": "d.griesel@gmx.net"
  },
  "contributors": [
    "RoboPhred (https://github.com/RoboPhred)"
  ],
  "license": "MIT",
  "homepage": "https://github.com/AlCalzone/node-zwave-js#readme",
  "repository": {
    "type": "git",
    "url": "git+https://github.com/AlCalzone/node-zwave-js.git"
  },
  "bugs": {
    "url": "https://github.com/AlCalzone/node-zwave-js/issues"
  },
  "funding": {
    "url": "https://github.com/sponsors/AlCalzone/"
  },
  "devDependencies": {
    "@actions/core": "^1.2.4",
    "@actions/exec": "^1.0.4",
    "@actions/github": "^4.0.0",
    "@alcalzone/release-script": "^1.6.0",
    "@babel/core": "^7.11.1",
    "@babel/plugin-proposal-class-properties": "^7.10.4",
    "@babel/plugin-proposal-decorators": "^7.10.5",
    "@babel/plugin-proposal-nullish-coalescing-operator": "^7.10.4",
    "@babel/plugin-proposal-numeric-separator": "^7.10.4",
    "@babel/plugin-proposal-object-rest-spread": "^7.11.0",
    "@babel/plugin-proposal-optional-chaining": "^7.11.0",
    "@babel/preset-env": "^7.11.0",
    "@babel/preset-typescript": "^7.10.4",
    "@commitlint/cli": "^10.0.0",
    "@commitlint/config-conventional": "^10.0.0",
    "@fimbul/mithotyn": "^0.21.0",
    "@fimbul/wotan": "^0.21.1",
    "@types/fs-extra": "^9.0.1",
    "@types/gulp": "^4.0.6",
    "@types/gulp-sourcemaps": "0.0.32",
    "@types/jest": "^26.0.10",
    "@types/json5": "0.0.30",
    "@types/mockdate": "^2.0.0",
    "@types/moment-timezone": "^0.5.30",
    "@types/node": "^14.6.0",
    "@types/prettier": "^2.0.2",
    "@types/semver": "^7.3.3",
    "@types/serialport": "^8.0.1",
    "@types/triple-beam": "^1.3.1",
    "@types/yargs": "^15.0.5",
    "@typescript-eslint/eslint-plugin": "^3.9.1",
    "@typescript-eslint/parser": "^3.9.1",
    "ansi-colors": "^4.1.1",
    "axios": "^0.19.2",
    "clipboardy": "^2.3.0",
    "commitizen": "^4.1.2",
    "coveralls": "^3.1.0",
    "cz-conventional-changelog": "^3.2.0",
    "eslint": "^7.7.0",
    "eslint-config-prettier": "^6.11.0",
    "eslint-plugin-prettier": "^3.1.4",
    "gulp": "^4.0.2",
    "gulp-sourcemaps": "^2.6.5",
    "gulp-typescript": "^6.0.0-alpha.1",
    "husky": "^4.2.5",
    "jest": "^26.4.1",
    "jest-circus": "^26.4.1",
    "jest-extended": "^0.11.5",
    "lerna": "^3.22.1",
    "mockdate": "^3.0.2",
    "prettier": "^2.0.5",
    "semver": "^7.3.2",
    "supports-color": "^7.1.0",
    "ts-node": "^8.10.2",
    "tsconfig-paths": "^3.9.0",
<<<<<<< HEAD
    "typescript": "^4.1.0-dev.20200807",
    "yargs": "^15.3.1"
=======
    "typescript": "^3.9.7",
    "yargs": "^15.4.1"
>>>>>>> 710dc562
  },
  "dependencies": {
    "@zwave-js/config": "file:packages\\config",
    "@zwave-js/core": "file:packages\\core",
    "@zwave-js/serial": "file:packages\\serial",
    "@zwave-js/shared": "file:packages\\shared",
    "zwave-js": "file:packages\\zwave-js"
  },
  "scripts": {
    "watch": "lerna run watch --parallel",
    "test:reset": "jest --clear-cache",
    "test:ts": "jest",
    "test:ci": "npm run test:ts -- --runInBand",
    "test:watch": "npm run test:ts -- --watch",
    "test": "npm run test:watch",
    "coverage": "npm run test:ts -- --collect-coverage",
    "coverage:ci": "npm run test:ci -- --collect-coverage",
    "show-coverage": "npm run coverage && start ./coverage/index.html",
    "lint:ts": "eslint --ext .ts \"packages/**/src/**\"",
    "lint:wotan": "wotan",
    "lint": "npm run lint:ts && npm run lint:wotan",
    "implemented_ccs": "ts-node maintenance/implemented_ccs.ts",
    "gh-cc-table": "npm run implemented_ccs -- --flavor=github --only-incomplete",
    "usbdebug": "cmd.exe /c \"test\\usbdebug.bat\"",
    "commit": "git-cz",
    "prerelease": "npm install && lerna run build",
    "release": "lerna version",
    "preversion": "release-script --lerna-check",
    "version": "release-script --lerna",
    "postversion": "git push && git push --tags"
  },
  "readme": "README.md",
  "husky": {
    "hooks": {
      "commit-msg": "commitlint -E HUSKY_GIT_PARAMS"
    }
  },
  "config": {
    "commitizen": {
      "path": "./node_modules/cz-conventional-changelog"
    }
  }
}<|MERGE_RESOLUTION|>--- conflicted
+++ resolved
@@ -46,7 +46,6 @@
     "@types/jest": "^26.0.10",
     "@types/json5": "0.0.30",
     "@types/mockdate": "^2.0.0",
-    "@types/moment-timezone": "^0.5.30",
     "@types/node": "^14.6.0",
     "@types/prettier": "^2.0.2",
     "@types/semver": "^7.3.3",
@@ -78,13 +77,8 @@
     "supports-color": "^7.1.0",
     "ts-node": "^8.10.2",
     "tsconfig-paths": "^3.9.0",
-<<<<<<< HEAD
     "typescript": "^4.1.0-dev.20200807",
-    "yargs": "^15.3.1"
-=======
-    "typescript": "^3.9.7",
     "yargs": "^15.4.1"
->>>>>>> 710dc562
   },
   "dependencies": {
     "@zwave-js/config": "file:packages\\config",
