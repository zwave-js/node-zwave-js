--- conflicted
+++ resolved
@@ -27,11 +27,7 @@
     "@actions/exec": "^1.0.4",
     "@actions/github": "^2.1.1",
     "@alcalzone/release-script": "^1.6.0",
-<<<<<<< HEAD
     "@babel/core": "^7.11.4",
-=======
-    "@babel/core": "^7.11.1",
->>>>>>> 868a5ef0
     "@babel/plugin-proposal-class-properties": "^7.10.4",
     "@babel/plugin-proposal-decorators": "^7.10.5",
     "@babel/plugin-proposal-nullish-coalescing-operator": "^7.10.4",
@@ -40,13 +36,8 @@
     "@babel/plugin-proposal-optional-chaining": "^7.11.0",
     "@babel/preset-env": "^7.11.0",
     "@babel/preset-typescript": "^7.10.4",
-<<<<<<< HEAD
-    "@commitlint/cli": "^8.3.5",
-    "@commitlint/config-conventional": "^8.3.4",
-=======
     "@commitlint/cli": "^10.0.0",
     "@commitlint/config-conventional": "^10.0.0",
->>>>>>> 868a5ef0
     "@fimbul/mithotyn": "^0.21.0",
     "@fimbul/wotan": "^0.21.1",
     "@types/fs-extra": "^9.0.1",
@@ -55,28 +46,18 @@
     "@types/jest": "^26.0.10",
     "@types/json5": "0.0.30",
     "@types/mockdate": "^2.0.0",
-    "@types/moment-timezone": "^0.5.30",
     "@types/node": "^14.6.0",
     "@types/prettier": "^2.0.2",
     "@types/semver": "^7.3.3",
     "@types/serialport": "^8.0.1",
-<<<<<<< HEAD
-    "@types/triple-beam": "^1.3.0",
-    "@types/yargs": "^15.0.4",
-=======
     "@types/triple-beam": "^1.3.1",
     "@types/yargs": "^15.0.5",
->>>>>>> 868a5ef0
     "@typescript-eslint/eslint-plugin": "^3.9.1",
     "@typescript-eslint/parser": "^3.9.1",
     "ansi-colors": "^4.1.1",
     "axios": "^0.19.2",
     "clipboardy": "^2.3.0",
-<<<<<<< HEAD
     "commitizen": "^4.1.5",
-=======
-    "commitizen": "^4.1.2",
->>>>>>> 868a5ef0
     "coveralls": "^3.1.0",
     "cz-conventional-changelog": "^3.2.0",
     "eslint": "^7.7.0",
@@ -96,13 +77,8 @@
     "supports-color": "^7.1.0",
     "ts-node": "^8.10.2",
     "tsconfig-paths": "^3.9.0",
-<<<<<<< HEAD
     "typescript": "^4.0.2",
-    "yargs": "^15.3.1"
-=======
-    "typescript": "^3.9.7",
     "yargs": "^15.4.1"
->>>>>>> 868a5ef0
   },
   "dependencies": {
     "@zwave-js/config": "file:packages\\config",
