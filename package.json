--- conflicted
+++ resolved
@@ -77,11 +77,7 @@
     "supports-color": "^7.1.0",
     "ts-node": "^9.0.0",
     "tsconfig-paths": "^3.9.0",
-<<<<<<< HEAD
-    "typescript": "^4.1.0-dev.20200807",
-=======
     "typescript": "^4.0.2",
->>>>>>> a1481a69
     "yargs": "^15.4.1"
   },
   "dependencies": {
