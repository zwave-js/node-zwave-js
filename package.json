--- conflicted
+++ resolved
@@ -81,12 +81,8 @@
     "supports-color": "^7.2.0",
     "ts-node": "^9.0.0",
     "tsconfig-paths": "^3.9.0",
-<<<<<<< HEAD
-    "typescript": "^4.1.0-dev.20200930",
+    "typescript": "^4.1.1-rc",
     "xml2json": "^0.12.0",
-=======
-    "typescript": "^4.1.1-rc",
->>>>>>> 5d5677a0
     "yargs": "^16.0.3"
   },
   "dependencies": {
