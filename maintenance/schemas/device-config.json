{
	"$schema": "http://json-schema.org/schema#",
	"type": "object",
	"properties": {
		"$import": { "$ref": "#/definitions/import" },
		"manufacturer": {
			"type": "string",
			"description": "The full name of the manufacturer"
		},
		"manufacturerId": {
			"type": "string",
			"description": "The manufacturer ID as assigned by the Z-Wave Alliance",
			"pattern": "^0x[0-9a-f]{4}$"
		},
		"label": {
			"type": "string",
			"description": "The device label that will be displayed by applications. Should usually be short."
		},
		"description": {
			"type": "string",
			"description": "A slightly more detailed description of this device, explaining what kind of device this is"
		},
		"devices": {
			"type": "array",
			"description": "An array of product type and product ID combinations",
			"minItems": 1,
			"items": {
				"type": "object",
				"properties": {
					"productType": {
						"type": "string",
						"description": "The product type of this device as a 4-digit hex string",
						"pattern": "^0x[0-9a-f]{4}$"
					},
					"productId": {
						"type": "string",
						"description": "The product ID of this device as a 4-digit hex string",
						"pattern": "^0x[0-9a-f]{4}$"
					},
					"zwaveAllianceId": {
						"description": "The IDs of the Z-Wave Alliance product database belonging to this device",
						"oneOf": [
							{ "type": "integer" },
							{
								"type": "array",
								"minItems": 1,
								"items": { "type": "integer" },
								"uniqueItems": true
							}
						]
					}
				},
				"required": ["productType", "productId"],
				"additionalProperties": false
			}
		},
		"firmwareVersion": {
			"type": "object",
			"properties": {
				"min": {
					"type": "string",
					"description": "The minimum firmware version this config file targets",
					"pattern": "^[0-9]|[1-9][0-9]|[1-2][0-9][0-9]\\.[0-9]|[1-9][0-9]|[1-2][0-9][0-9]$"
				},
				"max": {
					"type": "string",
					"description": "The maximum firmware version this config file targets",
					"pattern": "^[0-9]|[1-9][0-9]|[1-2][0-9][0-9]\\.[0-9]|[1-9][0-9]|[1-2][0-9][0-9]$"
				}
			},
			"required": ["min", "max"],
			"additionalProperties": false
		},
		"supportsZWavePlus": {
			"const": true
		},
		"endpoints": { "$ref": "#/definitions/endpoints" },
		"associations": { "$ref": "#/definitions/associations" },
		"paramInformation": {
			"type": "array",
			"description": "Defines all the existing configuration parameters",
			"items": { "$ref": "#/definitions/param" },
			"minItems": 1,
			"additionalItems": false
		},
		"proprietary": {
			"type": "object",
			"description": "A dictionary of settings for the proprietary CC. The settings depend on each proprietary CC implementation."
		},
		"compat": {
			"type": "object",
			"properties": {
				"$import": { "$ref": "#/definitions/import" },
				"alarmMapping": {
					"description": "Is used to map legacy V1 alarm values to V2+ Notification events",
					"type": "array",
					"items": {
						"type": "object",
						"properties": {
							"$import": { "$ref": "#/definitions/import" },
							"from": {
								"type": "object",
								"properties": {
									"alarmType": {
										"type": "integer",
										"minimum": 0,
										"maximum": 255
									},
									"alarmLevel": {
										"type": "integer",
										"minimum": 0,
										"maximum": 255
									}
								},
								"additionalProperties": false,
								"required": ["alarmType"]
							},
							"to": {
								"type": "object",
								"properties": {
									"notificationType": {
										"type": "integer",
										"minimum": 0,
										"maximum": 255
									},
									"notificationEvent": {
										"type": "integer",
										"minimum": 0,
										"maximum": 255
									},
									"eventParameters": {
										"type": "object",
										"additionalProperties": {
											"anyOf": [
												{
													"type": "integer"
												},
												{
													"enum": ["alarmLevel"]
												}
											]
										}
									}
								},
								"additionalProperties": false,
								"required": [
									"notificationType",
									"notificationEvent"
								]
							}
						},
						"additionalProperties": false,
						"anyOf": [
							{
								"required": ["from", "to"]
							},
							{
								"required": ["$import"]
							}
						]
					},
					"minItems": 1,
					"additionalItems": false
				},
				"commandClasses": {
					"type": "object",
					"properties": {
						"add": {
							"type": "object",
							"patternProperties": {
								"^(0x)?[0-9a-f]+$": {
									"$ref": "#/definitions/ccInfoAndEndpoints"
								}
							},
							"additionalProperties": false
						},
						"remove": {
							"type": "object",
							"patternProperties": {
								"^(0x)?[0-9a-f]+$": {
									"type": "object",
									"properties": {
										"endpoints": {
											"anyOf": [
												{ "const": "*" },
												{
													"type": "array",
													"items": {
														"type": "integer",
														"minimum": 0
													},
													"minItems": 1
												}
											]
										}
									},
									"additionalProperties": false
								}
							},
							"additionalProperties": false
						}
					},
					"additionalProperties": false
				},
				"disableBasicMapping": {
					"const": true
				},
				"disableStrictEntryControlDataValidation": {
					"const": true
				},
				"enableBasicSetMapping": {
					"const": true
				},
				"forceNotificationIdleReset": {
					"const": true
				},
				"forceSceneControllerGroupCount": {
					"type": "number",
					"minimum": 0,
					"maximum": 255
				},
				"manualValueRefreshDelayMs": {
					"type": "number",
					"minimum": 0
				},
				"mapRootReportsToEndpoint": {
					"type": "number",
					"minimum": 1
				},
				"overrideFloatEncoding": {
					"type": "object",
					"properties": {
						"size": {
							"type": "integer",
							"minimum": 1,
							"maximum": 4
						},
						"precision": {
							"type": "integer",
							"minimum": 0
						}
					},
					"minProperties": 1,
					"additionalProperties": false
				},
				"preserveEndpoints": {
					"oneOf": [
						{
							"const": "*"
						},
						{
							"type": "array",
							"minItems": 1,
							"items": {
								"type": "integer",
								"minimum": 1
							}
						}
					]
				},
				"preserveRootApplicationCCValueIDs": {
					"const": true
				},
				"queryOnWakeup": {
					"type": "array",
					"minItems": 1,
					"items": {
						"type": "array",
						"items": [{ "type": "string" }, { "type": "string" }],
						"additionalItems": {
							"anyOf": [
								{ "type": "string" },
								{ "type": "number" },
								{ "type": "boolean" }
							]
						}
					}
				},
				"skipConfigurationInfoQuery": {
					"const": true
				},
				"treatBasicSetAsEvent": {
					"const": true
				},
				"treatDestinationEndpointAsSource": {
					"const": true
				}
			},
			"additionalProperties": false
		},
		"metadata": {
			"type": "object",
			"properties": {
				"wakeup": {
					"type": "string",
					"description": "How to wake up the device manually"
				},
				"inclusion": {
					"type": "string",
					"description": "Inclusion instructions for this device"
				},
				"exclusion": {
					"type": "string",
					"description": "Exclusion instructions for this device"
				},
				"reset": {
					"type": "string",
					"description": "Instructions for resetting the device to factory defaults"
				},
				"manual": {
					"type": "string",
					"description": "A link to the device manual"
				}
			},
			"additionalProperties": false,
			"minProperties": 1
		}
	},
	"anyOf": [
		{
			"required": [
				"manufacturer",
				"manufacturerId",
				"label",
				"description",
				"devices",
				"firmwareVersion"
			]
		},
		{
			"required": ["$import"]
		}
	],
	"additionalProperties": false,
	"definitions": {
		"import": {
			"type": "string",
			"description": "Used to import another config file or parts thereof",
<<<<<<< HEAD
			"pattern": "^((?<dir>((?:~/)?[\\w\\d_\\.-]+/)+)?(?<filename>[\\w\\d_-]+\\.json))?(?<selector>#([\\w\\d\\[\\]_-]+/)*[\\w\\d\\[\\]_-]+)?$"
=======
			"pattern": "^((?<dir>((?:~/)?[\\w\\d_\\.-]+/)+)?(?<filename>[\\w\\d_-]+\\.json))?(?<selector>#([\\w\\d_-]+/)*[\\w\\d\\[\\]_-]+)?$"
>>>>>>> 533c5aad
		},
		"condition": {
			"type": "string",
			"description": "A condition that must be fulfilled for this entry to exit."
		},
		"endpoints": {
			"type": "object",
			"description": "Endpoint-specific configuration",
			"patternProperties": {
				"^\\d+$": {
					"type": "object",
					"properties": {
						"$import": { "$ref": "#/definitions/import" },
						"$if": { "$ref": "#/definitions/condition" },
						"associations": { "$ref": "#/definitions/associations" }
					},
					"additionalProperties": false
				},
				"additionalProperties": false
			}
		},
		"associations": {
			"type": "object",
			"description": "Define association groups for devices that don't support Z-Wave+ or modify the reported associations for devices that do.",
			"properties": {
				"$import": { "$ref": "#/definitions/import" }
			},
			"patternProperties": {
				"^\\d+$": {
					"type": "object",
					"properties": {
						"$import": { "$ref": "#/definitions/import" },
						"$if": { "$ref": "#/definitions/condition" },
						"label": {
							"type": "string",
							"description": "How this association group is called"
						},
						"description": {
							"type": "string",
							"description": "What this association group does"
						},
						"maxNodes": {
							"type": "number",
							"description": "How many nodes may be assigned to this group",
							"minimum": 1
						},
						"isLifeline": {
							"type": "boolean",
							"description": "Whether this is a Lifeline group. SHOULD exist exactly once, some nodes require more groups to report everything."
						},
						"multiChannel": {
							"type": "boolean",
							"description": "`true`: Force a multi channel association (if possible); `false`: Force a node association (if possible)"
						}
					},
					"anyOf": [
						{
							"required": ["label", "maxNodes"]
						},
						{
							"required": ["$import"]
						}
					],
					"additionalProperties": false
				}
			},
			"additionalProperties": false
		},
		"ccInfo": {
			"type": "object",
			"properties": {
				"isSupported": {
					"type": "boolean"
				},
				"isControlled": {
					"type": "boolean"
				},
				"secure": {
					"type": "boolean"
				},
				"version": {
					"type": "number"
				}
			},
			"additionalProperties": false
		},
		"ccInfoAndEndpoints": {
			"type": "object",
			"properties": {
				"isSupported": {
					"type": "boolean"
				},
				"isControlled": {
					"type": "boolean"
				},
				"secure": {
					"type": "boolean"
				},
				"version": {
					"type": "number"
				},
				"endpoints": {
					"type": "object",
					"patternProperties": {
						"^\\d+$": {
							"$ref": "#/definitions/ccInfo"
						}
					},
					"additionalProperties": false
				}
			},
			"additionalProperties": false
		},
		"param": {
			"type": "object",
			"properties": {
				"#": {
					"type": "string",
					"pattern": "^\\d+(\\[0x[0-9a-f]{1,8}\\])?$"
				},
				"$import": { "$ref": "#/definitions/import" },
				"$if": { "$ref": "#/definitions/condition" },
				"label": {
					"type": "string",
					"description": "A short name for the parameter"
				},
				"description": {
					"type": "string",
					"description": "A longer description what the parameter does"
				},
				"valueSize": {
					"type": "number",
					"minimum": 1,
					"maximum": 4,
					"description": "How many bytes the device uses for this value"
				},
				"minValue": {
					"type": "number",
					"description": "The minimum allowed value for this parameter"
				},
				"maxValue": {
					"type": "number",
					"description": "The maximum allowed value for this parameter"
				},
				"unit": {
					"type": "string",
					"description": "In which unit the value is interpreted"
				},
				"unsigned": {
					"type": "boolean",
					"description": "Whether this parameter is interpreted as an unsigned value by the device (default: false). This simplifies usage for the end user."
				},
				"defaultValue": {
					"type": "number",
					"description": "The factory default value of this parameter."
				},
				"readOnly": {
					"const": true,
					"description": "Whether this parameter can only be read"
				},
				"writeOnly": {
					"const": true,
					"description": "Whether this parameter can only be written"
				},
				"allowManualEntry": {
					"const": false,
					"description": "Whether this parameter accepts any value between minValue and maxValue. If false, options must be used to specify the allowed values."
				},
				"options": {
					"type": "array",
					"minItems": 1,
					"items": {
						"type": "object",
						"properties": {
							"$import": {
								"$ref": "#/definitions/import"
							},
							"$if": {
								"$ref": "#/definitions/condition"
							},
							"label": {
								"type": "string",
								"description": "The option label to display"
							},
							"value": {
								"type": "number",
								"description": "Which value this option represents"
							}
						},
						"anyOf": [
							{
								"required": ["label", "value"]
							},
							{
								"required": ["$import"]
							}
						],
						"additionalProperties": false
					}
				}
			},
			"additionalProperties": false,
			"anyOf": [
				{
					"if": {
						"properties": {
							"readOnly": {
								"const": true
							}
						}
					},
					"then": {
						"required": [
							"#",
							"label",
							"valueSize",
							"minValue",
							"maxValue"
						]
					},
					"else": {
						"required": [
							"#",
							"label",
							"valueSize",
							"minValue",
							"maxValue",
							"defaultValue"
						]
					}
				},
				{
					"required": ["#", "$import"]
				}
			]
		}
	}
}<|MERGE_RESOLUTION|>--- conflicted
+++ resolved
@@ -336,11 +336,7 @@
 		"import": {
 			"type": "string",
 			"description": "Used to import another config file or parts thereof",
-<<<<<<< HEAD
 			"pattern": "^((?<dir>((?:~/)?[\\w\\d_\\.-]+/)+)?(?<filename>[\\w\\d_-]+\\.json))?(?<selector>#([\\w\\d\\[\\]_-]+/)*[\\w\\d\\[\\]_-]+)?$"
-=======
-			"pattern": "^((?<dir>((?:~/)?[\\w\\d_\\.-]+/)+)?(?<filename>[\\w\\d_-]+\\.json))?(?<selector>#([\\w\\d_-]+/)*[\\w\\d\\[\\]_-]+)?$"
->>>>>>> 533c5aad
 		},
 		"condition": {
 			"type": "string",
