/// <reference types="reflect-metadata" />

import { entries } from "alcalzone-shared/objects";
import { isCommandClassContainer } from "../commandclass/ICommandClassContainer";
import { IDriver } from "../driver/IDriver";
import { ZWaveError, ZWaveErrorCodes } from "../error/ZWaveError";
import { isNodeQuery } from "../node/INodeQuery";
import { ZWaveNode } from "../node/Node";
import { log } from "../util/logger";
import { JSONObject } from "../util/misc";
import { num2hex } from "../util/strings";
import {
	FunctionType,
	MessageHeaders,
	MessagePriority,
	MessageType,
} from "./Constants";

export type Constructable<T> = new (
	driver: IDriver,
	...constructorArgs: any[]
) => T;

/**
 * Represents a ZWave message for communication with the serial interface
 */
export class Message {
	// #1
	public constructor(driver: IDriver, payload?: Buffer);

	// #2
	public constructor(
		driver: IDriver,
		type: MessageType,
		funcType: FunctionType,
		expResponse: FunctionType | ResponsePredicate,
		payload?: Buffer,
	);

	// implementation
	public constructor(
		protected driver: IDriver,
		typeOrPayload?: MessageType | Buffer,
		funcType?: FunctionType,
		expResponse?: FunctionType | ResponsePredicate,
		payload?: Buffer, // TODO: Length limit 255
	) {
		// decide which implementation we follow
		let type: MessageType;
		if (typeof typeOrPayload === "number") {
			// #2
			type = typeOrPayload;
		} else if (typeOrPayload instanceof Buffer) {
			// #1
			payload = typeOrPayload;
		}

		// These properties are filled from declared metadata if not provided
		this.type = type != null ? type : getMessageType(this);
		this.functionType = funcType != null ? funcType : getFunctionType(this);
		this.expectedResponse =
			expResponse != null ? expResponse : getExpectedResponse(this);
		// This is taken from the constructor args
		this.payload = payload;
	}

	public type: MessageType;
	public functionType: FunctionType;
	public expectedResponse: FunctionType | ResponsePredicate;
	public payload: Buffer; // TODO: Length limit 255
	public maxSendAttempts: number;

	/** Serializes this message into a Buffer */
	public serialize(): Buffer {
		const payloadLength = this.payload != null ? this.payload.length : 0;

		const ret = Buffer.allocUnsafe(payloadLength + 5);
		ret[0] = MessageHeaders.SOF;
		// length of the following data, including the checksum
		ret[1] = payloadLength + 3;
		// write the remaining data
		ret[2] = this.type;
		ret[3] = this.functionType;
		if (this.payload != null) this.payload.copy(ret, 4);
		// followed by the checksum
		ret[ret.length - 1] = computeChecksum(ret);
		return ret;
	}

	/**
	 * Checks if there's enough data in the buffer to deserialize
	 */
	public static isComplete(data: Buffer): boolean {
		if (!data || !data.length || data.length < 5) return false; // not yet

		// check the length again, this time with the transmitted length
		const remainingLength = data[1];
		const messageLength = remainingLength + 2;
		if (data.length < messageLength) return false; // not yet

		return true; // probably, but the checksum may be wrong
	}

	/**
	 * Retrieves the correct constructor for the next message in the given Buffer.
	 * It is assumed that the buffer has been checked beforehand
	 */
	public static getConstructor(data: Buffer): Constructable<Message> {
		return getMessageConstructor(data[2], data[3]) || Message;
	}

	/**
	 * Deserializes a message of this type from a Buffer
	 * @returns must return the total number of bytes read
	 */
	public deserialize(data: Buffer): number {
		// SOF, length, type, commandId and checksum must be present
		if (!data || !data.length || data.length < 5) {
			throw new ZWaveError(
				"Could not deserialize the message because it was truncated",
				ZWaveErrorCodes.PacketFormat_Truncated,
			);
		}
		// the packet has to start with SOF
		if (data[0] !== MessageHeaders.SOF) {
			throw new ZWaveError(
				"Could not deserialize the message because it does not start with SOF",
				ZWaveErrorCodes.PacketFormat_Invalid,
			);
		}
		// check the length again, this time with the transmitted length
		const remainingLength = data[1];
		const messageLength = remainingLength + 2;
		if (data.length < messageLength) {
			throw new ZWaveError(
				"Could not deserialize the message because it was truncated",
				ZWaveErrorCodes.PacketFormat_Truncated,
			);
		}
		// check the checksum
		const expectedChecksum = computeChecksum(data.slice(0, messageLength));
		if (data[messageLength - 1] !== expectedChecksum) {
			throw new ZWaveError(
				"Could not deserialize the message because the checksum didn't match",
				ZWaveErrorCodes.PacketFormat_Checksum,
			);
		}

		this.type = data[2];
		this.functionType = data[3];
		const payloadLength = messageLength - 5;
		this.payload = data.slice(4, 4 + payloadLength);

		// return the total number of bytes in this message
		return messageLength;
	}

	/** Returns the slice of data which represents the message payload */
	public static getPayload(data: Buffer): Buffer {
		// we assume the message has been tested already for completeness
		const remainingLength = data[1];
		const messageLength = remainingLength + 2;
		const payloadLength = messageLength - 5;
		return data.slice(4, 4 + payloadLength);
	}

	public toJSON(): JSONObject {
		return this.toJSONInternal();
	}

	private toJSONInternal(): JSONObject {
		const ret: any = {
			name: this.constructor.name,
			type: MessageType[this.type],
			functionType:
				FunctionType[this.functionType] || num2hex(this.functionType),
		};
		if (this.expectedResponse != null)
			ret.expectedResponse = FunctionType[this.functionType];
		if (this.payload != null) ret.payload = this.payload.toString("hex");
		return ret;
	}

	protected toJSONInherited(props: JSONObject): JSONObject {
		const ret = this.toJSONInternal();
		delete ret.payload;
		for (const [key, value] of entries(props)) {
			if (value !== undefined) ret[key] = value;
		}
		return ret;
	}

	/** Checks if a message is an expected response for this message */
	public testResponse(msg: Message): ResponseRole {
		const expected = this.expectedResponse;
		// log("driver", `Message: testing response`, "debug");
		if (typeof expected === "number" && msg.type === MessageType.Response) {
			// if only a functionType was configured as expected,
			// any message with this function type is expected,
			// every other message is unexpected
			// log("driver", `  received response with fT ${msg.functionType}`, "debug");
			return expected === msg.functionType ? "final" : "unexpected";
		} else if (typeof expected === "function") {
			// If a predicate was configured, use it to test the message
			return expected(this, msg);
		}
		// nothing was configured, this expects no response
		return "unexpected";
	}

	/** Finds the ID of the target or source node in a message, if it contains that information */
	public getNodeId(): number {
		if (isNodeQuery(this)) return this.nodeId;
		if (isCommandClassContainer(this)) return this.command.nodeId;
	}

	/**
	 * Returns the node this message is linked to or undefined
	 */
	public getNodeUnsafe(): ZWaveNode | undefined {
		const nodeId = this.getNodeId();
		if (nodeId != undefined)
			return this.driver.controller.nodes.get(nodeId);
	}
<<<<<<< HEAD

	/** Include previously received partial responses into a final message */
	public mergePartialMessages(partials: Message[]) {
		// This is highly message dependent
		// Overwrite this in derived classes
	}

=======
>>>>>>> 17158ebe
}

function computeChecksum(message: Buffer): number {
	let ret = 0xff;
	// exclude SOF and checksum byte from the computation
	for (let i = 1; i < message.length - 1; i++) {
		ret ^= message[i];
	}
	return ret;
}

// =======================
// use decorators to link function types to message classes
/* eslint-disable @typescript-eslint/camelcase */
export const METADATA_messageTypes = Symbol("messageTypes");
export const METADATA_messageTypeMap = Symbol("messageTypeMap");
export const METADATA_expectedResponse = Symbol("expectedResponse");
export const METADATA_priority = Symbol("priority");
/* eslint-enable @typescript-eslint/camelcase */

type MessageTypeMap = Map<string, Constructable<Message>>;

function getMessageTypeMapKey(
	messageType: MessageType,
	functionType: FunctionType,
): string {
	return JSON.stringify({ messageType, functionType });
}

export type ResponseRole =
<<<<<<< HEAD
	"unexpected" // a message that does not belong to this transaction
	| "confirmation" // a confirmation response, e.g. controller reporting that a message was sent
	| "partial" // a partial response, that (once assembled) will become final. E.g. a multi-report CC container
=======
	| "unexpected" // a message that does not belong to this transaction
	| "intermediate" // an intermediate response, e.g. controller ACK that is not fatal
>>>>>>> 17158ebe
	| "final" // a final response (leading to a resolved transaction)
	| "fatal_controller" // a response from the controller that leads to a rejected transaction
	| "fatal_node"; // a response or (lack thereof) from the node that leads to a rejected transaction
/**
 * A predicate function to test if a received message matches to the sent message
 */
export type ResponsePredicate = (
	sentMessage: Message,
	receivedMessage: Message,
) => ResponseRole;

/**
 * Defines the message and function type associated with a Z-Wave message
 */
export function messageTypes(
	messageType: MessageType,
	functionType: FunctionType,
): ClassDecorator {
	return messageClass => {
		log(
			"protocol",
			`${messageClass.name}: defining message type ${num2hex(
				messageType,
			)} and function type ${num2hex(functionType)}`,
			"silly",
		);
		// and store the metadata
		Reflect.defineMetadata(
			METADATA_messageTypes,
			{ messageType, functionType },
			messageClass,
		);

		// also store a map in the Message metadata for lookup.
		const map: MessageTypeMap =
			Reflect.getMetadata(METADATA_messageTypeMap, Message) || new Map();
		map.set(
			getMessageTypeMapKey(messageType, functionType),
			(messageClass as any) as Constructable<Message>,
		);
		Reflect.defineMetadata(METADATA_messageTypeMap, map, Message);
	};
}

/**
 * Retrieves the message type defined for a Z-Wave message class
 */
export function getMessageType<T extends Message>(
	messageClass: T,
): MessageType {
	// get the class constructor
	const constr = messageClass.constructor;
	// retrieve the current metadata
	const meta = Reflect.getMetadata(METADATA_messageTypes, constr);
	const ret = meta && meta.messageType;
	log(
		"protocol",
		`${constr.name}: retrieving message type => ${num2hex(ret)}`,
		"silly",
	);
	return ret;
}

/**
 * Retrieves the message type defined for a Z-Wave message class
 */
export function getMessageTypeStatic<T extends Constructable<Message>>(
	classConstructor: T,
): MessageType {
	// retrieve the current metadata
	const meta = Reflect.getMetadata(METADATA_messageTypes, classConstructor);
	const ret = meta && meta.messageType;
	log(
		"protocol",
		`${classConstructor.name}: retrieving message type => ${num2hex(ret)}`,
		"silly",
	);
	return ret;
}

/**
 * Retrieves the function type defined for a Z-Wave message class
 */
export function getFunctionType<T extends Message>(
	messageClass: T,
): FunctionType {
	// get the class constructor
	const constr = messageClass.constructor;
	// retrieve the current metadata
	const meta = Reflect.getMetadata(METADATA_messageTypes, constr);
	const ret = meta && meta.functionType;
	log(
		"protocol",
		`${constr.name}: retrieving function type => ${num2hex(ret)}`,
		"silly",
	);
	return ret;
}

/**
 * Retrieves the function type defined for a Z-Wave message class
 */
export function getFunctionTypeStatic<T extends Constructable<Message>>(
	classConstructor: T,
): FunctionType {
	// retrieve the current metadata
	const meta = Reflect.getMetadata(METADATA_messageTypes, classConstructor);
	const ret = meta && meta.functionType;
	log(
		"protocol",
		`${classConstructor.name}: retrieving function type => ${num2hex(ret)}`,
		"silly",
	);
	return ret;
}

/**
 * Looks up the message constructor for a given message type and function type
 */
export function getMessageConstructor(
	messageType: MessageType,
	functionType: FunctionType,
): Constructable<Message> {
	// Retrieve the constructor map from the Message class
	const functionTypeMap = Reflect.getMetadata(
		METADATA_messageTypeMap,
		Message,
	) as MessageTypeMap;
	if (functionTypeMap != null)
		return functionTypeMap.get(
			getMessageTypeMapKey(messageType, functionType),
		);
}

// tslint:disable:unified-signatures
/**
 * Defines the expected response associated with a Z-Wave message
 */
export function expectedResponse(type: FunctionType): ClassDecorator;
export function expectedResponse(predicate: ResponsePredicate): ClassDecorator;
export function expectedResponse(
	typeOrPredicate: FunctionType | ResponsePredicate,
): ClassDecorator {
	return messageClass => {
		if (typeof typeOrPredicate === "number") {
			const type = typeOrPredicate;
			log(
				"protocol",
				`${messageClass.name}: defining expected response ${num2hex(
					type,
				)}`,
				"silly",
			);
		} else {
			const predicate = typeOrPredicate;
			log(
				"protocol",
				`${messageClass.name}: defining expected response [Predicate${
					predicate.name.length > 0 ? " " + predicate.name : ""
				}]`,
				"silly",
			);
		}
		// and store the metadata
		Reflect.defineMetadata(
			METADATA_expectedResponse,
			typeOrPredicate,
			messageClass,
		);
	};
}
// tslint:enable:unified-signatures

/**
 * Retrieves the expected response defined for a Z-Wave message class
 */
export function getExpectedResponse<T extends Message>(
	messageClass: T,
): FunctionType | ResponsePredicate {
	// get the class constructor
	const constr = messageClass.constructor;
	// retrieve the current metadata
	const ret = Reflect.getMetadata(METADATA_expectedResponse, constr);
	if (typeof ret === "number") {
		log(
			"protocol",
			`${constr.name}: retrieving expected response => ${num2hex(ret)}`,
			"silly",
		);
	} else if (typeof ret === "function") {
		log(
			"protocol",
			`${constr.name}: retrieving expected response => [Predicate${
				ret.name.length > 0 ? " " + ret.name : ""
			}]`,
			"silly",
		);
	}
	return ret;
}

/**
 * Retrieves the function type defined for a Z-Wave message class
 */
export function getExpectedResponseStatic<T extends Constructable<Message>>(
	classConstructor: T,
): FunctionType | ResponsePredicate {
	// retrieve the current metadata
	const ret = Reflect.getMetadata(
		METADATA_expectedResponse,
		classConstructor,
	);
	if (typeof ret === "number") {
		log(
			"protocol",
			`${
				classConstructor.name
			}: retrieving expected response => ${num2hex(ret)}`,
			"silly",
		);
	} else if (typeof ret === "function") {
		log(
			"protocol",
			`${
				classConstructor.name
			}: retrieving expected response => [Predicate${
				ret.name.length > 0 ? " " + ret.name : ""
			}]`,
			"silly",
		);
	}
	return ret;
}

/**
 * Defines the default priority associated with a Z-Wave message
 */
export function priority(prio: MessagePriority): ClassDecorator {
	return messageClass => {
		log(
			"protocol",
			`${messageClass.name}: defining default priority ${
				MessagePriority[prio]
			} (${prio})`,
			"silly",
		);
		// and store the metadata
		Reflect.defineMetadata(METADATA_priority, prio, messageClass);
	};
}

/**
 * Retrieves the default priority defined for a Z-Wave message class
 */
export function getDefaultPriority<T extends Message>(
	messageClass: T,
): MessagePriority {
	// get the class constructor
	const constr = messageClass.constructor;
	// retrieve the current metadata
	const ret = Reflect.getMetadata(METADATA_priority, constr);
	log(
		"protocol",
		`${constr.name}: retrieving default priority => ${
			MessagePriority[ret]
		} (${ret})`,
		"silly",
	);
	return ret;
}

/**
 * Retrieves the default priority defined for a Z-Wave message class
 */
export function getDefaultPriorityStatic<T extends Constructable<Message>>(
	classConstructor: T,
): MessagePriority {
	// retrieve the current metadata
	const ret = Reflect.getMetadata(METADATA_priority, classConstructor);
	log(
		"protocol",
		`${classConstructor.name}: retrieving default priority => ${
			MessagePriority[ret]
		} (${ret})`,
		"silly",
	);
	return ret;
}<|MERGE_RESOLUTION|>--- conflicted
+++ resolved
@@ -222,16 +222,12 @@
 		if (nodeId != undefined)
 			return this.driver.controller.nodes.get(nodeId);
 	}
-<<<<<<< HEAD
 
 	/** Include previously received partial responses into a final message */
 	public mergePartialMessages(partials: Message[]) {
 		// This is highly message dependent
 		// Overwrite this in derived classes
 	}
-
-=======
->>>>>>> 17158ebe
 }
 
 function computeChecksum(message: Buffer): number {
@@ -262,14 +258,9 @@
 }
 
 export type ResponseRole =
-<<<<<<< HEAD
-	"unexpected" // a message that does not belong to this transaction
+	| "unexpected" // a message that does not belong to this transaction
 	| "confirmation" // a confirmation response, e.g. controller reporting that a message was sent
 	| "partial" // a partial response, that (once assembled) will become final. E.g. a multi-report CC container
-=======
-	| "unexpected" // a message that does not belong to this transaction
-	| "intermediate" // an intermediate response, e.g. controller ACK that is not fatal
->>>>>>> 17158ebe
 	| "final" // a final response (leading to a resolved transaction)
 	| "fatal_controller" // a response from the controller that leads to a rejected transaction
 	| "fatal_node"; // a response or (lack thereof) from the node that leads to a rejected transaction
