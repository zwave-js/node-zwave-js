{
	"packages": [
		"packages/*"
	],
	"useWorkspaces": true,
	"npmClient": "yarn",
<<<<<<< HEAD
	"version": "7.12.1",
=======
	"version": "8.0.0-alpha.3",
>>>>>>> 0ee75273
	"command": {
		"run": {
			"stream": true
		},
		"version": {
			"allowBranch": [
				"master",
				"release-*",
				"next"
			],
			"ignoreChanges": [
				"*.md"
			],
			"exact": true,
			"amend": true,
			"push": false
		}
	}
}<|MERGE_RESOLUTION|>--- conflicted
+++ resolved
@@ -1,27 +1,15 @@
 {
-	"packages": [
-		"packages/*"
-	],
+	"packages": ["packages/*"],
 	"useWorkspaces": true,
 	"npmClient": "yarn",
-<<<<<<< HEAD
-	"version": "7.12.1",
-=======
 	"version": "8.0.0-alpha.3",
->>>>>>> 0ee75273
 	"command": {
 		"run": {
 			"stream": true
 		},
 		"version": {
-			"allowBranch": [
-				"master",
-				"release-*",
-				"next"
-			],
-			"ignoreChanges": [
-				"*.md"
-			],
+			"allowBranch": ["master", "release-*", "next"],
+			"ignoreChanges": ["*.md"],
 			"exact": true,
 			"amend": true,
 			"push": false
