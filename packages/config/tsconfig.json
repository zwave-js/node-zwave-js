// tsconfig for IntelliSense - active in all files in the current package
{
	"extends": "../../tsconfig.json",
	"compilerOptions": {},
	"references": [
		{
			"path": "../core"
		},
		{
			"path": "../shared"
		},
		{
			"path": "../maintenance"
		}
	],
<<<<<<< HEAD
	"include": ["maintenance/**/*.ts", "src/**/*.ts", "maintenance/importConfig.ts"],
=======
	"include": [
		"maintenance/**/*.ts",
		"src/**/*.ts",
		"maintenance/importConfig.ts"
	],
>>>>>>> e56412e0
	"exclude": ["build/**", "node_modules/**"]
}<|MERGE_RESOLUTION|>--- conflicted
+++ resolved
@@ -13,14 +13,6 @@
 			"path": "../maintenance"
 		}
 	],
-<<<<<<< HEAD
-	"include": ["maintenance/**/*.ts", "src/**/*.ts", "maintenance/importConfig.ts"],
-=======
-	"include": [
-		"maintenance/**/*.ts",
-		"src/**/*.ts",
-		"maintenance/importConfig.ts"
-	],
->>>>>>> e56412e0
+	"include": ["maintenance/**/*.ts", "src/**/*.ts"],
 	"exclude": ["build/**", "node_modules/**"]
 }