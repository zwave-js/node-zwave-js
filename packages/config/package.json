{
  "name": "@zwave-js/config",
  "version": "7.10.0",
  "description": "zwave-js: configuration files",
  "publishConfig": {
    "access": "public"
  },
  "keywords": [],
  "main": "build/index.js",
  "types": "build/index.d.ts",
  "files": [
    "build/**/*.{js,d.ts,map}",
    "config/"
  ],
  "author": {
    "name": "AlCalzone",
    "email": "d.griesel@gmx.net"
  },
  "license": "MIT",
  "homepage": "https://github.com/AlCalzone/node-zwave-js#readme",
  "repository": {
    "type": "git",
    "url": "git+https://github.com/AlCalzone/node-zwave-js.git"
  },
  "bugs": {
    "url": "https://github.com/AlCalzone/node-zwave-js/issues"
  },
  "funding": {
    "url": "https://github.com/sponsors/AlCalzone/"
  },
  "engines": {
    "node": ">=10.0.0"
  },
  "dependencies": {
<<<<<<< HEAD
    "@zwave-js/core": "workspace:packages/core",
    "@zwave-js/shared": "workspace:packages/shared",
=======
    "@zwave-js/core": "7.10.0",
    "@zwave-js/shared": "7.9.0",
>>>>>>> 09e051af
    "alcalzone-shared": "^3.0.4",
    "ansi-colors": "^4.1.1",
    "fs-extra": "^9.0.1",
    "json-logic-js": "^2.0.1",
    "json5": "^2.2.0",
    "semver": "^7.3.2",
    "winston": "^3.3.3"
  },
  "devDependencies": {
    "@zwave-js/maintenance": "7.10.0"
  },
  "scripts": {
    "build": "yarn ts maintenance/prebuild.ts && tsc -b tsconfig.build.json",
    "clean": "tsc -b tsconfig.build.json --clean",
    "watch": "yarn run build --watch --pretty",
    "lint_config": "yarn ts maintenance/lintConfigFiles.ts",
    "ts": "node -r esbuild-register"
  },
  "devDependencies": {
    "@types/fs-extra": "^9.0.11",
    "@types/jest": "^26.0.23",
    "@types/js-levenshtein": "^1.1.0",
    "@types/json-logic-js": "^1.2.1",
    "@types/node": "^15.12.5",
    "@types/pegjs": "^0.10.2",
    "@types/semver": "^7.3.6",
    "@types/xml2json": "^0.11.3",
    "@types/yargs": "^16.0.1",
    "@zwave-js/maintenance": "workspace:packages/maintenance",
    "axios": "^0.21.1",
    "comment-json": "^4.1.0",
    "esbuild-register": "^2.6.0",
    "jest-extended": "^0.11.5",
    "js-levenshtein": "^1.1.6",
    "pegjs": "^0.10.0",
    "ts-pegjs": "^0.3.1",
    "typescript": "^4.3.2",
    "xml2json": "^0.12.0",
    "yargs": "^16.0.3"
  }
}<|MERGE_RESOLUTION|>--- conflicted
+++ resolved
@@ -31,14 +31,16 @@
   "engines": {
     "node": ">=10.0.0"
   },
+  "scripts": {
+    "build": "yarn ts maintenance/prebuild.ts && tsc -b tsconfig.build.json",
+    "clean": "tsc -b tsconfig.build.json --clean",
+    "watch": "yarn run build --watch --pretty",
+    "lint_config": "yarn ts maintenance/lintConfigFiles.ts",
+    "ts": "node -r esbuild-register"
+  },
   "dependencies": {
-<<<<<<< HEAD
     "@zwave-js/core": "workspace:packages/core",
     "@zwave-js/shared": "workspace:packages/shared",
-=======
-    "@zwave-js/core": "7.10.0",
-    "@zwave-js/shared": "7.9.0",
->>>>>>> 09e051af
     "alcalzone-shared": "^3.0.4",
     "ansi-colors": "^4.1.1",
     "fs-extra": "^9.0.1",
@@ -46,16 +48,6 @@
     "json5": "^2.2.0",
     "semver": "^7.3.2",
     "winston": "^3.3.3"
-  },
-  "devDependencies": {
-    "@zwave-js/maintenance": "7.10.0"
-  },
-  "scripts": {
-    "build": "yarn ts maintenance/prebuild.ts && tsc -b tsconfig.build.json",
-    "clean": "tsc -b tsconfig.build.json --clean",
-    "watch": "yarn run build --watch --pretty",
-    "lint_config": "yarn ts maintenance/lintConfigFiles.ts",
-    "ts": "node -r esbuild-register"
   },
   "devDependencies": {
     "@types/fs-extra": "^9.0.11",
