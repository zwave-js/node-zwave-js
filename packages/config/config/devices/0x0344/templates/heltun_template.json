{
	"external_input_click_control_mode": {
		"valueSize": 1,
		"minValue": 0,
		"maxValue": 5,
		"defaultValue": 1,
		"allowManualEntry": false,
		"options": [
			{
				"label": "Disable",
				"value": 0
			},
			{
				"label": "Toggle switch",
				"value": 1
			},
			{
				"label": "Turn on",
				"value": 2
			},
			{
				"label": "Turn off",
				"value": 3
			},
			{
				"label": "Turn on, then off after timer",
				"value": 4
			},
			{
				"label": "Turn off, then on after timer",
				"value": 5
			}
		]
	},
	"external_input_click_control_mode_6": {
		"valueSize": 1,
		"minValue": 0,
		"maxValue": 6,
		"defaultValue": 1,
		"allowManualEntry": false,
		"options": [
			{
				"label": "Disable",
				"value": 0
			},
			{
				"label": "Toggle switch (based on relay state)",
				"value": 1
			},
			{
				"label": "Toggle switch (based on button backlight state)",
				"value": 2
			},
			{
				"label": "Turn on",
				"value": 3
			},
			{
				"label": "Turn off",
				"value": 4
			},
			{
				"label": "Turn on, then off after timer",
				"value": 5
			},
			{
				"label": "Turn off, then on after timer",
				"value": 6
			}
		]
	},
	"external_input_hold_control_mode": {
		"valueSize": 1,
		"minValue": 0,
		"maxValue": 3,
		"defaultValue": 2,
		"allowManualEntry": false,
		"options": [
			{
				"label": "Disable",
				"value": 0
			},
			{
				"label": "Operate like click (parameter 51)",
				"value": 1
			},
			{
				"label": "Momentary switch",
				"value": 2
			},
			{
				"label": "Reversed momentary switch",
				"value": 3
			}
		]
	},
	"relay_button_number_source": {
		"valueSize": 1,
		"minValue": 0,
		"maxValue": 5,
		"allowManualEntry": false,
		"options": [
			{
				"label": "Gateway or associated device",
				"value": 0
			},
			{
				"label": "Top left button",
				"value": 1
			},
			{
				"label": "Top right button",
				"value": 2
			},
			{
				"label": "Bottom left button",
				"value": 3
			},
			{
				"label": "Bottom right button",
				"value": 4
			},
			{
				"label": "Center button",
				"value": 5
			}
		]
	},
	"relay_external_source": {
		"valueSize": 1,
		"minValue": 0,
		"maxValue": 5,
		"allowManualEntry": false,
		"options": [
			{
				"label": "Gateway or associated device",
				"value": 0
			},
			{
				"label": "External input S1",
				"value": 1
			},
			{
				"label": "External input S2",
				"value": 2
			},
			{
				"label": "External input S3",
				"value": 3
			},
			{
				"label": "External input S4",
				"value": 4
			},
			{
				"label": "External input S5",
				"value": 5
			}
		]
	},
	"relay_inverse_mode_inching": {
		"description": "Combine the relay numbers to a two-digit number. Example: 24 = Relay 2 & 4",
		"valueSize": 1,
		"minValue": 0,
		"maxValue": 54,
		"defaultValue": 0,
		"allowManualEntry": false,
		"options": [
			{
				"label": "Disable",
				"value": 0
			}
		]
	},
	"relay_output_mode": {
		"valueSize": 1,
		"minValue": 0,
		"maxValue": 1,
		"defaultValue": 0,
		"allowManualEntry": false,
		"options": [
			{
				"label": "Normally Open",
				"value": 0
			},
			{
				"label": "Normally Closed",
				"value": 1
			}
		]
	},
	"relay_timer_mode_duration": {
		"description": "Used to open/close garage doors, blinds, curtains, etc. or to turn attached devices like door lock or security OFF for a short time",
		"unit": "seconds",
		"valueSize": 2,
		"minValue": 0,
		"maxValue": 43200,
		"defaultValue": 0,
		"options": [
			{
				"label": "0.5 seconds",
				"value": 0
			}
		]
	},
<<<<<<< HEAD
	"relay_timer_mode_duration_new": {
		"description": "Used to open/close garage doors, blinds, curtains, etc. or to turn attached devices like door lock or security OFF for a short time",
		"unit": "seconds",
		"valueSize": 2,
		"minValue": -1,
		"maxValue": 32400,
		"defaultValue": 0,
		"options": [
			{
				"label": "0.05 seconds",
				"value": -1
			},
			{
				"label": "0.5 seconds",
				"value": 0
			}
		]
	},
	"frequency_region": {
		"label": "Frequency Region",
		"valueSize": 1,
		"minValue": 0,
		"maxValue": 9,
		"readOnly": true,
		"options": [
			{
				"label": "EU (868.4 MHz, 869.85 MHz)",
				"value": 0
			},
			{
				"label": "US (908.4 MHz, 916.0 MHz)",
				"value": 1
			},
			{
				"label": "AU (919.8 MHz, 921.4 MHz)",
				"value": 2
			},
			{
				"label": "HO (919.8 MHz)",
				"value": 3
			},
			{
				"label": "In (865.2 MHz)",
				"value": 4
			},
			{
				"label": "IL (916.0 MHz)",
				"value": 5
			},
			{
				"label": "RU (869.0 MHz)",
				"value": 6
			},
			{
				"label": "Cn (868.4 MHz)",
				"value": 7
			},
			{
				"label": "JP (922.5 MHz, 923.9 MHz, 926.3 MHz)",
				"value": 8
			},
			{
				"label": "Or (920.9 MHz, 921.7 MHz, 923.1 MHz)",
				"value": 9
			}
		]
	},
	"hw_sw_ver": {
		"label": "Hardware and Software Versions",
		"valueSize": 4,
		"minValue": 0,
		"maxValue": 0,
		"readOnly": true
	},
	"energy_consumption": {
		"label": "Energy Consumption",
		"unit": "kW",
		"valueSize": 4,
		"minValue": 0,
		"maxValue": 0,
		"readOnly": true
	},
	"temperature_scale_f_c": {
		"label": "Temperature Scale",
		"valueSize": 1,
		"minValue": 0,
		"maxValue": 1,
		"defaultValue": 0,
		"allowManualEntry": false,
		"options": [
			{
				"label": "Fahrenheit",
				"value": 0
			},
			{
				"label": "Celsius",
				"value": 1
			}
		]
	},
	"controller_time_correction": {
		"$import": "~/templates/master_template.json#base_enable_disable",
		"label": "Time Correction by Controller",
		"defaultValue": 1
	},
	"report_interval": {
		"unit": "minutes",
		"valueSize": 1,
		"minValue": 1,
		"maxValue": 120,
		"defaultValue": 10
	},
	"hold_duration": {
		"unit": "milliseconds",
		"valueSize": 2,
		"minValue":200,
		"maxValue": 5000,
		"defaultValue": 500
	},
	"temp_sensor_cal": {
		"label": "Temperature Sensor Calibration",
		"unit": "0.1 °C",
		"valueSize": 1,
		"minValue": -100,
		"maxValue": 100,
		"defaultValue": 0
	},
	"weekday_override": {
		"label": "Week Day Override",
		"valueSize": 1,
		"minValue": 1,
		"maxValue": 7,
		"defaultValue": 1,
		"allowManualEntry": false,
		"options": [
			{
				"label": "Monday",
				"value": 1
			},
			{
				"label": "Tuesday",
				"value": 2
			},
			{
				"label": "Wednesday",
				"value": 3
			},
			{
				"label": "Thursday",
				"value": 4
			},
			{
				"label": "Friday",
				"value": 5
			},
			{
				"label": "Saturday",
				"value": 6
			},
			{
				"label": "Sunday",
				"value": 7
			}
		]
	},
	"time_override": {
		"label": "Time Override",
		"unit": "HHMM",
		"valueSize": 2,
		"minValue": 0,
		"maxValue": 2359,
		"defaultValue": 0
	},
	"button_backlight_color": {
		"label": "Buttons: Backlight Color",
		"valueSize": 1,
		"minValue": 0,
		"maxValue": 1,
		"defaultValue": 1,
		"allowManualEntry": false,
		"options": [
			{
				"label": "Active state blue / Inactive state red",
				"value": 0
			},
			{
				"label": "Active state red / Inactive state blue",
				"value": 1
=======
	"base_button_backlight_control_source": {
		"valueSize": 1,
		"minValue": 0,
		"maxValue": 2,
		"defaultValue": 1,
		"options": [
			{
				"label": "Disable",
				"value": 0
			},
			{
				"label": "Touch button",
				"value": 1
			},
			{
				"label": "Controller (ignore button)",
				"value": 2
>>>>>>> bdc5106e
			}
		]
	}
}<|MERGE_RESOLUTION|>--- conflicted
+++ resolved
@@ -203,7 +203,6 @@
 			}
 		]
 	},
-<<<<<<< HEAD
 	"relay_timer_mode_duration_new": {
 		"description": "Used to open/close garage doors, blinds, curtains, etc. or to turn attached devices like door lock or security OFF for a short time",
 		"unit": "seconds",
@@ -392,7 +391,7 @@
 			{
 				"label": "Active state red / Inactive state blue",
 				"value": 1
-=======
+	},
 	"base_button_backlight_control_source": {
 		"valueSize": 1,
 		"minValue": 0,
@@ -410,7 +409,6 @@
 			{
 				"label": "Controller (ignore button)",
 				"value": 2
->>>>>>> bdc5106e
 			}
 		]
 	}
