{
	"manufacturer": "HELTUN",
	"manufacturerId": "0x0344",
	"label": "HE-HT01",
	"description": "Heating Thermostat",
	"devices": [
		{
			"productType": "0x0004",
			"productId": "0x0001"
		}
	],
	"firmwareVersion": {
		"min": "0.0",
		"max": "255.255"
	},
	"paramInformation": [
		{
			"#": "1",
			"$import": "templates/heltun_template.json#frequency_region"
		},
		{
			"#": "3",
			"$import": "templates/heltun_template.json#hw_sw_ver"
		},
		{
			"#": "4",
			"$import": "templates/heltun_template.json#energy_consumption"
		},
		{
			"#": "5",
			"label": "Backlight Brightness Control",
			"valueSize": 1,
			"minValue": 0,
			"maxValue": 10,
			"defaultValue": 0
		},
		{
			"#": "6",
			"label": "Touch Buttons Sensitivity",
			"description": "1 = low sensitivity; 10 = high sensitivity",
			"valueSize": 1,
			"minValue": 1,
			"maxValue": 10,
			"defaultValue": 6
		},
		{
			"#": "7",
<<<<<<< HEAD
			"$import": "templates/heltun_template.json#relay_output_mode",
			"label": "Relay Output Mode"
=======
			"label": "Relay Output Mode",
			"valueSize": 1,
			"minValue": 0,
			"maxValue": 1,
			"defaultValue": 0,
			"allowManualEntry": false,
			"options": [
				{
					"label": "Normally Open",
					"value": 0
				},
				{
					"label": "Normally Closed",
					"value": 1
				}
			]
>>>>>>> bdc5106e
		},
		{
			"#": "8",
			"label": "External Input Mode",
			"valueSize": 1,
			"minValue": 0,
			"maxValue": 3,
			"defaultValue": 0,
			"allowManualEntry": false,
			"options": [
				{
					"label": "Ignore external input",
					"value": 0
				},
				{
					"label": "Toggle Switch",
					"value": 1
				},
				{
					"label": "Toggle Switch Reverse",
					"value": 2
				},
				{
					"label": "Push Button (Momentary Switch)",
					"value": 3
				}
			]
		},
		{
			"#": "9",
			"label": "Operating Mode for External Input Action",
			"valueSize": 1,
			"minValue": 1,
			"maxValue": 6,
			"defaultValue": 6,
			"allowManualEntry": false,
			"options": [
				{
					"label": "COM",
					"value": 1
				},
				{
					"label": "TIME",
					"value": 2
				},
				{
					"label": "DRY",
					"value": 3
				},
				{
					"label": "ECO",
					"value": 4
				},
				{
					"label": "VAC",
					"value": 5
				},
				{
					"label": "MAN",
					"value": 6
				}
			]
		},
		{
			"#": "10",
			"label": "Floor Sensor Resistance",
			"unit": "kΩ",
			"$import": "~/templates/master_template.json#base_1-100_nounit",
			"defaultValue": 10
		},
		{
			"#": "11",
			"label": "Source Sensor",
			"valueSize": 1,
			"minValue": 1,
			"maxValue": 7,
			"defaultValue": 3,
			"allowManualEntry": false,
			"options": [
				{
					"label": "Air sensor",
					"value": 1
				},
				{
					"label": "Air and Floor sensors",
					"value": 2
				},
				{
					"label": "Floor sensor",
					"value": 3
				},
				{
					"label": "Floor and Air sensor",
					"value": 4
				},
				{
					"label": "Time regulator",
					"value": 5
				},
				{
					"label": "Time regulator and Air sensor",
					"value": 6
				},
				{
					"label": "Time regulator and Floor sensor",
					"value": 7
				}
			]
		},
		{
			"#": "12",
			"label": "Air Temperature: Minimum",
			"unit": "0.1 °C",
			"valueSize": 2,
			"minValue": 10,
			"maxValue": 360,
			"defaultValue": 210
		},
		{
			"#": "13",
			"label": "Air Temperature: Maximum",
			"unit": "0.1 °C",
			"valueSize": 2,
			"minValue": 20,
			"maxValue": 370,
			"defaultValue": 270
		},
		{
			"#": "14",
			"label": "Floor Temperature: Minimum",
			"unit": "0.1 °C",
			"valueSize": 2,
			"minValue": 10,
			"maxValue": 360,
			"defaultValue": 180
		},
		{
			"#": "15",
			"label": "Floor Temperature: Maximum",
			"unit": "0.1 °C",
			"valueSize": 2,
			"minValue": 20,
			"maxValue": 370,
			"defaultValue": 320
		},
		{
			"#": "16",
			"$import": "templates/heltun_template.json#temp_sensor_cal",
			"label": "Floor Temperature Calibration"
		},
		{
			"#": "17",
			"$import": "templates/heltun_template.json#temp_sensor_cal",
			"label": "Air Temperature Calibration"
		},
		{
			"#": "18",
			"label": "Temperature Hysteresis",
			"unit": "0.1 °C",
			"valueSize": 1,
			"minValue": 2,
			"maxValue": 100,
			"defaultValue": 5
		},
		{
			"#": "19",
			"$import": "templates/heltun_template.json#controller_time_correction"
		},
		{
			"#": "20",
			"label": "Time Format",
			"valueSize": 1,
			"minValue": 0,
			"maxValue": 1,
			"defaultValue": 0,
			"allowManualEntry": false,
			"options": [
				{
					"label": "24 hour",
					"value": 0
				},
				{
					"label": "12 hour (AM / PM)",
					"value": 1
				}
			]
		},
		{
			"#": "21",
			"$import": "templates/heltun_template.json#weekday_override"
		},
		{
			"#": "22",
			"$import": "templates/heltun_template.json#time_override"
		},
		{
			"#": "23",
			"label": "Time Regulation On Time",
			"description": "Floor HEATING time when time regulator is selected as the source sensor in Parameter 11.",
			"unit": "minutes",
			"valueSize": 2,
			"minValue": 10,
			"maxValue": 240,
			"defaultValue": 30
		},
		{
			"#": "24",
			"label": "Time Regulation Off Time",
			"description": "Floor IDLE time when time regulator is selected as the source sensor in Parameter 11.",
			"unit": "minutes",
			"valueSize": 2,
			"minValue": 10,
			"maxValue": 240,
			"defaultValue": 30
		},
		{
			"#": "25",
			"label": "Dry Time",
			"unit": "minutes",
			"valueSize": 1,
			"minValue": 5,
			"maxValue": 90,
			"defaultValue": 30
		},
		{
			"#": "26",
			"label": "Mode To Switch After Dry Mode Operation Completion",
			"valueSize": 1,
			"minValue": 1,
			"maxValue": 6,
			"defaultValue": 1,
			"allowManualEntry": false,
			"options": [
				{
					"label": "COM",
					"value": 1
				},
				{
					"label": "TIME",
					"value": 2
				},
				{
					"label": "ECO",
					"value": 4
				},
				{
					"label": "VAC",
					"value": 5
				},
				{
					"label": "MAN",
					"value": 6
				}
			]
		},
		{
			"#": "40",
			"$if": "firmwareVersion >= 2.4",
			"label": "Child Lock Mode",
			"valueSize": 1,
			"minValue": 1,
			"maxValue": 3,
			"defaultValue": 1,
			"allowManualEntry": false,
			"options": [
				{
					"label": "All Locked",
					"value": 1
				},
				{
					"label": "Set Point Unlocked",
					"value": 2
				},
				{
					"label": "Set Point and Mode Unlocked",
					"value": 3
				}
			]
		},
		{
			"#": "41",
			"label": "Morning Start Time",
			"unit": "HHMM",
			"valueSize": 2,
			"minValue": 0,
			"maxValue": 2359,
			"defaultValue": 600
		},
		{
			"#": "42",
			"label": "Day Start Time",
			"unit": "HHMM",
			"valueSize": 2,
			"minValue": 0,
			"maxValue": 2359,
			"defaultValue": 900
		},
		{
			"#": "43",
			"label": "Evening Start Time",
			"unit": "HHMM",
			"valueSize": 2,
			"minValue": 0,
			"maxValue": 2359,
			"defaultValue": 1800
		},
		{
			"#": "44",
			"label": "Night Start Time",
			"unit": "HHMM",
			"valueSize": 2,
			"minValue": 0,
			"maxValue": 2359,
			"defaultValue": 2300
		},
		{
			"#": "45",
			"label": "Monday Morning Temperature",
			"unit": "0.1 °C",
			"valueSize": 2,
			"minValue": 10,
			"maxValue": 370,
			"defaultValue": 240
		},
		{
			"#": "46",
			"label": "Monday Day Temperature",
			"unit": "0.1 °C",
			"valueSize": 2,
			"minValue": 10,
			"maxValue": 370,
			"defaultValue": 200
		},
		{
			"#": "47",
			"label": "Monday Evening Temperature",
			"unit": "0.1 °C",
			"valueSize": 2,
			"minValue": 10,
			"maxValue": 370,
			"defaultValue": 230
		},
		{
			"#": "48",
			"label": "Monday Night Temperature",
			"unit": "0.1 °C",
			"valueSize": 2,
			"minValue": 10,
			"maxValue": 370,
			"defaultValue": 180
		},
		{
			"#": "49",
			"label": "Tuesday Morning Temperature",
			"unit": "0.1 °C",
			"valueSize": 2,
			"minValue": 10,
			"maxValue": 370,
			"defaultValue": 240
		},
		{
			"#": "50",
			"label": "Tuesday Day Temperature",
			"unit": "0.1 °C",
			"valueSize": 2,
			"minValue": 10,
			"maxValue": 370,
			"defaultValue": 200
		},
		{
			"#": "51",
			"label": "Tuesday Evening Temperature",
			"unit": "0.1 °C",
			"valueSize": 2,
			"minValue": 10,
			"maxValue": 370,
			"defaultValue": 230
		},
		{
			"#": "52",
			"label": "Tuesday Night Temperature",
			"unit": "0.1 °C",
			"valueSize": 2,
			"minValue": 10,
			"maxValue": 370,
			"defaultValue": 180
		},
		{
			"#": "53",
			"label": "Wednesday Morning Temperature",
			"unit": "0.1 °C",
			"valueSize": 2,
			"minValue": 10,
			"maxValue": 370,
			"defaultValue": 240
		},
		{
			"#": "54",
			"label": "Wednesday Day Temperature",
			"unit": "0.1 °C",
			"valueSize": 2,
			"minValue": 10,
			"maxValue": 370,
			"defaultValue": 200
		},
		{
			"#": "55",
			"label": "Wednesday Evening Temperature",
			"unit": "0.1 °C",
			"valueSize": 2,
			"minValue": 10,
			"maxValue": 370,
			"defaultValue": 230
		},
		{
			"#": "56",
			"label": "Wednesday Night Temperature",
			"unit": "0.1 °C",
			"valueSize": 2,
			"minValue": 10,
			"maxValue": 370,
			"defaultValue": 180
		},
		{
			"#": "57",
			"label": "Thursday Morning Temperature",
			"unit": "0.1 °C",
			"valueSize": 2,
			"minValue": 10,
			"maxValue": 370,
			"defaultValue": 240
		},
		{
			"#": "58",
			"label": "Thursday Day Temperature",
			"unit": "0.1 °C",
			"valueSize": 2,
			"minValue": 10,
			"maxValue": 370,
			"defaultValue": 200
		},
		{
			"#": "59",
			"label": "Thursday Evening Temperature",
			"unit": "0.1 °C",
			"valueSize": 2,
			"minValue": 10,
			"maxValue": 370,
			"defaultValue": 230
		},
		{
			"#": "60",
			"label": "Thursday Night Temperature",
			"unit": "0.1 °C",
			"valueSize": 2,
			"minValue": 10,
			"maxValue": 370,
			"defaultValue": 180
		},
		{
			"#": "61",
			"label": "Friday Morning Temperature",
			"unit": "0.1 °C",
			"valueSize": 2,
			"minValue": 10,
			"maxValue": 370,
			"defaultValue": 240
		},
		{
			"#": "62",
			"label": "Friday Day Temperature",
			"unit": "0.1 °C",
			"valueSize": 2,
			"minValue": 10,
			"maxValue": 370,
			"defaultValue": 200
		},
		{
			"#": "63",
			"label": "Friday Evening Temperature",
			"unit": "0.1 °C",
			"valueSize": 2,
			"minValue": 10,
			"maxValue": 370,
			"defaultValue": 230
		},
		{
			"#": "64",
			"label": "Friday Night Temperature",
			"unit": "0.1 °C",
			"valueSize": 2,
			"minValue": 10,
			"maxValue": 370,
			"defaultValue": 180
		},
		{
			"#": "65",
			"label": "Saturday Morning Temperature",
			"unit": "0.1 °C",
			"valueSize": 2,
			"minValue": 10,
			"maxValue": 370,
			"defaultValue": 240
		},
		{
			"#": "66",
			"label": "Saturday Day Temperature",
			"unit": "0.1 °C",
			"valueSize": 2,
			"minValue": 10,
			"maxValue": 370,
			"defaultValue": 200
		},
		{
			"#": "67",
			"label": "Saturday Evening Temperature",
			"unit": "0.1 °C",
			"valueSize": 2,
			"minValue": 10,
			"maxValue": 370,
			"defaultValue": 230
		},
		{
			"#": "68",
			"label": "Saturday Night Temperature",
			"unit": "0.1 °C",
			"valueSize": 2,
			"minValue": 10,
			"maxValue": 370,
			"defaultValue": 180
		},
		{
			"#": "69",
			"label": "Sunday Morning Temperature",
			"unit": "0.1 °C",
			"valueSize": 2,
			"minValue": 10,
			"maxValue": 370,
			"defaultValue": 240
		},
		{
			"#": "70",
			"label": "Sunday Day Temperature",
			"unit": "0.1 °C",
			"valueSize": 2,
			"minValue": 10,
			"maxValue": 370,
			"defaultValue": 200
		},
		{
			"#": "71",
			"label": "Sunday Evening Temperature",
			"unit": "0.1 °C",
			"valueSize": 2,
			"minValue": 10,
			"maxValue": 370,
			"defaultValue": 230
		},
		{
			"#": "72",
			"label": "Sunday Night Temperature",
			"unit": "0.1 °C",
			"valueSize": 2,
			"minValue": 10,
			"maxValue": 370,
			"defaultValue": 180
		},
		{
			"#": "141",
			"label": "Energy Consumption Report Interval",
			"$import": "templates/heltun_template.json#report_interval"
		},
		{
			"#": "142",
			"label": "Energy Consumption Report Threshold",
			"unit": "%",
			"valueSize": 1,
			"minValue": 0,
			"maxValue": 50,
			"defaultValue": 25
		},
		{
			"#": "143",
			"label": "Sensors Consecutive Reporting Interval",
			"$import": "templates/heltun_template.json#report_interval"
		},
		{
			"#": "144",
			"label": "Air & Floor Temperature Sensors Report Threshold",
			"unit": "0.1 °C",
			"$import": "~/templates/master_template.json#base_0-100_nounit",
			"defaultValue": 2
		},
		{
			"#": "145",
			"label": "Humidity Sensor Report Threshold",
			"unit": "%",
			"valueSize": 1,
			"minValue": 0,
			"maxValue": 25,
			"defaultValue": 2
		},
		{
			"#": "146",
			"label": "Light Sensor Report Threshold",
			"unit": "%",
			"$import": "~/templates/master_template.json#base_0-99_nounit",
			"defaultValue": 50
		},
		{
			"#": "152",
			"$if": "firmwareVersion >= 2.5",
			"label": "Temperature Rise Notification",
			"unit": "°C",
			"valueSize": 2,
			"minValue": 40,
			"maxValue": 99,
			"defaultValue": 50
		},
		{
			"#": "154",
			"$if": "firmwareVersion >= 2.5",
			"$import": "~/templates/master_template.json#base_enable_disable",
			"defaultValue": 1
		},
		{
			"#": "159",
			"$if": "firmwareVersion >= 2.5",
			"$import": "~/templates/master_template.json#base_enable_disable",
			"defaultValue": 1
		},
		{
			"#": "171",
			"label": "Basic Set Action",
			"description": "Activate this mode when a Basic Set is received",
			"valueSize": 1,
			"minValue": 0,
			"maxValue": 6,
			"defaultValue": 1,
			"allowManualEntry": false,
			"options": [
				{
					"label": "No Action",
					"value": 0
				},
				{
					"label": "COM",
					"value": 1
				},
				{
					"label": "TIME",
					"value": 2
				},
				{
					"label": "DRY",
					"value": 3
				},
				{
					"label": "ECO",
					"value": 4
				},
				{
					"label": "VAC",
					"value": 5
				},
				{
					"label": "MAN",
					"value": 6
				}
			]
		}
	]
}<|MERGE_RESOLUTION|>--- conflicted
+++ resolved
@@ -45,27 +45,8 @@
 		},
 		{
 			"#": "7",
-<<<<<<< HEAD
 			"$import": "templates/heltun_template.json#relay_output_mode",
 			"label": "Relay Output Mode"
-=======
-			"label": "Relay Output Mode",
-			"valueSize": 1,
-			"minValue": 0,
-			"maxValue": 1,
-			"defaultValue": 0,
-			"allowManualEntry": false,
-			"options": [
-				{
-					"label": "Normally Open",
-					"value": 0
-				},
-				{
-					"label": "Normally Closed",
-					"value": 1
-				}
-			]
->>>>>>> bdc5106e
 		},
 		{
 			"#": "8",
