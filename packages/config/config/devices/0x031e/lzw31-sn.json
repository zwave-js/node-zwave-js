{
	"manufacturer": "Inovelli",
	"manufacturerId": "0x031e",
	"label": "LZW31-SN",
	"description": "Red Series Dimmer",
	"devices": [
		{
			"productType": "0x0001",
			"productId": "0x0001",
			"zwaveAllianceId": 4206
		}
	],
	"firmwareVersion": {
		"min": "0.0",
		"max": "255.255"
	},
	"paramInformation": [
		{
			"#": "1",
			"label": "Dimming Speed (Z-Wave)",
			"unit": "seconds",
			"valueSize": 1,
			"minValue": 0,
			"maxValue": 100,
			"defaultValue": 3,
			"options": [
				{
					"label": "Immediate",
					"value": 0
				}
			]
		},
		{
			"#": "2",
			"label": "Dimming Speed (Manual)",
			"unit": "seconds",
			"valueSize": 1,
			"minValue": 0,
			"maxValue": 101,
			"defaultValue": 101,
			"options": [
				{
					"label": "Immediate",
					"value": 0
				},
				{
					"label": "Synced with Parameter 1",
					"value": 101
				}
			]
		},
		{
			"#": "3",
			"label": "Ramp Rate (Z-Wave)",
			"unit": "seconds",
			"valueSize": 1,
			"minValue": 0,
			"maxValue": 101,
			"defaultValue": 101,
			"options": [
				{
					"label": "Immediate",
					"value": 0
				},
				{
					"label": "Synced with Parameter 1",
					"value": 101
				}
			]
		},
		{
			"#": "4",
			"label": "Ramp Rate (Manual)",
			"unit": "seconds",
			"valueSize": 1,
			"minValue": 0,
			"maxValue": 101,
			"defaultValue": 101,
			"options": [
				{
					"label": "Immediate",
					"value": 0
				},
				{
					"label": "Synced with Parameter 1",
					"value": 101
				}
			]
		},
		{
			"#": "5",
			"label": "Minimum Dim Level",
			"unit": "%",
			"valueSize": 1,
			"minValue": 1,
			"maxValue": 45,
			"defaultValue": 1
		},
		{
			"#": "6",
			"label": "Maximum Dim Level",
			"unit": "%",
			"valueSize": 1,
			"minValue": 55,
			"maxValue": 99,
			"defaultValue": 99
		},
		{
			"#": "7",
			"$import": "~/templates/master_template.json#base_enable_disable",
			"label": "Invert Switch"
		},
		{
			"#": "8",
			"label": "Auto-off Timer",
			"unit": "seconds",
			"valueSize": 2,
			"minValue": 0,
			"maxValue": 32767,
			"defaultValue": 0,
			"options": [
				{
					"label": "Disable",
					"value": 0
				}
			]
		},
		{
			"#": "9",
			"$import": "~/templates/master_template.json#base_0-99_nounit",
			"label": "Default Level (Manual)",
			"defaultValue": 0,
			"options": [
				{
					"label": "Previous State",
					"value": 0
				}
			]
		},
		{
			"#": "10",
			"$import": "~/templates/master_template.json#base_0-99_nounit",
			"label": "Default Level (Z-Wave)",
			"defaultValue": 0,
			"options": [
				{
					"label": "Previous State",
					"value": 0
				}
			]
		},
		{
			"#": "11",
			"$if": "firmwareVersion >= 1.43",
			"label": "Brightness After Power Failure",
			"valueSize": 1,
			"minValue": 0,
			"maxValue": 101,
			"defaultValue": 100,
			"options": [
				{
					"label": "Off",
					"value": 0
				},
				{
					"label": "Previous state",
					"value": 101
				}
			]
		},
		{
			"#": "11",
			"$if": "firmwareVersion < 1.43",
			"label": "Brightness After Power Failure",
			"valueSize": 1,
			"minValue": 0,
			"maxValue": 101,
			"defaultValue": 0,
			"options": [
				{
					"label": "Off",
					"value": 0
				},
				{
					"label": "Previous state",
					"value": 101
				}
			]
		},
		{
			"#": "12[0x01]",
			"$import": "~/templates/master_template.json#base_0-99_nounit",
			"label": "Association Behavior: Local",
			"valueSize": 1,
			"minValue": 0,
			"maxValue": 1,
			"defaultValue": 1,
			"allowManualEntry": false,
			"options": [
				{
					"label": "Disabled",
					"value": 0
				},
				{
					"label": "Enabled",
					"value": 1
				}
			]
		},
		{
			"#": "12[0x02]",
			"label": "Association Behavior: 3-Way",
			"valueSize": 1,
			"minValue": 0,
			"maxValue": 1,
			"defaultValue": 1,
			"allowManualEntry": false,
			"options": [
				{
					"label": "Disabled",
					"value": 0
				},
				{
					"label": "Enabled",
					"value": 1
				}
			]
		},
		{
			"#": "12[0x04]",
			"label": "Association Behavior: Z-Wave Hub",
			"valueSize": 1,
			"minValue": 0,
			"maxValue": 1,
			"defaultValue": 1,
			"allowManualEntry": false,
			"options": [
				{
					"label": "Disabled",
					"value": 0
				},
				{
					"label": "Enabled",
					"value": 1
				}
			]
		},
		{
			"#": "12[0x08]",
			"label": "Association Behavior: Timer",
			"valueSize": 1,
			"minValue": 0,
			"maxValue": 1,
			"defaultValue": 1,
			"allowManualEntry": false,
			"options": [
				{
					"label": "Disabled",
					"value": 0
				},
				{
					"label": "Enabled",
					"value": 1
				}
			]
		},
		{
			"#": "13",
			"label": "LED Indicator: Color",
			"description": "Uses a scaled hue value (realHue / 360 * 255).",
			"valueSize": 1,
			"minValue": 0,
			"maxValue": 255,
			"defaultValue": 170,
			"unsigned": true,
			"options": [
				{
					"label": "Red",
					"value": 0
				},
				{
					"label": "Orange",
					"value": 21
				},
				{
					"label": "Yellow",
					"value": 42
				},
				{
					"label": "Green",
					"value": 85
				},
				{
					"label": "Cyan",
					"value": 127
				},
				{
					"label": "Blue",
					"value": 170
				},
				{
					"label": "Violet",
					"value": 212
				},
				{
					"label": "Pink",
					"value": 234
				},
				{
					"$if": "firmwareVersion >= 1.45",
					"label": "White",
					"value": 255
				}
			]
		},
		{
			"#": "14",
			"label": "LED Indicator: Brightness When On",
			"valueSize": 1,
			"minValue": 0,
			"maxValue": 10,
			"defaultValue": 5,
			"allowManualEntry": false,
			"options": [
				{
					"label": "Off",
					"value": 0
				},
				{
					"label": "10%",
					"value": 1
				},
				{
					"label": "20%",
					"value": 2
				},
				{
					"label": "30%",
					"value": 3
				},
				{
					"label": "40%",
					"value": 4
				},
				{
					"label": "50%",
					"value": 5
				},
				{
					"label": "60%",
					"value": 6
				},
				{
					"label": "70%",
					"value": 7
				},
				{
					"label": "80%",
					"value": 8
				},
				{
					"label": "90%",
					"value": 9
				},
				{
					"label": "100%",
					"value": 10
				}
			]
		},
		{
			"#": "15",
			"$import": "#paramInformation/14",
			"label": "LED Indicator: Brightness When Off",
			"defaultValue": 1
		},
		{
			"#": "16[0xff]",
			"$import": "#paramInformation/13",
			"label": "LED Indicator: Effect Color",
			"valueSize": 4,
<<<<<<< HEAD
			"defaultValue": 0
=======
			"minValue": 0,
			"maxValue": 255,
			"defaultValue": 0,
			"unsigned": true,
			"options": [
				{
					"label": "Red",
					"value": 0
				},
				{
					"label": "Orange",
					"value": 21
				},
				{
					"label": "Yellow",
					"value": 42
				},
				{
					"label": "Green",
					"value": 85
				},
				{
					"label": "Cyan",
					"value": 127
				},
				{
					"label": "Blue",
					"value": 170
				},
				{
					"label": "Violet",
					"value": 212
				},
				{
					"label": "Pink",
					"value": 234
				},
				{
					"$if": "firmwareVersion >= 1.47",
					"label": "White",
					"value": 255
				}
			]
>>>>>>> cd1995e4
		},
		{
			"#": "16[0xff00]",
			"$import": "#paramInformation/14",
			"label": "LED Indicator: Effect Brightness",
			"valueSize": 4,
			"defaultValue": 0
		},
		{
			"#": "16[0xff0000]",
			"label": "LED Indicator: Effect Duration",
			"description": "0 = disabled, 1 to 60 = seconds, 61 to 120 = minutes (minus 60), 121 - 254 = hours (minus 120), 255 = indefinitely.",
			"valueSize": 4,
			"minValue": 0,
			"maxValue": 255,
<<<<<<< HEAD
			"defaultValue": 0
=======
			"defaultValue": 255,
			"unsigned": true
>>>>>>> cd1995e4
		},
		{
			"#": "16[0x7f000000]",
			"label": "LED Indicator: Effect Type",
			"valueSize": 4,
			"minValue": 0,
			"maxValue": 5,
			"defaultValue": 0,
			"allowManualEntry": false,
			"options": [
				{
					"label": "Off",
					"value": 0
				},
				{
					"label": "Solid",
					"value": 1
				},
				{
					"label": "Chase",
					"value": 2
				},
				{
					"label": "Fast Blink",
					"value": 3
				},
				{
					"label": "Slow Blink",
					"value": 4
				},
				{
					"label": "Pulse",
					"value": 5
				}
			]
		},
		{
			"#": "17",
			"label": "LED Indicator: Timeout",
			"unit": "seconds",
			"valueSize": 1,
			"minValue": 0,
			"maxValue": 10,
			"defaultValue": 3
		},
		{
			"#": "18",
			"$import": "~/templates/master_template.json#base_0-100_nounit",
			"label": "Power Report Threshold",
			"unit": "%",
			"defaultValue": 10
		},
		{
			"#": "19",
			"label": "Power & Energy Report Interval",
			"unit": "seconds",
			"valueSize": 2,
			"minValue": 0,
			"maxValue": 32767,
			"defaultValue": 3600
		},
		{
			"#": "20",
			"$if": "firmwareVersion >= 1.43",
			"label": "Energy Report Threshold",
			"unit": "0.01 kWh",
			"valueSize": 1,
			"minValue": 0,
			"maxValue": 127,
			"defaultValue": 10
		},
		{
			"#": "20",
			"$if": "firmwareVersion < 1.43",
			"$import": "~/templates/master_template.json#base_0-100_nounit",
			"label": "Energy Report Threshold",
			"unit": "%",
			"defaultValue": 10
		},
		{
			"#": "21",
			"label": "AC Power Type",
			"valueSize": 1,
			"minValue": 0,
			"maxValue": 1,
			"defaultValue": 1,
			"allowManualEntry": false,
			"options": [
				{
					"label": "No Neutral",
					"value": 0
				},
				{
					"label": "Neutral",
					"value": 1
				}
			]
		},
		{
			"#": "22",
			"label": "Switch Type",
			"valueSize": 1,
			"minValue": 0,
			"maxValue": 2,
			"defaultValue": 0,
			"allowManualEntry": false,
			"options": [
				{
					"label": "Single-Pole (One Switch)",
					"value": 0
				},
				{
					"label": "Multi-Switch (Dumb Switch)",
					"value": 1
				},
				{
					"label": "Multi-Switch (Auxiliary Switch)",
					"value": 2
				}
			]
		},
		{
			"#": "50",
			"$if": "firmwareVersion >= 1.49",
			"label": "Button Delay Period",
			"unit": "0.1 seconds",
			"valueSize": 1,
			"minValue": 1,
			"maxValue": 9,
			"defaultValue": 7
		},
		{
			"#": "51",
			"$if": "firmwareVersion >= 1.47",
			"$import": "~/templates/master_template.json#base_enable_disable",
			"label": "Button Delay",
			"description": "Note: Disabling the delay also disables scene control for Buttons 2-6."
		},
		{
			"#": "52",
			"$if": "firmwareVersion >= 1.54",
			"label": "Operation Mode",
			"valueSize": 1,
			"minValue": 0,
			"maxValue": 2,
			"defaultValue": 0,
			"allowManualEntry": false,
			"options": [
				{
					"label": "Normal",
					"value": 0
				},
				{
					"label": "On/Off Only",
					"value": 1
				},
				{
					"label": "Smart Bulb",
					"value": 2
				}
			]
		},
		{
			"#": "52",
			"$if": "firmwareVersion >= 1.47 && firmwareVersion < 1.54",
			"$import": "~/templates/master_template.json#base_enable_disable",
			"label": "Smart Bulb Mode",
			"description": "Optimize power output to be more compatible with smart bulbs. This prevents the dimmer from being able to dim & makes it act like an ON / OFF switch."
		}
	],
	"metadata": {
		"inclusion": "Start the inclusion process again on your HUB and tap the Configuration Button three (3) times.\n\nPlease Note: If this doesn't work, you can check to see if your switch is within Z-Wave Range by holding down the Configuration Button for 5-10 seconds (if it's not within range, the LED Bar will indicate Red and if it is within Range, the LED Bar will indicate Green). If your switch indicates Red, please move the switch closer to the HUB. If your switch indicates Green, please try running an Exclusion to reset your switch",
		"exclusion": "To Exclude your dimmer, put your HUB in exclusion mode and press the Configuration Button three (3) times",
		"reset": "You may factory reset the switch by holding down the Config Button for twenty (20) or more seconds. The LED Bar will turn Red and blink three (3) times to confirm. \n\nHowever, we recommend using a certified Z-Wave controller to remove the device from your network for factory resetting the switch. \n\nOnly use either of these procedures in the event that the network primary controller is missing or otherwise inoperable",
		"manual": "https://products.z-wavealliance.org/ProductManual/File?folder=&filename=product_documents/4206/LZW31-SN%20Manual%20-%20Inovelli%20Dimmer%20Switch%20(Red%20Series)%20-%2006.28.21.pdf"
	}
}<|MERGE_RESOLUTION|>--- conflicted
+++ resolved
@@ -379,9 +379,6 @@
 			"$import": "#paramInformation/13",
 			"label": "LED Indicator: Effect Color",
 			"valueSize": 4,
-<<<<<<< HEAD
-			"defaultValue": 0
-=======
 			"minValue": 0,
 			"maxValue": 255,
 			"defaultValue": 0,
@@ -425,7 +422,6 @@
 					"value": 255
 				}
 			]
->>>>>>> cd1995e4
 		},
 		{
 			"#": "16[0xff00]",
@@ -441,12 +437,8 @@
 			"valueSize": 4,
 			"minValue": 0,
 			"maxValue": 255,
-<<<<<<< HEAD
-			"defaultValue": 0
-=======
-			"defaultValue": 255,
+			"defaultValue": 0,
 			"unsigned": true
->>>>>>> cd1995e4
 		},
 		{
 			"#": "16[0x7f000000]",
