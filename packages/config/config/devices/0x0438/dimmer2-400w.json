--- conflicted
+++ resolved
@@ -63,14 +63,9 @@
 			"maxValue": 100,
 			"defaultValue": 100
 		},
-<<<<<<< HEAD
 		{
 			"#": "7",
-			"label": "MOSFET driving type",
-=======
-		"7": {
 			"label": "MOSFET Driving Type",
->>>>>>> 533c5aad
 			"valueSize": 1,
 			"minValue": 0,
 			"maxValue": 1,
@@ -110,14 +105,9 @@
 				}
 			]
 		},
-<<<<<<< HEAD
 		{
 			"#": "9",
-			"label": "Added / Removed From a Network Through External Switch",
-=======
-		"9": {
 			"label": "Add / Remove From A Network Through External Switch",
->>>>>>> 533c5aad
 			"description": "When enabling this, triple press the external switch within 1.5 seconds to be added to or removed from a network",
 			"valueSize": 1,
 			"minValue": 0,
@@ -285,14 +275,9 @@
 				}
 			]
 		},
-<<<<<<< HEAD
 		{
 			"#": "31",
-			"label": "Set Dimming Curve",
-=======
-		"31": {
 			"label": "Dimming Curve",
->>>>>>> 533c5aad
 			"valueSize": 1,
 			"minValue": 0,
 			"maxValue": 1,
@@ -309,27 +294,18 @@
 				}
 			]
 		},
-<<<<<<< HEAD
 		{
 			"#": "32",
-			"label": "Set Startup Brightness",
-=======
-		"32": {
 			"label": "Startup Brightness",
->>>>>>> 533c5aad
 			"valueSize": 1,
 			"minValue": 0,
 			"maxValue": 99,
 			"defaultValue": 0
 		}
-<<<<<<< HEAD
-	]
-=======
-	},
+	],
 	"metadata": {
 		"inclusion": "1. Set primary controller/gateway into inclusion mode (Please refer top your primary controllers manual on how to set your controller into inclusion). 2. Power on the in-wall dimmer. 3.Tripple Press the reset button on the dimmer, it will set the dimmer into inclusion mode. The connected light will stay solid on for 3 seconds to indicate successful incusion.",
 		"exclusion": "1. Set the primary controller/gateway int exclusion mode (Please refer top your primary controllers manual on how to set your controller into exclusion). 2.Triple press the reset button, the dimmer will be set to exclusion mode, and wait to be excluded, then the dimmer will be excluded form the network.",
 		"reset": "Press and hold down the reset button for over 10 seconds, the dimmer will be reset to factory defaults."
 	}
->>>>>>> 533c5aad
 }