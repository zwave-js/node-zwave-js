--- conflicted
+++ resolved
@@ -179,12 +179,7 @@
 			"minValue": 0,
 			"maxValue": 32000,
 			"defaultValue": 0,
-			"readOnly": true,
-<<<<<<< HEAD
-			"writeOnly": false
-=======
-			"allowManualEntry": true
->>>>>>> b03ec388
+			"readOnly": true
 		},
 		"20": {
 			"label": "Status after Multi-Channel Basic Set command",
