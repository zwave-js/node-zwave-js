{
	"manufacturer": "McoHome Technology Co., Ltd.",
	"manufacturerId": "0x015f",
	"label": "MH9-CO2",
	"description": "CO2 Monitor Air Quality Detector",
	"devices": [
		{
			"productType": "0x0901",
			"productId": "0x3102"
		},
		{
			"productType": "0x0901",
			"productId": "0x5102"
		},
		{
			"productType": "0x0902",
			"productId": "0x5102"
		},
		{
			"productType": "0x0905",
			"productId": "0x0201"
		}
	],
	"firmwareVersion": {
		"min": "0.0",
		"max": "255.255"
	},
	"associations": {
		"1": {
<<<<<<< HEAD
			"$if": "firmwareVersion < 2.4",
			"label": "Notification",
			"description": "sends report ever 30s when CO2 value above threshold",
			"maxNodes": 5
		},
		"2": {
			"$if": "firmwareVersion < 2.4",
			"label": "Gateway report",
			"description": "CO2, Temperature and Humidity is reported when changed",
=======
			"$if": "firmwareVersion >= 2.4",
			"label": "CO2 Above Threshold Notification",
			"maxNodes": 5
		},
		"2": {
			"$if": "firmwareVersion >= 2.4",
			"label": "CO2, Temperature, and Humidity",
>>>>>>> 4ebe5577
			"maxNodes": 1,
			"isLifeline": true
		}
	},
	"paramInformation": [
		{
			"#": "1",
			"$if": "firmwareVersion < 2.4",
			"label": "CO2 Notification Threshold",
			"valueSize": 2,
			"unit": "ppm",
			"minValue": 1,
<<<<<<< HEAD
			"maxValue": 2000,
			"defaultValue": 1000,
			"unit": "ppm"
=======
			"maxValue": 5000,
			"defaultValue": 1000
>>>>>>> 4ebe5577
		},
		{
			"#": "1",
			"$if": "firmwareVersion >= 2.4",
			"label": "CO2 Notification Threshold",
			"valueSize": 2,
			"unit": "ppm",
			"minValue": 1,
<<<<<<< HEAD
			"maxValue": 5000,
			"defaultValue": 1000,
			"unit": "ppm"
=======
			"maxValue": 2000,
			"defaultValue": 1000
>>>>>>> 4ebe5577
		},
		{
			"#": "2",
			"$if": "firmwareVersion >= 2.4",
			"label": "CO2 Reporting Threshold",
			"valueSize": 1,
			"unit": "5 ppm",
			"minValue": 0,
			"maxValue": 255,
			"defaultValue": 10,
			"unsigned": true,
			"options": [
				{
					"label": "Disable",
					"value": 0
				}
			]
		},
		{
			"#": "3",
			"$if": "firmwareVersion >= 2.4",
			"label": "Temperature Reporting Threshold",
			"valueSize": 1,
			"unit": "0.5 °C",
			"minValue": 0,
			"maxValue": 255,
			"defaultValue": 1,
			"unsigned": true,
			"options": [
				{
					"label": "Disable",
					"value": 0
				}
			]
		},
		{
			"#": "4",
			"$if": "firmwareVersion >= 2.4",
			"label": "Humidity Reporting Threshold",
			"valueSize": 1,
			"unit": "%",
			"minValue": 0,
			"maxValue": 100,
			"defaultValue": 2,
			"unsigned": true,
			"options": [
				{
					"label": "Disable",
					"value": 0
				}
			]
		},
		{
			"#": "255",
			"$if": "firmwareVersion >= 2.4",
			"label": "Reset to Factory Settings",
			"valueSize": 1,
			"minValue": 0,
			"maxValue": 85,
			"defaultValue": 0,
			"unsigned": true,
			"writeOnly": true,
			"allowManualEntry": false,
			"options": [
				{
					"label": "Normal operation",
					"value": 0
				},
				{
					"label": "Reset to Factory Settings",
					"value": 85
				}
			]
		}
	],
	"compat": {
		"forceNotificationIdleReset": true
	}
}<|MERGE_RESOLUTION|>--- conflicted
+++ resolved
@@ -27,7 +27,6 @@
 	},
 	"associations": {
 		"1": {
-<<<<<<< HEAD
 			"$if": "firmwareVersion < 2.4",
 			"label": "Notification",
 			"description": "sends report ever 30s when CO2 value above threshold",
@@ -37,15 +36,6 @@
 			"$if": "firmwareVersion < 2.4",
 			"label": "Gateway report",
 			"description": "CO2, Temperature and Humidity is reported when changed",
-=======
-			"$if": "firmwareVersion >= 2.4",
-			"label": "CO2 Above Threshold Notification",
-			"maxNodes": 5
-		},
-		"2": {
-			"$if": "firmwareVersion >= 2.4",
-			"label": "CO2, Temperature, and Humidity",
->>>>>>> 4ebe5577
 			"maxNodes": 1,
 			"isLifeline": true
 		}
@@ -58,14 +48,9 @@
 			"valueSize": 2,
 			"unit": "ppm",
 			"minValue": 1,
-<<<<<<< HEAD
 			"maxValue": 2000,
 			"defaultValue": 1000,
 			"unit": "ppm"
-=======
-			"maxValue": 5000,
-			"defaultValue": 1000
->>>>>>> 4ebe5577
 		},
 		{
 			"#": "1",
@@ -74,14 +59,9 @@
 			"valueSize": 2,
 			"unit": "ppm",
 			"minValue": 1,
-<<<<<<< HEAD
 			"maxValue": 5000,
 			"defaultValue": 1000,
 			"unit": "ppm"
-=======
-			"maxValue": 2000,
-			"defaultValue": 1000
->>>>>>> 4ebe5577
 		},
 		{
 			"#": "2",
