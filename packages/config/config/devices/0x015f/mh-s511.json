--- conflicted
+++ resolved
@@ -127,117 +127,6 @@
 			"writeOnly": false,
 			"allowManualEntry": true
 		},
-		"8": {
-			"label": "Basic CC Integration Setting",
-			"valueSize": 1,
-			"minValue": 0,
-			"maxValue": 3,
-			"defaultValue": 0,
-			"unsigned": true,
-			"readOnly": false,
-			"writeOnly": false,
-			"allowManualEntry": false,
-			"options": [
-				{
-					"label": "Basic Set Received, Key 1 responds.  Basic Get Received, Key 1 sends Basic Report.  Key 1 WILL NOT send unsolicited Basic Report (No Endpoint) to Life Line Association",
-					"value": 0
-				},
-				{
-					"label": "Basic Set Received, Key 1 responds.  Basic Get Received, Key 1 sends Basic Report. Key 1 WILL send unsolicited Basic Report (No Endpoint) to Life Line Association",
-					"value": 1
-				},
-				{
-					"label": "Basic Set Received, all keys respond.  Basic Get Received, No reply.  All Keys WILL NOT send unsolicited Basic Report (No Endpoint) to Life Line Association",
-					"value": 2
-				},
-				{
-					"label": "Basic Set Received, all keys respond.  Basic Get Received, No reply.  All Keys WILL send unsolicited Basic Report (No Endpoint) to Life Line Association",
-					"value": 3
-				}
-			]
-		},
-		"10": {
-			"label": "Key 1 Mode",
-			"valueSize": 1,
-			"minValue": 0,
-			"maxValue": 6,
-			"defaultValue": 0,
-			"unsigned": true,
-			"readOnly": false,
-			"writeOnly": false,
-			"allowManualEntry": false,
-			"options": [
-				{
-					"label": "Single click to switch on/off",
-					"value": 0
-				},
-				{
-					"label": "When turned on, auto off after X seconds",
-					"value": 1
-				},
-				{
-					"label": "When turned off, auto on after X seconds",
-					"value": 2
-				},
-				{
-					"label": "Hold more than 3 seconds, turns on, when released, turns off",
-					"value": 3
-				},
-				{
-					"label": "Single click to switch on/off, Hold more than 3 seconds will turn on, when released, turns off",
-					"value": 4
-				},
-				{
-					"label": "Momentary switch mode 2: hold the key is on, off once released",
-					"value": 5
-				},
-				{
-					"label": "Hold more than three seconds to turn on, Hold more than three seconds to turn off",
-					"value": 6
-				}
-			]
-		},
-		"14": {
-			"label": "Disable Local Control",
-			"valueSize": 1,
-			"minValue": 0,
-			"maxValue": 1,
-			"defaultValue": 0,
-			"readOnly": false,
-			"writeOnly": false,
-			"allowManualEntry": false,
-			"options": [
-				{
-					"label": "All keys are valid for local control",
-					"value": 0
-				},
-				{
-					"label": "All keys are invalid for local control",
-					"value": 1
-				}
-			]
-		},
-		"15": {
-			"label": "Disable Remote Control",
-			"valueSize": 1,
-			"minValue": 0,
-			"maxValue": 1,
-			"defaultValue": 0,
-			"readOnly": false,
-			"writeOnly": false,
-			"allowManualEntry": false,
-			"options": [
-				{
-					"label": "All keys are valid for remote (gateway) control",
-					"value": 0
-				},
-				{
-					"label": "All keys are invalid for remote (gateway) control",
-					"value": 1
-				}
-			]
-		},
-<<<<<<< HEAD
 			"8": {
 				"label": "Basic CC Integration Setting",
 				"valueSize": 1,
@@ -433,7 +322,7 @@
 			},
 			"19": {
 				"label": "Key 1 Activate Scene Duration (0=Instantly)",
-				"unit":"seconds",
+				"unit": "seconds",
 				"valueSize": 1,
 				"minValue": 0,
 				"maxValue": 255,
@@ -464,125 +353,6 @@
 					}
 				]
 			}
-			
-	
-=======
-		"16": {
-			"label": "Scene Respond",
-			"valueSize": 1,
-			"minValue": 0,
-			"maxValue": 7,
-			"defaultValue": 0,
-			"readOnly": false,
-			"writeOnly": false,
-			"allowManualEntry": false,
-			"options": [
-				{
-					"label": "Scene Respond Disabled",
-					"value": 0
-				},
-				{
-					"label": "Key 1 responds, Keys 2 and 3 do not respond",
-					"value": 1
-				},
-				{
-					"label": "Key 2 responds, Keys 1 and 3 do not respond",
-					"value": 2
-				},
-				{
-					"label": "Keys 1 and 2 respond, Key does not respond",
-					"value": 3
-				},
-				{
-					"label": "Key 3 responds, Keys 1 and 2 do not respond",
-					"value": 4
-				},
-				{
-					"label": "Keys 1 and 3 respond, Key 2 does not respond",
-					"value": 5
-				},
-				{
-					"label": "Keys 2 and 3 respond to scene, Key 1 does not respond",
-					"value": 6
-				},
-				{
-					"label": "Keys 1, 2 and 3 all respond to scene",
-					"value": 7
-				}
-			]
-		},
-		"17": {
-			"label": "Key 1 Scene Activate Mode Setting",
-			"valueSize": 1,
-			"minValue": 0,
-			"maxValue": 3,
-			"defaultValue": 0,
-			"readOnly": false,
-			"writeOnly": false,
-			"allowManualEntry": false,
-			"options": [
-				{
-					"label": "Scene Activate function disabled",
-					"value": 0
-				},
-				{
-					"label": "Upon clicking Key 1, always activate scene ID1 no matter what the status of Key 1 is",
-					"value": 1
-				},
-				{
-					"label": "Upon clicking Key 1, always activate scene ID1 when Key 1's relay output is open",
-					"value": 2
-				},
-				{
-					"label": "Upon clicking Key 1, always activate scene ID1 when Key 1's relay output is closed",
-					"value": 3
-				}
-			]
-		},
-		"18": {
-			"label": "Key 1 Activate Scene ID (0=Scene Activate Function Disabled)",
-			"valueSize": 1,
-			"minValue": 0,
-			"maxValue": 255,
-			"defaultValue": 0,
-			"unsigned": true,
-			"readOnly": false,
-			"writeOnly": false,
-			"allowManualEntry": true
-		},
-		"19": {
-			"label": "Key 1 Activate Scene Duration (0=Instantly)",
-			"unit": "seconds",
-			"valueSize": 1,
-			"minValue": 0,
-			"maxValue": 255,
-			"defaultValue": 0,
-			"unsigned": true,
-			"readOnly": false,
-			"writeOnly": false,
-			"allowManualEntry": true
-		},
-		"255": {
-			"label": "Factory Reset",
-			"valueSize": 1,
-			"minValue": 0,
-			"maxValue": 85,
-			"defaultValue": 0,
-			"unsigned": true,
-			"readOnly": false,
-			"writeOnly": true,
-			"allowManualEntry": true,
-			"options": [
-				{
-					"label": "No",
-					"value": 0
-				},
-				{
-					"label": "Factory Reset",
-					"value": 85
-				}
-			]
->>>>>>> 148bc973
 		}
 	}
 }