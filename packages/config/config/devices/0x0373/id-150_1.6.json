// ID Lock AS ID-150
// Z wave module for ID Lock 150 and 101
{
	"manufacturer": "ID Lock AS",
	"manufacturerId": "0x0373",
	"label": "ID-150",
	"description": "Z wave module for ID Lock 150 and 101",
	"devices": [
		{
			"productType": "0x0003",
			"productId": "0x0001"
		}
	],
	"firmwareVersion": {
		"min": "1.6",
		"max": "255.255"
	},
	"supportsZWavePlus": true,
	"paramInformation": {
		"1": {
			"label": "Door lock mode",
			"description": "Set if the lock is in away mode and if automatic locking should be enabled",
			"valueSize": 1,
			"minValue": 0,
			"maxValue": 3,
			"defaultValue": 1,
			"allowManualEntry": false,
			"options": [
				{
					"label": "Disable Away Manual Lock",
					"value": 0
				},
				{
					"label": "Disable Away Auto Lock",
					"value": 1
				},
				{
					"label": "Enable Away Manual Lock",
					"value": 2
				},
				{
					"label": "Enable Away Auto Lock",
					"value": 3
				}
			]
		},
		"2": {
			"label": "RFID Mode",
			"valueSize": 1,
			"minValue": 5,
			"maxValue": 9,
			"defaultValue": 5,
			"allowManualEntry": false,
			"options": [
				{
					"label": "RFID activated",
					"value": 5
				},
				{
					"label": "RFID deactivated",
					"value": 9
				}
			]
		},
		"3": {
			"label": "Door Hinge Position Mode",
			"description": "Tell the lock which side your hinges are on seen from the outside",
			"valueSize": 1,
			"minValue": 0,
			"maxValue": 1,
			"defaultValue": 0,
			"allowManualEntry": false,
			"options": [
				{
					"label": "Right hinged operation",
					"value": 0
				},
				{
					"label": "Left hinged operation",
					"value": 1
				}
			]
		},
		"4": {
			"label": "Door Audio Volume Level",
			"description": "Set the Audio Volume Level of the Lock",
			"valueSize": 1,
			"minValue": 0,
			"maxValue": 6,
			"defaultValue": 5,
			"allowManualEntry": false,
			"options": [
				{
					"label": "No sound",
					"value": 0
				},
				{
					"label": "Level 1",
					"value": 1
				},
				{
					"label": "Level 2",
					"value": 2
				},
				{
					"label": "Level 3",
					"value": 3
				},
				{
					"label": "Level 4",
					"value": 4
				},
				{
					"label": "Level 5",
					"value": 5
				},
				{
					"label": "Max. sound level",
					"value": 6
				}
			]
		},
		"5": {
			"label": "Door ReLock Mode",
			"description": "Sets if the door should relock or not",
			"valueSize": 1,
			"minValue": 0,
			"maxValue": 1,
			"defaultValue": 1,
			"allowManualEntry": false,
			"options": [
				{
					"label": "Disabled",
					"value": 0
				},
				{
					"label": "Enabled",
					"value": 1
				}
			]
		},
		"6": {
			"label": "Service PIN Mode",
			"description": "Sets the validity of the service PIN",
			"valueSize": 1,
			"minValue": 0,
			"maxValue": 254,
			"defaultValue": 0,
			"unsigned": true,
			"allowManualEntry": false,
			"options": [
				{
					"label": "Deactivated",
					"value": 0
				},
				{
					"label": "Valid 1 time",
					"value": 1
				},
				{
					"label": "Valid 2 times",
					"value": 2
				},
				{
					"label": "Valid 5 times",
					"value": 3
				},
				{
					"label": "Valid 10 times",
					"value": 4
				},
				{
					"label": "Generate Random PIN 1x use",
					"value": 5
				},
				{
					"label": "Generate Random PIN 24h use",
					"value": 6
				},
				{
					"label": "Always Valid",
					"value": 7
				},
				{
					"label": "Valid for 12h",
					"value": 8
				},
				{
					"label": "Valid for 24h",
					"value": 9
				},
				{
					"label": "Disabled",
					"value": 254
				}
			]
		},
		"7": {
			"label": "Door Lock Model Type",
			"description": "Sends information if the model of the lock is 101 or 150",
			"valueSize": 1,
			"minValue": 0,
			"maxValue": 0,
			"defaultValue": 0,
			"readOnly": true,
<<<<<<< HEAD
			"writeOnly": false
=======
			"allowManualEntry": true
>>>>>>> b03ec388
		},
		"8": {
			"label": "Updater Mode",
			"description": "Enables use of the Updater app",
			"valueSize": 1,
			"minValue": 0,
			"maxValue": 3,
			"defaultValue": 0,
			"allowManualEntry": false,
			"options": [
				{
					"label": "Disabled (no sound)",
					"value": 0
				},
				{
					"label": "Enabled (no sound)",
					"value": 1
				},
				{
					"label": "Disabled",
					"value": 2
				},
				{
					"label": "Enabled",
					"value": 3
				}
			]
		},
		"9": {
			"label": "Master PIN Unlock Mode",
			"description": "Configures if the Master PIN can unlock",
			"valueSize": 1,
			"minValue": 0,
			"maxValue": 1,
			"defaultValue": 1,
			"allowManualEntry": false,
			"options": [
				{
					"label": "Disabled",
					"value": 0
				},
				{
					"label": "Enabled",
					"value": 1
				}
			]
		}
	}
}<|MERGE_RESOLUTION|>--- conflicted
+++ resolved
@@ -202,12 +202,7 @@
 			"minValue": 0,
 			"maxValue": 0,
 			"defaultValue": 0,
-			"readOnly": true,
-<<<<<<< HEAD
-			"writeOnly": false
-=======
-			"allowManualEntry": true
->>>>>>> b03ec388
+			"readOnly": true
 		},
 		"8": {
 			"label": "Updater Mode",
