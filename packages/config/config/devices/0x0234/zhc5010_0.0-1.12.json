--- conflicted
+++ resolved
@@ -243,12 +243,7 @@
 			"minValue": 0,
 			"maxValue": 100,
 			"defaultValue": 50,
-			"readOnly": true,
-<<<<<<< HEAD
-			"writeOnly": false
-=======
-			"allowManualEntry": true
->>>>>>> b03ec388
+			"readOnly": true
 		},
 		"9": {
 			"label": "Percentage of light in the LED #3 when On",
