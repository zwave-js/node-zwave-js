// Radio Thermostat Company of America (RTC) CT110
// Thermostat
{
	"manufacturer": "Radio Thermostat Company of America (RTC)",
	"manufacturerId": "0x0098",
	"label": "CT110",
	"description": "Thermostat",
	"devices": [
		{
			"productType": "0x6e01",
			"productId": "0x0000",
			"zwaveAllianceId": 1333
		},
		{
			"productType": "0x6e01",
			"productId": "0x0100"
		},
		{
			"productType": "0x6e02",
			"productId": "0x0101"
		}
	],
	"firmwareVersion": {
		"min": "0.0",
		"max": "255.255"
	},
	"associations": {
		"1": {
			"label": "Lifeline",
			"maxNodes": 2,
			"isLifeline": true
		}
	},
	"paramInformation": {
		"1": {
			"label": "Temperature Reporting Threshold",
			"valueSize": 1,
			"minValue": 0,
			"maxValue": 4,
			"defaultValue": 4,
			"allowManualEntry": true
		},
		"3": {
			"label": "Utility Lock",
			"valueSize": 1,
			"minValue": 0,
			"maxValue": 255,
			"defaultValue": 0,
			"unsigned": true,
			"allowManualEntry": false,
			"options": [
				{
					"label": "Disabled",
					"value": 0
				},
				{
					"label": "Enabled",
					"value": 255
				}
			]
		},
		"4": {
			"label": "C-Wire/Battery",
			"valueSize": 1,
			"minValue": 1,
			"maxValue": 2,
			"defaultValue": 1,
			"allowManualEntry": false,
			"options": [
				{
					"label": "C-Wire",
					"value": 1
				},
				{
					"label": "Battery",
					"value": 2
				}
			]
		},
		"5": {
			"label": "Humidity Reporting Threshold",
			"valueSize": 1,
			"minValue": 0,
			"maxValue": 3,
			"defaultValue": 0,
			"allowManualEntry": false,
			"options": [
				{
					"label": "Disabled",
					"value": 0
				},
				{
					"label": "3% RH",
					"value": 1
				},
				{
					"label": "5% RH",
					"value": 2
				},
				{
					"label": "10% RH",
					"value": 3
				}
			]
		},
		"6": {
			"label": "Auxiliary/Emergency Mode",
			"valueSize": 1,
			"minValue": 0,
			"maxValue": 1,
			"defaultValue": 1,
			"allowManualEntry": false,
			"options": [
				{
					"label": "Disabled",
					"value": 0
				},
				{
					"label": "Enabled",
					"value": 1
				}
			]
		},
		"7": {
			"label": "Thermostat Swing Temperature",
			"valueSize": 1,
			"minValue": 1,
			"maxValue": 8,
			"defaultValue": 1,
			"allowManualEntry": false,
			"options": [
				{
					"label": "0.5ºF",
					"value": 1
				},
				{
					"label": "1.0ºF",
					"value": 2
				},
				{
					"label": "1.5ºF",
					"value": 3
				},
				{
					"label": "2.0ºF",
					"value": 4
				},
				{
					"label": "2.5ºF",
					"value": 5
				},
				{
					"label": "3.0ºF",
					"value": 6
				},
				{
					"label": "3.5ºF",
					"value": 7
				},
				{
					"label": "4.0ºF",
					"value": 8
				}
			]
		},
		"9": {
			"label": "Thermostat Recovery Mode",
			"valueSize": 1,
			"minValue": 1,
			"maxValue": 2,
			"defaultValue": 2,
			"allowManualEntry": false,
			"options": [
				{
					"label": "Fast",
					"value": 1
				},
				{
					"label": "Economy",
					"value": 2
				}
			]
		},
		"11": {
			"label": "Simple UI Mode",
			"valueSize": 1,
			"minValue": 0,
			"maxValue": 1,
			"defaultValue": 1,
			"allowManualEntry": false,
			"options": [
				{
					"label": "Normal Mode",
					"value": 0
				},
				{
					"label": "Simple Mode",
					"value": 1
				}
			]
		},
		"12": {
			"label": "Multicast",
			"valueSize": 1,
			"minValue": 0,
			"maxValue": 1,
			"defaultValue": 1,
			"allowManualEntry": false,
			"options": [
				{
					"label": "Disabled",
					"value": 0
				},
				{
					"label": "Enabled",
					"value": 1
				}
			]
		},
		"13": {
			"label": "Main Display Settings",
			"valueSize": 1,
			"minValue": 1,
			"maxValue": 2,
			"defaultValue": 1,
			"allowManualEntry": false,
			"options": [
				{
					"label": "Temperature",
					"value": 1
				},
				{
					"label": "Humidity",
					"value": 2
				}
			]
		},
		"14": {
			"label": "Save Energy Mode Type",
			"valueSize": 1,
			"minValue": 1,
			"maxValue": 255,
			"defaultValue": 255,
			"unsigned": true,
			"readOnly": true,
<<<<<<< HEAD
			"writeOnly": false
=======
			"allowManualEntry": true
>>>>>>> b03ec388
		},
		"2[0xff]": {
			"label": "HVAC Type",
			"valueSize": 4,
			"minValue": 1,
			"maxValue": 2,
			"defaultValue": 1,
			"allowManualEntry": false,
			"options": [
				{
					"label": "Normal",
					"value": 1
				},
				{
					"label": "Heat Pump",
					"value": 2
				}
			]
		},
		"2[0x0f00]": {
			"label": "# of Auxiliary Stages",
			"valueSize": 4,
			"minValue": 0,
			"maxValue": 15,
			"defaultValue": 0,
			"allowManualEntry": true
		},
		"2[0xf000]": {
			"label": "Fuel Type",
			"valueSize": 4,
			"minValue": 1,
			"maxValue": 2,
			"defaultValue": 1,
			"allowManualEntry": false,
			"options": [
				{
					"label": "Gas",
					"value": 1
				},
				{
					"label": "Electric",
					"value": 2
				}
			]
		},
		"2[0xff0000]": {
			"label": "# of Heat Pump Stages.",
			"valueSize": 4,
			"minValue": 0,
			"maxValue": 128,
			"defaultValue": 0,
			"allowManualEntry": true
		},
		"2[0x0f000000]": {
			"label": "# of Cool Stages.",
			"valueSize": 4,
			"minValue": 0,
			"maxValue": 15,
			"defaultValue": 0,
			"allowManualEntry": true
		},
		"10[0xffff]": {
			"label": "Temperature Reporting Filter (lower bound)",
			"valueSize": 4,
			"minValue": 0,
			"maxValue": 124,
			"defaultValue": 124,
			"allowManualEntry": true
		},
		"10[0x0fff0000]": {
			"label": "Temperature Reporting Filter (upper bound)",
			"valueSize": 4,
			"minValue": 0,
			"maxValue": 124,
			"defaultValue": 124,
			"allowManualEntry": true
		}
	}
}<|MERGE_RESOLUTION|>--- conflicted
+++ resolved
@@ -242,12 +242,7 @@
 			"maxValue": 255,
 			"defaultValue": 255,
 			"unsigned": true,
-			"readOnly": true,
-<<<<<<< HEAD
-			"writeOnly": false
-=======
-			"allowManualEntry": true
->>>>>>> b03ec388
+			"readOnly": true
 		},
 		"2[0xff]": {
 			"label": "HVAC Type",
