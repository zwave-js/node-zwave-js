// Building 36 Technologies ADC-S2000-T-RA / B36-S10
// Temperature Sensor
{
	"manufacturer": "Building 36 Technologies",
	"manufacturerId": "0x0190",
	"label": "ADC-S2000-T-RA / B36-S10",
	"description": "Temperature Sensor",
	"devices": [
		{
			"productType": "0x0003",
			"productId": "0x0001",
			"zwaveAllianceId": 1580
		}
	],
	"firmwareVersion": {
		"min": "0.0",
		"max": "255.255"
	},
	"supportsZWavePlus": true,
	"paramInformation": {
		"1": {
			"label": "Stay Awake Time",
			"unit": "seconds",
			"valueSize": 2,
			"minValue": 10,
			"maxValue": 32768,
			"defaultValue": 600,
			"readOnly": false,
			"writeOnly": false,
			"allowManualEntry": true
		},
		"2": {
<<<<<<< HEAD
			"label": "Low Battery Report",
=======
			"label": "Low Battery Level",
>>>>>>> e78ab76b
			"valueSize": 2,
			"minValue": 1000,
			"maxValue": 2500,
			"defaultValue": 1755,
			"readOnly": false,
			"writeOnly": false,
			"allowManualEntry": true
		},
		"3": {
			"label": "Temperature Reporting Threshold",
			"valueSize": 2,
			"unit": "1/10th degree",
			"minValue": 0,
			"maxValue": 100,
			"defaultValue": 10,
			"readOnly": false,
			"writeOnly": false,
			"allowManualEntry": true
		},
		"4": {
			"label": "Configuration Bitmask",
			"valueSize": 2,
			"minValue": 0,
			"maxValue": 2,
			"defaultValue": 2,
			"readOnly": false,
			"writeOnly": false,
			"allowManualEntry": false,
			"options": [
				{
					"label": "Will not send temperature reports",
					"value": 0
				},
				{
					"label": "Send reports when the temperature changes.",
					"value": 2
				}
			]
		},
		"5": {
			"label": "Battery Reporting Interval",
			"description": "Number of wake up intervals between autonomous battery reports.",
			"valueSize": 2,
			"minValue": 0,
			"maxValue": 255,
			"defaultValue": 8,
			"readOnly": false,
			"writeOnly": false,
			"allowManualEntry": true
		},
		"6": {
			"label": "Temperature Checking Interval",
			"valueSize": 2,
			"unit": "seconds",
			"minValue": 10,
			"maxValue": 255,
			"defaultValue": 60,
			"readOnly": false,
			"writeOnly": false,
			"allowManualEntry": true
		},
		"7": {
			"label": "Temperature Reporting Interval",
			"description": "The number of wake up intervals between autonomous temperature reports.",
			"valueSize": 2,
			"minValue": 0,
			"maxValue": 255,
			"defaultValue": 0,
			"readOnly": false,
			"writeOnly": false,
			"allowManualEntry": true
		},
		"8": {
			"label": "Temperature Calibration Offset",
			"valueSize": 2,
			"unit": "1/10th degree",
			"minValue": -100,
			"maxValue": 100,
			"defaultValue": 0,
			"readOnly": false,
			"writeOnly": false,
			"allowManualEntry": true
		},
		"9": {
			"label": "Mandatory Temperature Reporting Interval",
			"unit": "seconds",
			"valueSize": 2,
			"minValue": 60,
			"maxValue": 64800,
			"defaultValue": 7200,
			"unsigned": true,
			"readOnly": false,
			"writeOnly": false,
			"allowManualEntry": true
		}
	},
	"metadata": {
		"inclusion": "Put the Z-Wave controller into add mode (refer to controller documentation for more information). Press the button on the sensor to add to the Z-Wave network. The LED on the sensor will go solid white when the sensor has been successfully added.",
		"exclusion": "Put the Z-Wave controller into remove mode (refer to the controller documentation for more information). Press the button on the sensor to remove from the Z-Wave network. The LED on the sensor will blink white when the sensor has been successfully removed.",
		"reset": "Only reset the sensor to factory default when the primary controller is missing or inoperable.\nPress and hold the button for 15 seconds. Release the button after 15 seconds and the LED will blink rapidly when the sensor has been reset to factory default.",
		"manual": "https://products.z-wavealliance.org/ProductManual/File?folder=&filename=MarketCertificationFiles/1580/Temperature%20Sensor_Product%20Manual_UPDATED3.pdf"
	}
}<|MERGE_RESOLUTION|>--- conflicted
+++ resolved
@@ -30,11 +30,7 @@
 			"allowManualEntry": true
 		},
 		"2": {
-<<<<<<< HEAD
-			"label": "Low Battery Report",
-=======
 			"label": "Low Battery Level",
->>>>>>> e78ab76b
 			"valueSize": 2,
 			"minValue": 1000,
 			"maxValue": 2500,
