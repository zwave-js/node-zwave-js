--- conflicted
+++ resolved
@@ -146,15 +146,11 @@
 				}
 			]
 		}
-<<<<<<< HEAD
-	]
-=======
-	},
+	],
 	"compat": {
 		// The device shouldn't have any endpoints
 		"preserveRootApplicationCCValueIDs": true
 		// TODO: Remove endpoints when compat flag is implemented
 		// https://github.com/zwave-js/node-zwave-js/issues/3335
 	}
->>>>>>> 533c5aad
 }