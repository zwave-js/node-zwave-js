--- conflicted
+++ resolved
@@ -23,12 +23,7 @@
 			"minValue": 0,
 			"maxValue": 0,
 			"defaultValue": 0,
-			"readOnly": true,
-<<<<<<< HEAD
-			"writeOnly": false
-=======
-			"allowManualEntry": true
->>>>>>> b03ec388
+			"readOnly": true
 		},
 		"2": {
 			"label": "Strobe light interval",
