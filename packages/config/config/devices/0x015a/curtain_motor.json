--- conflicted
+++ resolved
@@ -60,12 +60,7 @@
 			"minValue": 0,
 			"maxValue": 99,
 			"defaultValue": 0,
-			"readOnly": true,
-<<<<<<< HEAD
-			"writeOnly": false
-=======
-			"allowManualEntry": true
->>>>>>> b03ec388
+			"readOnly": true
 		},
 		"22": {
 			"label": "Motor revert direction",
@@ -94,12 +89,7 @@
 			"maxValue": 255,
 			"defaultValue": 0,
 			"unsigned": true,
-			"readOnly": true,
-<<<<<<< HEAD
-			"writeOnly": false
-=======
-			"allowManualEntry": true
->>>>>>> b03ec388
+			"readOnly": true
 		},
 		"33": {
 			"label": "Enable manual pulling function",
