{
	"manufacturer": "Ecolink",
	"manufacturerId": "0x014a",
	"label": "ISZW7-ECO",
	"description": "Chime+Siren",
	"devices": [
		{
			"productType": "0x0007",
			"productId": "0x3975",
			"zwaveAllianceId": 4000
		}
	],
	"firmwareVersion": {
		"min": "0.0",
		"max": "255.255"
	},
	"paramInformation": [
		{
			"#": "1",
			"label": "Default Sound",
			"valueSize": 1,
			"minValue": 1,
			"maxValue": 100,
			"defaultValue": 5,
			"unsigned": true
		},
<<<<<<< HEAD
		{
			"#": "2",
			"label": "Heartbeat Notification Timing",
			"description": "Seconds between automatic battery reports",
=======
		"2": {
			"label": "Battery Report Interval",
>>>>>>> 533c5aad
			"valueSize": 4,
			"unit": "seconds",
			"minValue": 120,
			"maxValue": 86400,
			"defaultValue": 3600,
			"unsigned": true
		},
<<<<<<< HEAD
		{
			"#": "3",
			"label": "Supervision Encapsulation",
			"description": "Encapsulate unsolicited notifications in supervision get requests.",
=======
		"3": {
			"label": "Supervision Encapsulation for Get Requests",
>>>>>>> 533c5aad
			"valueSize": 1,
			"minValue": 0,
			"maxValue": 1,
			"defaultValue": 1,
			"unsigned": true,
			"allowManualEntry": false,
			"options": [
				{
					"label": "Disable",
					"value": 0
				},
				{
					"label": "Enable",
					"value": 1
				}
			]
		},
<<<<<<< HEAD
		{
			"#": "4",
			"label": "Sound Volume",
			"description": "Sound volume as a percentage for non-emergency sounds",
=======
		"4": {
			"label": "Volume",
>>>>>>> 533c5aad
			"valueSize": 1,
			"unit": "%",
			"minValue": 0,
			"maxValue": 100,
			"defaultValue": 50,
			"unsigned": true
		},
		{
			"#": "5",
			"label": "Sounds Available",
			"description": "Number of sounds available to play",
			"valueSize": 1,
			"minValue": 0,
			"maxValue": 255,
			"defaultValue": 30,
			"unsigned": true,
			"readOnly": true
		},
<<<<<<< HEAD
		{
			"#": "6",
			"label": "Emergency Sound Volume Adjustable",
			"description": "Enable intrusion/smoke/co siren volume adjustable and mutable. 0 is disabled (default). 1 is enabled",
=======
		"6": {
			"label": "Allow Volume Adjustments for Intrusion/Smoke/CO Alarms",
>>>>>>> 533c5aad
			"valueSize": 1,
			"minValue": 0,
			"maxValue": 1,
			"defaultValue": 0,
			"unsigned": true,
			"allowManualEntry": false,
			"options": [
				{
					"label": "Disable",
					"value": 0
				},
				{
					"label": "Enable",
					"value": 1
				}
			]
		}
	],
	"metadata": {
		"inclusion": "Adding to a Z-Wave Network (Classic Inclusion Method)\nMake sure the device has power. Press the Pair Button which is the smaller of the two buttons, and the device will enter classic inclusion mode which implements both classic inclusion with a Node Information Frame, and Network Wide Inclusion. During Classic Inclusion mode, the Green LED will blink two times every three seconds. When Classic inclusion times-out, the device will blink red and green",
		"exclusion": "Removing a Sensor from a Z-Wave Network\nTo remove the device, place the controller into Remove or “Z-Wave Exclusion” mode. Press the smaller of the two buttons (Add/Test) following the same procedure to add for removal. Upon successful removal, the device’s red led will come on solid for 1 second. Note: Any Z-Wave Inclusion Controller can remove a Z-Wave device regardless of manufacturer or which network the device is currently added to.",
		"reset": "Factory Default\nPlease use this procedure only when the network primary controller is missing or otherwise inoperable. \nTo restore the device back to factory settings and remove it from any Z-Wave network. Hold the Pair button for 10 seconds. During the 10 seconds of continuing to hold the Add/Test button the green LED with flash, and after 10 seconds the red LED will come on solid for 1 second indicating that the factory default of the device has been successful, and the device is ready to add back into a Z-Wave network.",
		"manual": "https://products.z-wavealliance.org/ProductManual/File?folder=&filename=product_documents/4000/ISZW7-ECO%20-%20Operation%20Manual%20v9.pdf"
	}
}<|MERGE_RESOLUTION|>--- conflicted
+++ resolved
@@ -24,15 +24,9 @@
 			"defaultValue": 5,
 			"unsigned": true
 		},
-<<<<<<< HEAD
 		{
 			"#": "2",
-			"label": "Heartbeat Notification Timing",
-			"description": "Seconds between automatic battery reports",
-=======
-		"2": {
 			"label": "Battery Report Interval",
->>>>>>> 533c5aad
 			"valueSize": 4,
 			"unit": "seconds",
 			"minValue": 120,
@@ -40,15 +34,9 @@
 			"defaultValue": 3600,
 			"unsigned": true
 		},
-<<<<<<< HEAD
 		{
 			"#": "3",
-			"label": "Supervision Encapsulation",
-			"description": "Encapsulate unsolicited notifications in supervision get requests.",
-=======
-		"3": {
 			"label": "Supervision Encapsulation for Get Requests",
->>>>>>> 533c5aad
 			"valueSize": 1,
 			"minValue": 0,
 			"maxValue": 1,
@@ -66,15 +54,9 @@
 				}
 			]
 		},
-<<<<<<< HEAD
 		{
 			"#": "4",
-			"label": "Sound Volume",
-			"description": "Sound volume as a percentage for non-emergency sounds",
-=======
-		"4": {
 			"label": "Volume",
->>>>>>> 533c5aad
 			"valueSize": 1,
 			"unit": "%",
 			"minValue": 0,
@@ -93,15 +75,9 @@
 			"unsigned": true,
 			"readOnly": true
 		},
-<<<<<<< HEAD
 		{
 			"#": "6",
-			"label": "Emergency Sound Volume Adjustable",
-			"description": "Enable intrusion/smoke/co siren volume adjustable and mutable. 0 is disabled (default). 1 is enabled",
-=======
-		"6": {
 			"label": "Allow Volume Adjustments for Intrusion/Smoke/CO Alarms",
->>>>>>> 533c5aad
 			"valueSize": 1,
 			"minValue": 0,
 			"maxValue": 1,
