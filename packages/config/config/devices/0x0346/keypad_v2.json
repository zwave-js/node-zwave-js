--- conflicted
+++ resolved
@@ -300,16 +300,12 @@
 				}
 			]
 		}
-<<<<<<< HEAD
 	],
-=======
-	},
 	"compat": {
 		// The device doesn't respect some spec requirements,
 		// for example that ASCII-encoded codes must be padded to 16 bytes
 		"disableStrictEntryControlDataValidation": true
 	},
->>>>>>> 533c5aad
 	"metadata": {
 		"inclusion": "After powering on the device, press and hold the #1 button for ~3 seconds. Release the button and the device will enter Classic inclusion mode which implements both classic inclusion with a Node Information Frame, and Network Wide Inclusion. During Classic Inclusion mode, the green Connection LED will blink three times followed by a brief pause, repeatedly. When Classic inclusion times-out, the device will blink alternating red and green a few times",
 		"exclusion": "Exclusion Instructions: \n1. Initiate remove “Ring Alarm Keypad” flow in the Ring Alarm mobile application – Select the settings icon from device details page and choose “Remove Device” to remove the device. This will place the controller into Remove or “Z-Wave Exclusion” mode. \n2. Locate the pinhole reset button on the back of the device. \n3. With the controller in Remove (Z-Wave Exclusion) mode, use a paper clip or similar object and tap the pinhole button. The device’s Connection LED turns on solid red to indicate the device was removed from the network.",
