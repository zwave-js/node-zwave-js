--- conflicted
+++ resolved
@@ -82,17 +82,10 @@
 			"maxNodes": 5
 		}
 	},
-<<<<<<< HEAD
 	"paramInformation": [
 		{
 			"#": "10",
-			"label": "Key Pressed 1 time – command sent to 2nd association group",
-			"description": "This parameter defines commands sent to devices associated in 2nd association group after a single click.",
-=======
-	"paramInformation": {
-		"10": {
 			"label": "Single Click - Association Group 2: Command Type",
->>>>>>> 533c5aad
 			"valueSize": 1,
 			"minValue": 0,
 			"maxValue": 3,
@@ -118,16 +111,10 @@
 				}
 			]
 		},
-<<<<<<< HEAD
 		{
 			"#": "11",
-			"label": "Key Pressed 1 time – value of SWITCH ON command sent to 2nd association group",
-			"description": "1-99 Set Level; 255 Last State",
-=======
-		"11": {
 			"label": "Single Click - Association Group 2: Set Level",
 			"description": "Allowable range: 1-99",
->>>>>>> 533c5aad
 			"valueSize": 2,
 			"minValue": 1,
 			"maxValue": 255,
@@ -140,15 +127,271 @@
 				}
 			]
 		},
-<<<<<<< HEAD
+		{
+			"#": "20",
+			"label": "Single Click - Association Group 3: Command Type",
+			"valueSize": 1,
+			"minValue": 0,
+			"maxValue": 3,
+			"defaultValue": 3,
+			"unsigned": true,
+			"allowManualEntry": false,
+			"options": [
+				{
+					"label": "No action",
+					"value": 0
+				},
+				{
+					"label": "Switch on",
+					"value": 1
+				},
+				{
+					"label": "Switch off",
+					"value": 2
+				},
+				{
+					"label": "Toggle switch on/off",
+					"value": 3
+				}
+			]
+		},
+		{
+			"#": "21",
+			"label": "Single Click - Association Group 3: Set Level",
+			"description": "Allowable range: 1-99",
+			"valueSize": 2,
+			"minValue": 1,
+			"maxValue": 255,
+			"defaultValue": 99,
+			"unsigned": true,
+			"options": [
+				{
+					"label": "Prior State",
+					"value": 255
+				}
+			]
+		},
+		{
+			"#": "1[0x01]",
+			"$import": "~/templates/master_template.json#base_enable_disable",
+			"label": "Single Click: Send Scene Events",
+			"defaultValue": 1
+		},
 		{
 			"#": "12",
-			"label": "Key Pressed 2 times – command sent to 2nd association group",
-			"description": "This parameter defines commands sent to devices associated in 2nd association group after a double click.",
-=======
-		"20": {
-			"label": "Single Click - Association Group 3: Command Type",
->>>>>>> 533c5aad
+			"label": "Double Click - Association Group 2: Command Type",
+			"valueSize": 1,
+			"minValue": 0,
+			"maxValue": 3,
+			"defaultValue": 1,
+			"unsigned": true,
+			"allowManualEntry": false,
+			"options": [
+				{
+					"label": "No action",
+					"value": 0
+				},
+				{
+					"label": "Switch on",
+					"value": 1
+				},
+				{
+					"label": "Switch off",
+					"value": 2
+				},
+				{
+					"label": "Toggle switch on/off",
+					"value": 3
+				}
+			]
+		},
+		{
+			"#": "13",
+			"label": "Dobule Click - Association Group 2: Set Level",
+			"description": "Allowable range: 1-99",
+			"valueSize": 2,
+			"minValue": 1,
+			"maxValue": 255,
+			"defaultValue": 99,
+			"unsigned": true,
+			"options": [
+				{
+					"label": "Prior State",
+					"value": 255
+				}
+			]
+		},
+		{
+			"#": "22",
+			"label": "Double Click - Association Group 3: Command Type",
+			"valueSize": 1,
+			"minValue": 0,
+			"maxValue": 3,
+			"defaultValue": 1,
+			"unsigned": true,
+			"allowManualEntry": false,
+			"options": [
+				{
+					"label": "No action",
+					"value": 0
+				},
+				{
+					"label": "Switch on",
+					"value": 1
+				},
+				{
+					"label": "Switch off",
+					"value": 2
+				},
+				{
+					"label": "Toggle switch on/off",
+					"value": 3
+				}
+			]
+		},
+		{
+			"#": "23",
+			"label": "Dobule Click - Association Group 3: Set Level",
+			"description": "Allowable range: 1-99",
+			"valueSize": 2,
+			"minValue": 1,
+			"maxValue": 255,
+			"defaultValue": 99,
+			"unsigned": true,
+			"options": [
+				{
+					"label": "Prior State",
+					"value": 255
+				}
+			]
+		},
+		{
+			"#": "1[0x02]",
+			"$import": "~/templates/master_template.json#base_enable_disable",
+			"label": "Double Click: Send Scene Events",
+			"defaultValue": 1
+		},
+		{
+			"#": "14",
+			"label": "Triple Click - Association Group 2: Command Type",
+			"valueSize": 1,
+			"minValue": 0,
+			"maxValue": 3,
+			"defaultValue": 0,
+			"unsigned": true,
+			"allowManualEntry": false,
+			"options": [
+				{
+					"label": "No action",
+					"value": 0
+				},
+				{
+					"label": "Switch on",
+					"value": 1
+				},
+				{
+					"label": "Switch off",
+					"value": 2
+				},
+				{
+					"label": "Toggle switch on/off",
+					"value": 3
+				}
+			]
+		},
+		{
+			"#": "15",
+			"label": "Triple Click - Association Group 2: Set Level",
+			"description": "Allowable range: 1-99",
+			"valueSize": 2,
+			"minValue": 1,
+			"maxValue": 255,
+			"defaultValue": 99,
+			"unsigned": true,
+			"options": [
+				{
+					"label": "Prior State",
+					"value": 255
+				}
+			]
+		},
+		{
+			"#": "24",
+			"label": "Triple Click - Association Group 3: Command Type",
+			"valueSize": 1,
+			"minValue": 0,
+			"maxValue": 3,
+			"defaultValue": 0,
+			"unsigned": true,
+			"allowManualEntry": false,
+			"options": [
+				{
+					"label": "No action",
+					"value": 0
+				},
+				{
+					"label": "Switch on",
+					"value": 1
+				},
+				{
+					"label": "Switch off",
+					"value": 2
+				},
+				{
+					"label": "Toggle switch on/off",
+					"value": 3
+				}
+			]
+		},
+		{
+			"#": "25",
+			"label": "Triple Click: Command to Association Group 3",
+			"description": "Allowable range: 1-99",
+			"valueSize": 2,
+			"minValue": 1,
+			"maxValue": 255,
+			"defaultValue": 99,
+			"unsigned": true,
+			"options": [
+				{
+					"label": "Prior State",
+					"value": 255
+				}
+			]
+		},
+		{
+			"#": "1[0x04]",
+			"$import": "~/templates/master_template.json#base_enable_disable",
+			"label": "Triple Click: Send Scene Events",
+			"defaultValue": 1
+		},
+		{
+			"#": "1[0x08]",
+			"$import": "~/templates/master_template.json#base_enable_disable",
+			"label": "Four Clicks: Send Scene Events",
+			"defaultValue": 1
+		},
+		{
+			"#": "1[0x10]",
+			"$import": "~/templates/master_template.json#base_enable_disable",
+			"label": "Five Clicks: Send Scene Events",
+			"defaultValue": 1
+		},
+		{
+			"#": "1[0x20]",
+			"$import": "~/templates/master_template.json#base_enable_disable",
+			"label": "Key Held: Send Scene Events",
+			"defaultValue": 1
+		},
+		{
+			"#": "1[0x40]",
+			"$import": "~/templates/master_template.json#base_enable_disable",
+			"label": "Key Released: Send Scene Events",
+			"defaultValue": 1
+		},
+		{
+			"#": "29",
+			"label": "Key Held - Association Group 3: Command Type",
 			"valueSize": 1,
 			"minValue": 0,
 			"maxValue": 3,
@@ -161,322 +404,6 @@
 					"value": 0
 				},
 				{
-					"label": "Switch on",
-					"value": 1
-				},
-				{
-					"label": "Switch off",
-					"value": 2
-				},
-				{
-					"label": "Toggle switch on/off",
-					"value": 3
-				}
-			]
-		},
-<<<<<<< HEAD
-		{
-			"#": "13",
-			"label": "Key Pressed 2 times – value of SWITCH ON command sent to 2nd association group",
-			"description": "1-99 Set Level; 255 Last State",
-=======
-		"21": {
-			"label": "Single Click - Association Group 3: Set Level",
-			"description": "Allowable range: 1-99",
->>>>>>> 533c5aad
-			"valueSize": 2,
-			"minValue": 1,
-			"maxValue": 255,
-			"defaultValue": 99,
-			"unsigned": true,
-			"options": [
-				{
-					"label": "Prior State",
-					"value": 255
-				}
-			]
-		},
-<<<<<<< HEAD
-		{
-			"#": "14",
-			"label": "Key Pressed 3 times – command sent to 2nd association group",
-			"description": "This parameter defines commands sent to devices associated in 2nd association group after a triple click.",
-=======
-		"1[0x01]": {
-			"$import": "~/templates/master_template.json#base_enable_disable",
-			"label": "Single Click: Send Scene Events",
-			"defaultValue": 1
-		},
-		"12": {
-			"label": "Double Click - Association Group 2: Command Type",
->>>>>>> 533c5aad
-			"valueSize": 1,
-			"minValue": 0,
-			"maxValue": 3,
-			"defaultValue": 1,
-			"unsigned": true,
-			"allowManualEntry": false,
-			"options": [
-				{
-					"label": "No action",
-					"value": 0
-				},
-				{
-					"label": "Switch on",
-					"value": 1
-				},
-				{
-					"label": "Switch off",
-					"value": 2
-				},
-				{
-					"label": "Toggle switch on/off",
-					"value": 3
-				}
-			]
-		},
-<<<<<<< HEAD
-		{
-			"#": "15",
-			"label": "Key Pressed 3 times – value of SWITCH ON command sent to 2nd association group",
-			"description": "1-99 Set Level; 255 Last State",
-=======
-		"13": {
-			"label": "Dobule Click - Association Group 2: Set Level",
-			"description": "Allowable range: 1-99",
->>>>>>> 533c5aad
-			"valueSize": 2,
-			"minValue": 1,
-			"maxValue": 255,
-			"defaultValue": 99,
-			"unsigned": true,
-			"options": [
-				{
-					"label": "Prior State",
-					"value": 255
-				}
-			]
-		},
-<<<<<<< HEAD
-		{
-			"#": "20",
-			"label": "Key Pressed 1 time – command sent to 3rd association group",
-			"description": "This parameter defines commands sent to devices associated in 3rd association group after a single click.",
-=======
-		"22": {
-			"label": "Double Click - Association Group 3: Command Type",
->>>>>>> 533c5aad
-			"valueSize": 1,
-			"minValue": 0,
-			"maxValue": 3,
-			"defaultValue": 1,
-			"unsigned": true,
-			"allowManualEntry": false,
-			"options": [
-				{
-					"label": "No action",
-					"value": 0
-				},
-				{
-					"label": "Switch on",
-					"value": 1
-				},
-				{
-					"label": "Switch off",
-					"value": 2
-				},
-				{
-					"label": "Toggle switch on/off",
-					"value": 3
-				}
-			]
-		},
-<<<<<<< HEAD
-		{
-			"#": "21",
-			"label": "Key Pressed 1 time – value of SWITCH ON command sent to 3rd association group",
-			"description": "1-99 Set Level; 255 Last State",
-=======
-		"23": {
-			"label": "Dobule Click - Association Group 3: Set Level",
-			"description": "Allowable range: 1-99",
->>>>>>> 533c5aad
-			"valueSize": 2,
-			"minValue": 1,
-			"maxValue": 255,
-			"defaultValue": 99,
-			"unsigned": true,
-			"options": [
-				{
-					"label": "Prior State",
-					"value": 255
-				}
-			]
-		},
-<<<<<<< HEAD
-		{
-			"#": "22",
-			"label": "Key Pressed 2 times – command sent to 3rd association group",
-			"description": "This parameter defines commands sent to devices associated in 3rd association group after a double click.",
-=======
-
-		"1[0x02]": {
-			"$import": "~/templates/master_template.json#base_enable_disable",
-			"label": "Double Click: Send Scene Events",
-			"defaultValue": 1
-		},
-		"14": {
-			"label": "Triple Click - Association Group 2: Command Type",
->>>>>>> 533c5aad
-			"valueSize": 1,
-			"minValue": 0,
-			"maxValue": 3,
-			"defaultValue": 0,
-			"unsigned": true,
-			"allowManualEntry": false,
-			"options": [
-				{
-					"label": "No action",
-					"value": 0
-				},
-				{
-					"label": "Switch on",
-					"value": 1
-				},
-				{
-					"label": "Switch off",
-					"value": 2
-				},
-				{
-					"label": "Toggle switch on/off",
-					"value": 3
-				}
-			]
-		},
-<<<<<<< HEAD
-		{
-			"#": "23",
-			"label": "Key Pressed 2 times – value of SWITCH ON command sent to 3rd association group",
-			"description": "1-99 Set Level; 255 Last State",
-=======
-		"15": {
-			"label": "Triple Click - Association Group 2: Set Level",
-			"description": "Allowable range: 1-99",
->>>>>>> 533c5aad
-			"valueSize": 2,
-			"minValue": 1,
-			"maxValue": 255,
-			"defaultValue": 99,
-			"unsigned": true,
-			"options": [
-				{
-					"label": "Prior State",
-					"value": 255
-				}
-			]
-		},
-<<<<<<< HEAD
-		{
-			"#": "24",
-			"label": "Key Pressed 3 times – command sent to 3rd association group",
-			"description": "This parameter defines commands sent to devices associated in 3rd association group after a triple click.",
-=======
-		"24": {
-			"label": "Triple Click - Association Group 3: Command Type",
->>>>>>> 533c5aad
-			"valueSize": 1,
-			"minValue": 0,
-			"maxValue": 3,
-			"defaultValue": 0,
-			"unsigned": true,
-			"allowManualEntry": false,
-			"options": [
-				{
-					"label": "No action",
-					"value": 0
-				},
-				{
-					"label": "Switch on",
-					"value": 1
-				},
-				{
-					"label": "Switch off",
-					"value": 2
-				},
-				{
-					"label": "Toggle switch on/off",
-					"value": 3
-				}
-			]
-		},
-<<<<<<< HEAD
-		{
-			"#": "25",
-			"label": "Key Pressed 3 times – value of SWITCH ON command sent to 3rd association group",
-			"description": "1-99 Set Level; 255 Last State",
-=======
-		"25": {
-			"label": "Triple Click: Command to Association Group 3",
-			"description": "Allowable range: 1-99",
->>>>>>> 533c5aad
-			"valueSize": 2,
-			"minValue": 1,
-			"maxValue": 255,
-			"defaultValue": 99,
-			"unsigned": true,
-			"options": [
-				{
-					"label": "Prior State",
-					"value": 255
-				}
-			]
-		},
-<<<<<<< HEAD
-		{
-			"#": "29",
-			"label": "Key Held Down – command sent to 3rd association group",
-			"description": "This parameter defines commands sent to devices associated in 3rd association group after holding the button down.",
-=======
-		"1[0x04]": {
-			"$import": "~/templates/master_template.json#base_enable_disable",
-			"label": "Triple Click: Send Scene Events",
-			"defaultValue": 1
-		},
-		"1[0x08]": {
-			"$import": "~/templates/master_template.json#base_enable_disable",
-			"label": "Four Clicks: Send Scene Events",
-			"defaultValue": 1
-		},
-		"1[0x10]": {
-			"$import": "~/templates/master_template.json#base_enable_disable",
-			"label": "Five Clicks: Send Scene Events",
-			"defaultValue": 1
-		},
-		"1[0x20]": {
-			"$import": "~/templates/master_template.json#base_enable_disable",
-			"label": "Key Held: Send Scene Events",
-			"defaultValue": 1
-		},
-		"1[0x40]": {
-			"$import": "~/templates/master_template.json#base_enable_disable",
-			"label": "Key Released: Send Scene Events",
-			"defaultValue": 1
-		},
-		"29": {
-			"label": "Key Held - Association Group 3: Command Type",
->>>>>>> 533c5aad
-			"valueSize": 1,
-			"minValue": 0,
-			"maxValue": 3,
-			"defaultValue": 3,
-			"unsigned": true,
-			"allowManualEntry": false,
-			"options": [
-				{
-					"label": "No action",
-					"value": 0
-				},
-				{
 					"label": "Dim up",
 					"value": 1
 				},
@@ -490,210 +417,62 @@
 				}
 			]
 		},
-<<<<<<< HEAD
-		{
-			"#": "1[0x01]",
-			"label": "Scenes sent to the controller: Key Pressed 1 time",
-			"valueSize": 1,
-			"minValue": 0,
-			"maxValue": 1,
-			"defaultValue": 1,
-			"unsigned": true
-		},
-		{
-			"#": "1[0x02]",
-			"label": "Scenes sent to the controller: Key Pressed 2 times",
-			"valueSize": 1,
-			"minValue": 0,
-			"maxValue": 1,
-			"defaultValue": 1,
-			"unsigned": true
-		},
-		{
-			"#": "1[0x04]",
-			"label": "Scenes sent to the controller: Key Pressed 3 times",
-			"valueSize": 1,
-			"minValue": 0,
-			"maxValue": 1,
-			"defaultValue": 1,
-			"unsigned": true
-		},
-		{
-			"#": "1[0x08]",
-			"label": "Scenes sent to the controller: Key Pressed 4 times",
-			"valueSize": 1,
-			"minValue": 0,
-			"maxValue": 1,
-			"defaultValue": 1,
-			"unsigned": true
-		},
-		{
-			"#": "1[0x10]",
-			"label": "Scenes sent to the controller: Key Pressed 5 times",
-			"valueSize": 1,
-			"minValue": 0,
-			"maxValue": 1,
-			"defaultValue": 1,
-			"unsigned": true
-		},
-		{
-			"#": "1[0x20]",
-			"label": "Scenes sent to the controller: Key Held Down",
-			"valueSize": 1,
-			"minValue": 0,
-			"maxValue": 1,
-			"defaultValue": 1,
-			"unsigned": true
-		},
-		{
-			"#": "1[0x40]",
-			"label": "Scenes sent to the controller: Key Released",
-			"valueSize": 1,
-			"minValue": 0,
-			"maxValue": 1,
-			"defaultValue": 1,
-			"unsigned": true
-		},
 		{
 			"#": "3[0x01]",
-			"label": "Associations: Send secure commands to 2nd group",
-			"description": "This is only active when the node is included securely",
-			"valueSize": 1,
-			"minValue": 0,
-			"maxValue": 1,
-			"defaultValue": 1,
-			"unsigned": true
+			"$import": "templates/fibaro_template.json#send_secure_commands_group2",
+			"defaultValue": 1
 		},
 		{
 			"#": "3[0x02]",
-			"label": "Associations: Send secure commands to 3rd group",
-			"description": "This is only active when the node is included securely",
-			"valueSize": 1,
-			"minValue": 0,
-			"maxValue": 1,
-			"defaultValue": 1,
-			"unsigned": true
+			"$import": "templates/fibaro_template.json#send_secure_commands_group3",
+			"defaultValue": 1
 		},
 		{
 			"#": "3[0x04]",
-			"label": "Associations: Send secure commands to 4th group",
-			"description": "This is only active when the node is included securely",
-			"valueSize": 1,
-			"minValue": 0,
-			"maxValue": 1,
-			"defaultValue": 1,
-			"unsigned": true
+			"$import": "templates/fibaro_template.json#send_secure_commands_group4",
+			"defaultValue": 1
 		},
 		{
 			"#": "30[0x01]",
-			"label": "Send Alarm Frame to 4th Association Group: Key Pressed 1 time",
-			"valueSize": 1,
-			"minValue": 0,
-			"maxValue": 1,
-			"defaultValue": 1,
-			"unsigned": true
+			"$import": "~/templates/master_template.json#base_enable_disable",
+			"label": "Association Group 4 (Single Click): Send Alarm Frame",
+			"defaultValue": 1
 		},
 		{
 			"#": "30[0x02]",
-			"label": "Send Alarm Frame to 4th Association Group: Key Pressed 2 times",
-			"valueSize": 1,
-			"minValue": 0,
-			"maxValue": 1,
-			"defaultValue": 1,
-			"unsigned": true
+			"$import": "~/templates/master_template.json#base_enable_disable",
+			"label": "Association Group 4 (Double Click): Send Alarm Frame",
+			"defaultValue": 1
 		},
 		{
 			"#": "30[0x04]",
-			"label": "Send Alarm Frame to 4th Association Group: Key Pressed 3 times",
-			"valueSize": 1,
-			"minValue": 0,
-			"maxValue": 1,
-			"defaultValue": 1,
-			"unsigned": true
+			"$import": "~/templates/master_template.json#base_enable_disable",
+			"label": "Association Group 4 (Triple Click): Send Alarm Frame",
+			"defaultValue": 1
 		},
 		{
 			"#": "30[0x08]",
-			"label": "Send Alarm Frame to 4th Association Group: Key Pressed 4 times",
-			"valueSize": 1,
-			"minValue": 0,
-			"maxValue": 1,
-			"defaultValue": 1,
-			"unsigned": true
+			"$import": "~/templates/master_template.json#base_enable_disable",
+			"label": "Association Group 4 (Four Clicks): Send Alarm Frame",
+			"defaultValue": 1
 		},
 		{
 			"#": "30[0x10]",
-			"label": "Send Alarm Frame to 4th Association Group: Key Pressed 5 times",
-			"valueSize": 1,
-			"minValue": 0,
-			"maxValue": 1,
-			"defaultValue": 1,
-			"unsigned": true
+			"$import": "~/templates/master_template.json#base_enable_disable",
+			"label": "Association Group 4 (Five Clicks): Send Alarm Frame",
+			"defaultValue": 1
 		},
 		{
 			"#": "30[0x20]",
-			"label": "Send Alarm Frame to 4th Association Group: Key Held Down",
-			"valueSize": 1,
-			"minValue": 0,
-			"maxValue": 1,
-			"defaultValue": 1,
-			"unsigned": true
+			"$import": "~/templates/master_template.json#base_enable_disable",
+			"label": "Association Group 4 (Key Held): Send Alarm Frame",
+			"defaultValue": 1
 		},
 		{
 			"#": "30[0x40]",
-			"label": "Send Alarm Frame to 4th Association Group: Key Released",
-			"valueSize": 1,
-			"minValue": 0,
-			"maxValue": 1,
-			"defaultValue": 1,
-			"unsigned": true
-=======
-		"3[0x01]": {
-			"$import": "templates/fibaro_template.json#send_secure_commands_group2",
-			"defaultValue": 1
-		},
-		"3[0x02]": {
-			"$import": "templates/fibaro_template.json#send_secure_commands_group3",
-			"defaultValue": 1
-		},
-		"3[0x04]": {
-			"$import": "templates/fibaro_template.json#send_secure_commands_group4",
-			"defaultValue": 1
-		},
-		"30[0x01]": {
-			"$import": "~/templates/master_template.json#base_enable_disable",
-			"label": "Association Group 4 (Single Click): Send Alarm Frame",
-			"defaultValue": 1
-		},
-		"30[0x02]": {
-			"$import": "~/templates/master_template.json#base_enable_disable",
-			"label": "Association Group 4 (Double Click): Send Alarm Frame",
-			"defaultValue": 1
-		},
-		"30[0x04]": {
-			"$import": "~/templates/master_template.json#base_enable_disable",
-			"label": "Association Group 4 (Triple Click): Send Alarm Frame",
-			"defaultValue": 1
-		},
-		"30[0x08]": {
-			"$import": "~/templates/master_template.json#base_enable_disable",
-			"label": "Association Group 4 (Four Clicks): Send Alarm Frame",
-			"defaultValue": 1
-		},
-		"30[0x10]": {
-			"$import": "~/templates/master_template.json#base_enable_disable",
-			"label": "Association Group 4 (Five Clicks): Send Alarm Frame",
-			"defaultValue": 1
-		},
-		"30[0x20]": {
-			"$import": "~/templates/master_template.json#base_enable_disable",
-			"label": "Association Group 4 (Key Held): Send Alarm Frame",
-			"defaultValue": 1
-		},
-		"30[0x40]": {
 			"$import": "~/templates/master_template.json#base_enable_disable",
 			"label": "Association Group 4 (Key Released): Send Alarm Frame",
 			"defaultValue": 1
->>>>>>> 533c5aad
 		}
 	],
 	"metadata": {
