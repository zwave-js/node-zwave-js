--- conflicted
+++ resolved
@@ -29,35 +29,6 @@
 		"min": "0.0",
 		"max": "255.255"
 	},
-<<<<<<< HEAD
-	"associations": {
-		"1": {
-			"label": "Lifeline",
-			"description": "Reports the device status and allows for assigning single device only (main controller by default).",
-			"maxNodes": 1,
-			"isLifeline": true
-		},
-		"2": {
-			"label": "On/Off (S1)",
-			"description": "On/Off (S1) is assigned to switch connected to the S1 terminal (uses Basic command class)",
-			"maxNodes": 5
-		},
-		"3": {
-			"label": "Dimmer (S1)",
-			"description": "Dimmer (S1) is assigned to switch connected to the S1 terminal (uses Switch Multilevel command class)",
-			"maxNodes": 5
-		},
-		"4": {
-			"label": "On/Off (S2)",
-			"description": "On/Off (S2) is assigned to switch connected to the S2 terminal (uses Basic command class)",
-			"maxNodes": 5
-		},
-		"5": {
-			"label": "Dimmer (S2)",
-			"description": "Dimmer (S2) is assigned to switch connected to the S2 terminal (uses Switch Multilevel command class)",
-			"maxNodes": 5
-		}
-	},
 	"paramInformation": [
 		{
 			"#": "9",
@@ -65,16 +36,7 @@
 		},
 		{
 			"#": "10",
-			"label": "First channel - operating mode",
-			"description": "This parameter allows to choose operating for the 1st channel controlled by the S1 switch.",
-=======
-	"paramInformation": {
-		"9": {
-			"$import": "~/templates/master_template.json#state_after_power_failure_off_prev"
-		},
-		"10": {
 			"label": "First Channel - Operating Mode",
->>>>>>> 533c5aad
 			"valueSize": 1,
 			"minValue": 0,
 			"maxValue": 5,
@@ -108,15 +70,9 @@
 				}
 			]
 		},
-<<<<<<< HEAD
 		{
 			"#": "11",
-			"label": "First channel - reaction to switch for delay/auto ON/OFF modes",
-			"description": "This parameter determines how the device in timed mode reacts to pushing the switch connected to the S1 terminal.",
-=======
-		"11": {
 			"label": "First Channel - Reaction to Key S1 for Delay/Auto ON/OFF Modes",
->>>>>>> 533c5aad
 			"valueSize": 1,
 			"minValue": 0,
 			"maxValue": 2,
@@ -138,15 +94,9 @@
 				}
 			]
 		},
-<<<<<<< HEAD
 		{
 			"#": "12",
-			"label": "First channel - time parameter for delay/auto ON/OFF modes",
-			"description": "This parameter allows to set time parameter used in timed modes.",
-=======
-		"12": {
 			"label": "First Channel - Time Parameter for Delay/Auto ON/OFF Modes",
->>>>>>> 533c5aad
 			"valueSize": 2,
 			"unit": "seconds",
 			"minValue": 0,
@@ -160,15 +110,9 @@
 				}
 			]
 		},
-<<<<<<< HEAD
 		{
 			"#": "13",
-			"label": "First channel - pulse time for flashing mode",
-			"description": "This parameter allows to set time of switching to opposite state in flashing mode.",
-=======
-		"13": {
 			"label": "First Channel - Pulse Time for Blink Mode",
->>>>>>> 533c5aad
 			"valueSize": 2,
 			"unit": "0.1 seconds",
 			"minValue": 1,
@@ -176,15 +120,9 @@
 			"defaultValue": 5,
 			"unsigned": true
 		},
-<<<<<<< HEAD
 		{
 			"#": "15",
-			"label": "Second channel - operating mode",
-			"description": "This parameter allows to choose operating for the 2nd channel controlled by the S2 switch.",
-=======
-		"15": {
 			"label": "Second Channel - Operating Mode",
->>>>>>> 533c5aad
 			"valueSize": 1,
 			"minValue": 0,
 			"maxValue": 5,
@@ -218,15 +156,9 @@
 				}
 			]
 		},
-<<<<<<< HEAD
 		{
 			"#": "16",
-			"label": "Second channel - reaction to switch for delay/auto ON/OFF modes",
-			"description": "This parameter determines how the device in timed mode reacts to pushing the switch connected to the S2 terminal.",
-=======
-		"16": {
 			"label": "Second Channel - Reaction to Key S2 for Delay/Auto ON/OFF Modes",
->>>>>>> 533c5aad
 			"valueSize": 1,
 			"unit": "seconds",
 			"minValue": 0,
@@ -249,15 +181,9 @@
 				}
 			]
 		},
-<<<<<<< HEAD
 		{
 			"#": "17",
-			"label": "Second channel - time parameter for delay/auto ON/OFF modes",
-			"description": "This parameter allows to set time parameter used in timed modes.",
-=======
-		"17": {
 			"label": "Second Channel - Time Parameter for Delay/Auto ON/OFF Modes",
->>>>>>> 533c5aad
 			"valueSize": 2,
 			"unit": "seconds",
 			"minValue": 0,
@@ -271,15 +197,9 @@
 				}
 			]
 		},
-<<<<<<< HEAD
 		{
 			"#": "18",
-			"label": "Second channel - pulse time for flashing mode",
-			"description": "This parameter allows to set time of switching to opposite state in flashing mode.",
-=======
-		"18": {
 			"label": "Second Channel - Pulse Time for Blink Mode",
->>>>>>> 533c5aad
 			"valueSize": 2,
 			"unit": "0.1 seconds",
 			"minValue": 1,
@@ -287,15 +207,9 @@
 			"defaultValue": 5,
 			"unsigned": true
 		},
-<<<<<<< HEAD
 		{
 			"#": "20",
-			"label": "Switch type",
-			"description": "Inputs type configuration",
-=======
-		"20": {
 			"label": "Input Button/Switch Configuration",
->>>>>>> 533c5aad
 			"valueSize": 1,
 			"minValue": 0,
 			"maxValue": 2,
@@ -317,551 +231,192 @@
 				}
 			]
 		},
-<<<<<<< HEAD
 		{
 			"#": "21",
-			"label": "Flashing mode report",
-			"description": "Enabled / Disabled reports on Flashing mode",
-			"valueSize": 1,
-			"minValue": 0,
-			"maxValue": 1,
-			"defaultValue": 0,
-			"unsigned": true,
-			"allowManualEntry": false,
-			"options": [
-				{
-					"label": "Disabled",
-					"value": 0
-				},
-				{
-					"label": "Enabled",
-					"value": 1
-				}
-			]
+			"$import": "~/templates/master_template.json#base_enable_disable",
+			"label": "Report During Blink Mode"
 		},
 		{
 			"#": "27[0x01]",
-			"label": "Associations: Send secure commands to 2nd group",
-			"description": "This is only active when the node is included securely",
-			"valueSize": 1,
-			"minValue": 0,
-			"maxValue": 1,
-			"defaultValue": 1,
-			"unsigned": true
-		},
-		{
-			"#": "27[0x02]",
-			"label": "Associations: Send secure commands to 3rd group",
-			"description": "This is only active when the node is included securely",
-			"valueSize": 1,
-			"minValue": 0,
-			"maxValue": 1,
-			"defaultValue": 1,
-			"unsigned": true
-		},
-		{
-			"#": "27[0x04]",
-			"label": "Associations: Send secure commands to 4th group",
-			"description": "This is only active when the node is included securely",
-			"valueSize": 1,
-			"minValue": 0,
-			"maxValue": 1,
-			"defaultValue": 1,
-			"unsigned": true
-		},
-		{
-			"#": "27[0x08]",
-			"label": "Associations: Send secure commands to 5th group",
-			"description": "This is only active when the node is included securely",
-			"valueSize": 1,
-			"minValue": 0,
-			"maxValue": 1,
-			"defaultValue": 1,
-			"unsigned": true
-		},
-		{
-			"#": "28[0x01]",
-			"label": "S1 switch - Send Scenes: Key pressed 1 time",
-			"valueSize": 1,
-			"minValue": 0,
-			"maxValue": 1,
-			"defaultValue": 0,
-			"unsigned": true
-		},
-		{
-			"#": "28[0x02]",
-			"label": "S1 switch - Send Scenes: Key pressed 2 times",
-			"valueSize": 1,
-			"minValue": 0,
-			"maxValue": 1,
-			"defaultValue": 0,
-			"unsigned": true
-		},
-		{
-			"#": "28[0x04]",
-			"label": "S1 switch - Send Scenes: Key pressed 3 times",
-			"valueSize": 1,
-			"minValue": 0,
-			"maxValue": 1,
-			"defaultValue": 0,
-			"unsigned": true
-		},
-		{
-			"#": "28[0x08]",
-			"label": "S1 switch - Send Scenes: Key held down and Key released",
-			"valueSize": 1,
-			"minValue": 0,
-			"maxValue": 1,
-			"defaultValue": 0,
-			"unsigned": true
-		},
-		{
-			"#": "29[0x01]",
-			"label": "S2 switch - Send Scenes: Key pressed 1 time",
-			"valueSize": 1,
-			"minValue": 0,
-			"maxValue": 1,
-			"defaultValue": 0,
-			"unsigned": true
-		},
-		{
-			"#": "29[0x02]",
-			"label": "S2 switch - Send Scenes: Key pressed 2 times",
-			"valueSize": 1,
-			"minValue": 0,
-			"maxValue": 1,
-			"defaultValue": 0,
-			"unsigned": true
-		},
-		{
-			"#": "29[0x04]",
-			"label": "S2 switch - Send Scenes: Key pressed 3 times",
-			"valueSize": 1,
-			"minValue": 0,
-			"maxValue": 1,
-			"defaultValue": 0,
-			"unsigned": true
-		},
-		{
-			"#": "29[0x08]",
-			"label": "S2 switch - Send Scenes: Key held down and Key released",
-			"valueSize": 1,
-			"minValue": 0,
-			"maxValue": 1,
-			"defaultValue": 0,
-			"unsigned": true
-		},
-		{
-			"#": "30[0x01]",
-			"label": "S1 switch associations - Ignore turning ON with 1 click",
-			"valueSize": 1,
-			"minValue": 0,
-			"maxValue": 1,
-			"defaultValue": 0,
-			"unsigned": true
-		},
-		{
-			"#": "30[0x02]",
-			"label": "S1 switch associations - Ignore turning OFF with 1 click",
-			"valueSize": 1,
-			"minValue": 0,
-			"maxValue": 1,
-			"defaultValue": 0,
-			"unsigned": true
-		},
-		{
-			"#": "30[0x04]",
-			"label": "S1 switch associations - Ignore holding and releasing",
-			"valueSize": 1,
-			"minValue": 0,
-			"maxValue": 1,
-			"defaultValue": 0,
-			"unsigned": true
-		},
-		{
-			"#": "30[0x08]",
-			"label": "S1 switch associations - Ignore double click",
-			"valueSize": 1,
-			"minValue": 0,
-			"maxValue": 1,
-			"defaultValue": 0,
-			"unsigned": true
-		},
-		{
-			"#": "31",
-			"label": "S1 Switch ON value sent to 2nd and 3rd association groups",
-			"description": "This parameter determines value sent with Switch On command to devices associated in 2nd and 3rd association group.",
-=======
-		"21": {
-			"$import": "~/templates/master_template.json#base_enable_disable",
-			"label": "Report During Blink Mode"
-		},
-		"27[0x01]": {
 			"$import": "templates/fibaro_template.json#send_secure_commands_group2",
 			"defaultValue": 1
 		},
-		"27[0x02]": {
+		{
+			"#": "27[0x02]",
 			"$import": "templates/fibaro_template.json#send_secure_commands_group3",
 			"defaultValue": 1
 		},
-		"27[0x04]": {
+		{
+			"#": "27[0x04]",
 			"$import": "templates/fibaro_template.json#send_secure_commands_group4",
 			"defaultValue": 1
 		},
-		"27[0x08]": {
+		{
+			"#": "27[0x08]",
 			"$import": "templates/fibaro_template.json#send_secure_commands_group5",
 			"defaultValue": 1
 		},
-		"28[0x01]": {
+		{
+			"#": "28[0x01]",
 			"$import": "~/templates/master_template.json#base_enable_disable",
 			"label": "Key S1: Send Scenes When Pressed 1 Time"
 		},
-		"28[0x02]": {
+		{
+			"#": "28[0x02]",
 			"$import": "~/templates/master_template.json#base_enable_disable",
 			"label": "Key S1: Send Scenes When Pressed 2 Times"
 		},
-		"28[0x04]": {
+		{
+			"#": "28[0x04]",
 			"$import": "~/templates/master_template.json#base_enable_disable",
 			"label": "Key S1: Send Scenes When Pressed 3 Times"
 		},
-		"28[0x08]": {
+		{
+			"#": "28[0x08]",
 			"$import": "~/templates/master_template.json#base_enable_disable",
 			"label": "Key S1: Send Scenes When Held Down and Released"
 		},
-		"29[0x01]": {
+		{
+			"#": "29[0x01]",
 			"$import": "~/templates/master_template.json#base_enable_disable",
 			"label": "Key S2: Send Scenes When Pressed 1 Time"
 		},
-		"29[0x02]": {
+		{
+			"#": "29[0x02]",
 			"$import": "~/templates/master_template.json#base_enable_disable",
 			"label": "Key S2: Send Scenes When Pressed 2 Times"
 		},
-		"29[0x04]": {
+		{
+			"#": "29[0x04]",
 			"$import": "~/templates/master_template.json#base_enable_disable",
 			"label": "Key S2: Send Scenes When Pressed 3 Times"
 		},
-		"29[0x08]": {
+		{
+			"#": "29[0x08]",
 			"$import": "~/templates/master_template.json#base_enable_disable",
 			"label": "Key S2: Send Scenes When Held Down and Released"
 		},
-		"30[0x01]": {
+		{
+			"#": "30[0x01]",
 			"$import": "templates/fibaro_template.json#send_s1_associations_on"
 		},
-		"30[0x02]": {
+		{
+			"#": "30[0x02]",
 			"$import": "templates/fibaro_template.json#send_s1_associations_off"
 		},
-		"30[0x04]": {
+		{
+			"#": "30[0x04]",
 			"$import": "templates/fibaro_template.json#send_s1_associations_hold_release",
 			"description": "Reuqires Key S1 to be configured as momentary"
 		},
-		"30[0x08]": {
+		{
+			"#": "30[0x08]",
 			"$import": "templates/fibaro_template.json#send_s1_associations_double_click",
 			"description": "Reuqires Key S1 to be configured as momentary or to change each time input changes"
 		},
-		"31": {
+		{
+			"#": "31",
 			"label": "Key S1 Associations: Switch ON Value Sent",
->>>>>>> 533c5aad
 			"valueSize": 2,
 			"minValue": 0,
 			"maxValue": 255,
 			"defaultValue": 255,
 			"unsigned": true
 		},
-<<<<<<< HEAD
 		{
 			"#": "32",
-			"label": "S1 Switch OFF value sent to 2nd and 3rd association groups",
-			"description": "This parameter determines value sent with Switch Off command to devices associated in 2nd and 3rd association group.",
-=======
-		"32": {
 			"label": "Key S1 Associations: Switch OFF Value Sent",
->>>>>>> 533c5aad
-			"valueSize": 2,
-			"minValue": 0,
-			"maxValue": 255,
-			"defaultValue": 0,
-			"unsigned": true
-		},
-<<<<<<< HEAD
+			"valueSize": 2,
+			"minValue": 0,
+			"maxValue": 255,
+			"defaultValue": 0,
+			"unsigned": true
+		},
 		{
 			"#": "33",
-			"label": "S1 Switch Double Click value sent to 2nd and 3rd association groups",
-			"description": "This parameter determines value sent with Double Click command to devices associated in 2nd and 3rd association group.",
-=======
-		"33": {
 			"label": "Key S1 Associations: Double Click Value Sent",
->>>>>>> 533c5aad
 			"valueSize": 2,
 			"minValue": 0,
 			"maxValue": 255,
 			"defaultValue": 99,
 			"unsigned": true
 		},
-<<<<<<< HEAD
 		{
 			"#": "35[0x01]",
-			"label": "S2 switch associations - Ignore turning ON with 1 click",
-			"valueSize": 1,
-			"minValue": 0,
-			"maxValue": 1,
-			"defaultValue": 0,
-			"unsigned": true
+			"$import": "templates/fibaro_template.json#send_s2_associations_on"
 		},
 		{
 			"#": "35[0x02]",
-			"label": "S2 switch associations - Ignore turning OFF with 1 click",
-			"valueSize": 1,
-			"minValue": 0,
-			"maxValue": 1,
-			"defaultValue": 0,
-			"unsigned": true
+			"$import": "templates/fibaro_template.json#send_s2_associations_off"
 		},
 		{
 			"#": "35[0x04]",
-			"label": "S2 switch associations - Ignore holding and releasing",
-			"valueSize": 1,
-			"minValue": 0,
-			"maxValue": 1,
-			"defaultValue": 0,
-			"unsigned": true
-		},
-		{
-			"#": "35[0x08]",
-			"label": "S2 switch associations - Ignore double click",
-			"valueSize": 1,
-			"minValue": 0,
-			"maxValue": 1,
-			"defaultValue": 0,
-			"unsigned": true
-		},
-		{
-			"#": "36",
-			"label": "S2 Switch ON value sent to 4th and 5th association groups",
-			"description": "This parameter determines value sent with Switch On command to devices associated in 4th and 5th association group.",
-=======
-		"35[0x01]": {
-			"$import": "templates/fibaro_template.json#send_s2_associations_on"
-		},
-		"35[0x02]": {
-			"$import": "templates/fibaro_template.json#send_s2_associations_off"
-		},
-		"35[0x04]": {
 			"$import": "templates/fibaro_template.json#send_s2_associations_hold_release",
 			"description": "Requires Key S2 to be configured as momentary"
 		},
-		"35[0x08]": {
+		{
+			"#": "35[0x08]",
 			"$import": "templates/fibaro_template.json#send_s2_associations_double_click",
 			"description": "Requires Key S2 to be configured as momentary or to change each time input changes"
 		},
-		"36": {
+		{
+			"#": "36",
 			"label": "Key S2 Associations: Switch ON Value Sent",
->>>>>>> 533c5aad
 			"valueSize": 2,
 			"minValue": 0,
 			"maxValue": 255,
 			"defaultValue": 255,
 			"unsigned": true
 		},
-<<<<<<< HEAD
 		{
 			"#": "37",
-			"label": "S2 Switch OFF value sent to 4th and 5th association groups",
-			"description": "This parameter determines value sent with Switch Off command to devices associated in 4th and 5th association group.",
-=======
-		"37": {
 			"label": "Key S2 Associations: Switch OFF Value Sent",
->>>>>>> 533c5aad
-			"valueSize": 2,
-			"minValue": 0,
-			"maxValue": 255,
-			"defaultValue": 0,
-			"unsigned": true
-		},
-<<<<<<< HEAD
+			"valueSize": 2,
+			"minValue": 0,
+			"maxValue": 255,
+			"defaultValue": 0,
+			"unsigned": true
+		},
 		{
 			"#": "38",
-			"label": "S2 Switch Double Click value sent to 4th and 5th association groups",
-			"description": "This parameter determines value sent with Double Click command to devices associated in 4th and 5th association group.",
-=======
-		"38": {
 			"label": "Key S2 Associations: Double Click Value Sent",
->>>>>>> 533c5aad
 			"valueSize": 2,
 			"minValue": 0,
 			"maxValue": 255,
 			"defaultValue": 99,
 			"unsigned": true
 		},
-<<<<<<< HEAD
 		{
 			"#": "40",
-			"label": "Reaction to General Alarm",
-			"description": "This parameter determines how the device will react to General Alarm frame.",
-			"valueSize": 1,
-			"minValue": 0,
-			"maxValue": 3,
-			"defaultValue": 3,
-			"unsigned": true,
-			"allowManualEntry": false,
-			"options": [
-				{
-					"label": "Ignored",
-					"value": 0
-				},
-				{
-					"label": "Turn On",
-					"value": 1
-				},
-				{
-					"label": "Turn OFF",
-					"value": 2
-				},
-				{
-					"label": "Flash",
-					"value": 3
-				}
-			]
+			"$import": "templates/fibaro_template.json#general_purpose_alarm_response"
 		},
 		{
 			"#": "41",
-			"label": "Reaction to Flood Alarm",
-			"description": "This parameter determines how the device will react to Flood Alarm frame.",
-			"valueSize": 1,
-			"minValue": 0,
-			"maxValue": 3,
-			"defaultValue": 2,
-			"unsigned": true,
-			"allowManualEntry": false,
-			"options": [
-				{
-					"label": "Ignored",
-					"value": 0
-				},
-				{
-					"label": "Turn On",
-					"value": 1
-				},
-				{
-					"label": "Turn OFF",
-					"value": 2
-				},
-				{
-					"label": "Flash",
-					"value": 3
-				}
-			]
+			"$import": "templates/fibaro_template.json#water_flood_alarm_response"
 		},
 		{
 			"#": "42",
-			"label": "Reaction to CO/CO2/Smoke Alarm",
-			"description": "This parameter determines how the device will react to CO/CO2/Smoke Alarm frame.",
-			"valueSize": 1,
-			"minValue": 0,
-			"maxValue": 3,
-			"defaultValue": 3,
-			"unsigned": true,
-			"allowManualEntry": false,
-			"options": [
-				{
-					"label": "Ignored",
-					"value": 0
-				},
-				{
-					"label": "Turn On",
-					"value": 1
-				},
-				{
-					"label": "Turn OFF",
-					"value": 2
-				},
-				{
-					"label": "Flash",
-					"value": 3
-				}
-			]
+			"$import": "templates/fibaro_template.json#smoke_alarm_response"
 		},
 		{
 			"#": "43",
-			"label": "Reaction to Heat Alarm",
-			"description": "This parameter determines how the device will react to Heat alarm frame.",
-			"valueSize": 1,
-			"minValue": 0,
-			"maxValue": 3,
-			"defaultValue": 1,
-			"unsigned": true,
-			"allowManualEntry": false,
-			"options": [
-				{
-					"label": "Ignored",
-					"value": 0
-				},
-				{
-					"label": "Turn On",
-					"value": 1
-				},
-				{
-					"label": "Turn OFF",
-					"value": 2
-				},
-				{
-					"label": "Flash",
-					"value": 3
-				}
-			]
+			"$import": "templates/fibaro_template.json#temperature_alarm_response"
 		},
 		{
 			"#": "44",
-			"label": "Flashing alarm duration",
-			"description": "This parameter allows to set duration of flashing alarm mode.",
-			"valueSize": 2,
-			"unit": "seconds",
-			"minValue": 1,
-			"maxValue": 32000,
-			"defaultValue": 600,
-			"unsigned": true
-		},
-		{
-			"#": "50",
-			"label": "First channel - power reports",
-			"description": "This parameter determines the minimum change in consumed power that will result in sending new power report to the main controller.",
-			"valueSize": 2,
-			"unit": "%",
-			"minValue": 1,
-			"maxValue": 100,
-			"defaultValue": 20,
-			"unsigned": true
-		},
-		{
-			"#": "51",
-			"label": "First channel - minimal time between power reports",
-			"description": "This parameter determines minimum time that has to elapse before sending new power report to the main controller.",
-			"valueSize": 2,
-=======
-		"40": {
-			"$import": "templates/fibaro_template.json#general_purpose_alarm_response"
-		},
-		"41": {
-			"$import": "templates/fibaro_template.json#water_flood_alarm_response"
-		},
-		"42": {
-			"$import": "templates/fibaro_template.json#smoke_alarm_response"
-		},
-		"43": {
-			"$import": "templates/fibaro_template.json#temperature_alarm_response"
-		},
-		"44": {
 			"$import": "templates/fibaro_template.json#alarm_state_time",
 			"maxValue": 32000
 		},
-		"50": {
+		{
+			"#": "50",
 			"$import": "templates/fibaro_template.json#power_report_threshold_relative",
 			"label": "First Channel - Power Reports: Threshold",
 			"defaultValue": 20
 		},
-		"51": {
+		{
+			"#": "51",
 			"label": "First Channel - Power Reports: Minimum Time Between Reports",
 			"valueSize": 1,
->>>>>>> 533c5aad
 			"unit": "seconds",
 			"minValue": 0,
 			"maxValue": 120,
@@ -874,49 +429,23 @@
 				}
 			]
 		},
-<<<<<<< HEAD
 		{
 			"#": "53",
-			"label": "First channel - energy reports",
-			"description": "This parameter determines the minimum change in consumed energy that will result in sending new energy report to the main controller.",
-			"valueSize": 2,
-			"unit": "0.01 kWh",
-			"minValue": 1,
-=======
-		"53": {
 			"$import": "templates/fibaro_template.json#energy_report_threshold",
->>>>>>> 533c5aad
 			"maxValue": 32000,
 			"defaultValue": 100,
 			"label": "First Channel - Energy Reports: Threshold"
 		},
-<<<<<<< HEAD
 		{
 			"#": "54",
-			"label": "Second Channel - power reports",
-			"description": "This parameter determines the minimum change in consumed power that will result in sending new power report to the main controller.",
-			"valueSize": 2,
-			"unit": "%",
-			"minValue": 1,
-			"maxValue": 100,
-=======
-		"54": {
 			"$import": "templates/fibaro_template.json#power_report_threshold_relative",
->>>>>>> 533c5aad
 			"defaultValue": 20,
 			"label": "Second Channel - Power Reports: Threshold"
 		},
-<<<<<<< HEAD
 		{
 			"#": "55",
-			"label": "Second channel - minimal time between power reports",
-			"description": "This parameter determines minimum time that has to elapse before sending new power report to the main controller.",
-			"valueSize": 2,
-=======
-		"55": {
 			"label": "Second Channel - Power Reports: Minimum Time Between Reports",
 			"valueSize": 1,
->>>>>>> 533c5aad
 			"unit": "seconds",
 			"minValue": 0,
 			"maxValue": 120,
@@ -929,86 +458,33 @@
 				}
 			]
 		},
-<<<<<<< HEAD
 		{
 			"#": "57",
-			"label": "Second channel - energy reports",
-			"description": "This parameter determines the minimum change in consumed energy that will result in sending new energy report to the main controller.",
-			"valueSize": 2,
-			"unit": "0.01 kWh",
-			"minValue": 1,
-=======
-		"57": {
 			"$import": "templates/fibaro_template.json#energy_report_threshold",
->>>>>>> 533c5aad
 			"maxValue": 32000,
 			"defaultValue": 100,
 			"label": "Second Channel - Energy Reports: Threshold"
 		},
-<<<<<<< HEAD
 		{
 			"#": "58",
-			"label": "Periodic power reports",
-			"description": "This parameter determines in what time interval the periodic power reports are sent to the main controller.",
-			"valueSize": 2,
-			"unit": "seconds",
-			"minValue": 1,
-			"maxValue": 32000,
-			"defaultValue": 3600,
-			"unsigned": true
-		},
-		{
-			"#": "59",
-			"label": "Periodic energy reports",
-			"description": "This parameter determines in what time interval the periodic power reports are sent to the main controller.",
-			"valueSize": 2,
-			"unit": "seconds",
-			"minValue": 1,
-			"maxValue": 32000,
-			"defaultValue": 3600,
-			"unsigned": true
-		},
-		{
-			"#": "60",
-			"label": "Measuring energy consumed by the device itself",
-			"description": "This parameter determines whether energy metering should include the amount of energy consumed by the device itself. Results are being added to energy reports for first endpoint.",
-			"valueSize": 1,
-			"minValue": 0,
-			"maxValue": 1,
-			"defaultValue": 0,
-			"unsigned": true,
-			"allowManualEntry": false,
-			"options": [
-				{
-					"label": "function inactive",
-					"value": 0
-				},
-				{
-					"label": "function active",
-					"value": 1
-				}
-			]
-		}
-	]
-=======
-		"58": {
 			"$import": "templates/fibaro_template.json#reports_periodic",
 			"label": "Periodic Active Power Reports",
 			"maxValue": 32000
 		},
-		"59": {
+		{
+			"#": "59",
 			"$import": "templates/fibaro_template.json#reports_periodic",
 			"label": "Periodic Energy Reports",
 			"maxValue": 32000
 		},
-		"60": {
+		{
+			"#": "60",
 			"$import": "templates/fibaro_template.json#reports_include_self",
 			"description": "If enabled, it will be included in the reports for the first channel"
 		}
-	},
+	],
 	"metadata": {
 		"$import": "templates/fibaro_template.json#default_metadata",
 		"manual": "https://products.z-wavealliance.org/ProductManual/File?folder=&filename=MarketCertificationFiles/1742/FGS-2x3-EN-T-v1.0%2006.06.2016.pdf"
 	}
->>>>>>> 533c5aad
 }