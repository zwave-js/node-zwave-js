--- conflicted
+++ resolved
@@ -182,11 +182,6 @@
 			"maxValue": 63,
 			"defaultValue": 15,
 			"readOnly": true,
-<<<<<<< HEAD
-			"writeOnly": false,
-=======
-			"allowManualEntry": true,
->>>>>>> b03ec388
 			"options": [
 				{
 					"label": "Scenes for flick UP gesture enabled",
