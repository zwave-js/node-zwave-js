{
	"manufacturer": "Fibargroup",
	"manufacturerId": "0x010f",
	"label": "FGMS001",
	"description": "Motion Sensor",
	"devices": [
		{
			"productType": "0x0800",
			"productId": "0x1001"
		},
		{
			"productType": "0x0800",
			"productId": "0x2001"
		},
		{
			"productType": "0x0800",
			"productId": "0x3001"
		},
		{
			"productType": "0x0800",
			"productId": "0x4001"
		},
		{
			"productType": "0x0800",
			"productId": "0x6001"
		},
		{
			"productType": "0x0801",
			"productId": "0x1001"
		},
		{
			"productType": "0x0801",
			"productId": "0x1002"
		},
		{
			"productType": "0x0801",
			"productId": "0x2001"
		},
		{
			"productType": "0x0801",
			"productId": "0x2002"
		},
		{
			"productType": "0x0801",
			"productId": "0x3001"
		},
		{
			"productType": "0x0801",
			"productId": "0x3002"
		},
		{
			"productType": "0x0801",
			"productId": "0x4001"
		},
		{
			"productType": "0x0801",
			"productId": "0x4002"
		},
		{
			"productType": "0x8800",
			"productId": "0x3001"
		}
	],
	"firmwareVersion": {
		"min": "0.0",
		"max": "255.255"
	},
	"associations": {
		"1": {
			"label": "Motion Sensor Status",
			"maxNodes": 16
		},
		"2": {
			"label": "Tamper Alarm",
			"maxNodes": 16,
			"isLifeline": true
		},
		"3": {
			"label": "Controller Updates",
			"maxNodes": 1,
			"isLifeline": true
		}
	},
	"paramInformation": [
		{
			"#": "1",
			"$if": "firmwareVersion <= 3.1",
			"label": "Motion Sensor Sensitivity",
			"description": "The lower the value, the more sensitive the PIR sensor.",
			"valueSize": 1,
			"minValue": 8,
			"maxValue": 255,
			"defaultValue": 10,
			"unsigned": true
		},
		{
			"#": "1",
			"$if": "firmwareVersion >= 3.2",
			"label": "Motion Sensor Sensitivity",
			"description": "The lower the value, the more sensitive the PIR sensor.",
			"valueSize": 2,
			"minValue": 8,
			"maxValue": 255,
			"defaultValue": 15
		},
		{
			"#": "2",
			"$if": "firmwareVersion <= 3.1",
			"label": "After Motion Blind Time",
			"description": "Period of time through which the PIR sensor is \"blind\".",
			"valueSize": 1,
			"minValue": 0,
			"maxValue": 15,
			"defaultValue": 15
		},
		{
			"#": "2",
			"$if": "firmwareVersion >= 3.2",
			"label": "After Motion Blind Time",
			"description": "Period of time through which the PIR sensor won't detect motion after detecting motion.",
			"valueSize": 1,
			"unit": "0.5 seconds",
			"minValue": 0,
			"maxValue": 15,
			"defaultValue": 15
		},
		{
			"#": "3",
			"label": "Motion Pulses Required",
			"description": "Sets the number of moves required for the PIR sensor to report motion. The more the value is, the less sensitive it is.",
			"valueSize": 1,
			"defaultValue": 1,
			"allowManualEntry": false,
			"options": [
				{
					"label": "1 move",
					"value": 0
				},
				{
					"label": "2 moves",
					"value": 1
				},
				{
					"label": "3 moves",
					"value": 2
				},
				{
					"label": "4 moves",
					"value": 3
				}
			]
		},
		{
			"#": "4",
			"label": "Motion Window Time",
			"description": "The amount of time the movements specified in parameter #4 need to take place in. The higher the value, the more sensitive the PIR sensor.",
			"valueSize": 1,
			"defaultValue": 2,
			"allowManualEntry": false,
			"options": [
				{
					"label": "4 seconds",
					"value": 0
				},
				{
					"label": "8 seconds",
					"value": 1
				},
				{
					"label": "12 seconds",
					"value": 2
				},
				{
					"label": "16 seconds",
					"value": 3
				}
			]
		},
		{
			"#": "6",
			"$if": "firmwareVersion <= 3.1",
			"label": "Motion Alarm Cancellation Delay",
			"description": "Period of time after which Motion alarm will be cancelled.",
			"valueSize": 2,
			"unit": "seconds",
			"minValue": 1,
			"maxValue": 65535,
			"defaultValue": 30,
			"unsigned": true
		},
		{
			"#": "6",
			"$if": "firmwareVersion >= 3.2",
<<<<<<< HEAD
			"label": "Motion Alarm Cancellation Delay",
			"description": "Amount of time the alarm will be canceled after.",
=======
			"label": "Motion detection - alarm cancellation delay",
			"description": "Period of time after which Motion alarm will be cancelled.",
>>>>>>> 07e444ad
			"valueSize": 2,
			"unit": "seconds",
			"minValue": 1,
			"maxValue": 32767,
			"defaultValue": 30
		},
		{
			"#": "8",
			"label": "Motion Day/Night Mode",
			"description": "The parameter determines the part of day in which the PIR sensor will be active.",
			"valueSize": 1,
			"defaultValue": 0,
			"allowManualEntry": false,
			"options": [
				{
					"label": "PIR sensor always active",
					"value": 0
				},
				{
					"label": "PIR sensor active during the day only",
					"value": 1
				},
				{
					"label": "PIR sensor active during the night only",
					"value": 2
				}
			]
		},
		{
			"#": "9",
			"$if": "firmwareVersion <= 3.1",
			"label": "Night/Day Threshold",
			"description": "The parameter defines the difference between night and day.",
			"valueSize": 2,
			"unit": "lux",
			"minValue": 1,
			"maxValue": 65535,
			"defaultValue": 200,
			"unsigned": true
		},
		{
			"#": "9",
			"$if": "firmwareVersion >= 3.2",
			"label": "Night/Day Threshold",
			"description": "The difference between night and day, used in parameter #8.",
			"valueSize": 2,
			"unit": "lux",
			"minValue": 1,
			"maxValue": 32767,
			"defaultValue": 200
		},
		{
			"#": "12",
			"$if": "firmwareVersion <= 3.1",
			"label": "BASIC Command Class Configuration",
			"description": "Determines the command frames sent to 1st association group.",
			"valueSize": 1,
			"defaultValue": 0,
			"allowManualEntry": false,
			"options": [
				{
					"label": "BASIC ON and BASIC OFF",
					"value": 0
				},
				{
					"label": "Only the BASIC ON",
					"value": 1
				},
				{
					"label": "Only the BASIC OFF",
					"value": 2
				}
			]
		},
		{
			"#": "12",
			"$if": "firmwareVersion >= 3.2",
			"label": "BASIC Command Class Configuration",
			"description": "Determines the command frames sent to 2nd association group.",
			"valueSize": 1,
			"defaultValue": 0,
			"allowManualEntry": false,
			"options": [
				{
					"label": "BASIC ON and BASIC OFF",
					"value": 0
				},
				{
					"label": "Only the BASIC ON",
					"value": 1
				},
				{
					"label": "Only the BASIC OFF",
					"value": 2
				}
			]
		},
		{
			"#": "14",
			"$if": "firmwareVersion <= 3.1",
			"label": "BASIC ON Command Frame Value",
			"description": "The value of 255 allows to turn ON a device.",
			"valueSize": 1,
			"minValue": 0,
			"maxValue": 255,
			"defaultValue": 255,
			"unsigned": true
		},
		{
			"#": "14",
			"$if": "firmwareVersion >= 3.2",
			"label": "BASIC ON Command Frame Value",
			"description": "The value of 255 allows to turn ON a device.",
			"valueSize": 2,
			"minValue": 0,
			"maxValue": 255,
			"defaultValue": 255
		},
		{
			"#": "16",
			"$if": "firmwareVersion <= 3.1",
			"label": "BASIC OFF Command Frame Value",
			"description": "The value of 0 allows to turn OFF a device.",
			"valueSize": 1,
			"minValue": 0,
			"maxValue": 255,
			"defaultValue": 0,
			"unsigned": true
		},
		{
			"#": "16",
			"$if": "firmwareVersion >= 3.2",
			"label": "BASIC OFF Command Frame Value",
			"description": "The value of 0 allows to turn OFF a device.",
			"valueSize": 2,
			"minValue": 0,
			"maxValue": 255,
			"defaultValue": 0
		},
		{
			"#": "18[0x01]",
			"$if": "firmwareVersion >= 3.2",
			"$import": "templates/fibaro_template.json#send_secure_commands_group2",
			"defaultValue": 1
		},
		{
			"#": "18[0x02]",
			"$if": "firmwareVersion >= 3.2",
			"$import": "templates/fibaro_template.json#send_secure_commands_group3",
			"defaultValue": 1
		},
		{
			"#": "18[0x04]",
			"$if": "firmwareVersion >= 3.2",
			"$import": "templates/fibaro_template.json#send_secure_commands_group4",
			"defaultValue": 1
		},
		{
			"#": "18[0x08]",
			"$if": "firmwareVersion >= 3.2",
			"$import": "templates/fibaro_template.json#send_secure_commands_group5",
			"defaultValue": 1
		},
		{
			"#": "20",
			"$if": "firmwareVersion <= 3.1",
			"label": "Tamper Sensitivity",
			"description": "The parameter determines the changes in forces.",
			"valueSize": 1,
			"minValue": 0,
			"maxValue": 122,
			"defaultValue": 15
		},
		{
			"#": "20",
			"$if": "firmwareVersion >= 3.2",
			"label": "Tamper Sensitivity",
			"description": "Change in g-force acceleration that will result in the tamper alarm where 0 = off, 1 = 0.08g (most sensitive), and 121 = 2g (least sensitive).",
			"valueSize": 1,
			"minValue": 0,
			"maxValue": 121,
			"defaultValue": 20
		},
		{
			"#": "22",
			"$if": "firmwareVersion <= 3.1",
			"label": "Tamper Alarm Cancellation Delay",
			"description": "Time period after which a tamper alarm will be cancelled.",
			"valueSize": 2,
			"unit": "seconds",
			"minValue": 0,
			"maxValue": 65535,
			"defaultValue": 30,
			"unsigned": true
		},
		{
			"#": "22",
			"$if": "firmwareVersion >= 3.2",
			"label": "Tamper Alarm Cancellation Delay",
			"description": "Time period after which a tamper alarm will be cancelled.",
			"valueSize": 2,
			"unit": "seconds",
			"minValue": 1,
			"maxValue": 32767,
			"defaultValue": 30
		},
		{
			"#": "24",
			"$if": "firmwareVersion <= 3.1",
			"label": "Tamper Operating Modes",
			"description": "The parameter determines the behaviour of tamper and how it reports.",
			"valueSize": 1,
			"defaultValue": 0,
			"unsigned": true,
			"allowManualEntry": false,
			"options": [
				{
					"label": "Tamper Report/No Cancellation Report",
					"value": 0
				},
				{
					"label": "Tamper and Cancellation Report",
					"value": 1
				},
				{
					"label": "Tamper/No cancellation plus Orientation in space",
					"value": 2
				},
				{
					"label": "Tamper/Cancellation plus Orientation in space",
					"value": 3
				},
				{
					"label": "Max level of vibrations recorded (Earthquake)",
					"value": 4
				}
			]
		},
		{
			"#": "24",
			"$if": "firmwareVersion >= 3.2",
			"label": "Tamper Operating Modes",
			"description": "This parameter determines function of the tamper and sent reports",
			"valueSize": 1,
			"defaultValue": 0,
			"allowManualEntry": false,
			"options": [
				{
					"label": "Only tamper (default)",
					"value": 0
				},
				{
					"label": "Tamper and earthquake detector",
					"value": 1
				},
				{
					"label": "Tamper and orientation in space",
					"value": 2
				}
			]
		},
		{
			"#": "25",
			"$if": "firmwareVersion >= 3.2",
			"label": "Tamper Alarm Cancellation",
			"description": "This parameter allows to disable cancellation of the tamper alarm.",
			"valueSize": 1,
			"defaultValue": 1,
			"allowManualEntry": false,
			"options": [
				{
					"label": "Don't send tamper cancellation report",
					"value": 0
				},
				{
					"label": "Send tamper cancellation report",
					"value": 1
				}
			]
		},
		{
			"#": "26",
			"$if": "firmwareVersion <= 3.1",
			"label": "Tamper Alarm Broadcast Mode",
			"description": "Alarm frame will or will not be sent in broadcast mode.",
			"valueSize": 1,
			"defaultValue": 0,
			"unsigned": true,
			"allowManualEntry": false,
			"options": [
				{
					"label": "Tamper alarm is not sent in broadcast mode",
					"value": 0
				},
				{
					"label": "Tamper alarm sent in broadcast mode",
					"value": 1
				}
			]
		},
		{
			"#": "28",
			"$if": "firmwareVersion >= 3.2",
			"label": "Tamper Alarm Broadcast Mode",
			"description": "Determines whether the tamper alarm frame will be sent in broadcast mode",
			"valueSize": 1,
			"defaultValue": 0,
			"allowManualEntry": false,
			"options": [
				{
					"label": "Reported to association groups",
					"value": 0
				},
				{
					"label": "Reported in broadcast mode to 3rd assoc grp",
					"value": 1
				}
			]
		},
		{
			"#": "29",
			"$if": "firmwareVersion >= 3.2",
			"label": "Tamper Backward Compatible Broadcast Mode",
			"description": "Determines whether the tamper alarm frame will be sent in broadcast mode",
			"valueSize": 1,
			"defaultValue": 0,
			"allowManualEntry": false,
			"options": [
				{
					"label": "Reported to association groups",
					"value": 0
				},
				{
					"label": "Reported in broadcast mode",
					"value": 1
				}
			]
		},
		{
			"#": "40",
			"$if": "firmwareVersion <= 3.1",
			"label": "Illumination Report Threshold",
			"description": "Change in level of light intensity resulting in illumination report.",
			"valueSize": 2,
			"unit": "lux",
			"minValue": 0,
			"maxValue": 65535,
			"defaultValue": 200,
			"unsigned": true
		},
		{
			"#": "40",
			"$if": "firmwareVersion >= 3.2",
			"label": "Illuminance Report Threshold",
			"description": "Minimum change in light intensity level resulting in illumination report.",
			"valueSize": 2,
			"unit": "lux",
			"minValue": 0,
			"maxValue": 32767,
			"defaultValue": 200
		},
		{
			"#": "42",
			"$if": "firmwareVersion <= 3.1",
			"label": "Illumination Report Interval",
			"description": "Time interval between consecutive illumination reports.",
			"valueSize": 2,
			"unit": "seconds",
			"minValue": 0,
			"maxValue": 65535,
			"defaultValue": 0,
			"unsigned": true
		},
		{
			"#": "42",
			"$if": "firmwareVersion >= 3.2",
			"label": "Illuminance Report Interval",
			"description": "Time interval between consecutive illumination reports (sent even when there is no change).",
			"valueSize": 2,
			"unit": "seconds",
			"minValue": 0,
			"maxValue": 32767,
			"defaultValue": 3600
		},
		{
			"#": "60",
			"$if": "firmwareVersion <= 3.1",
			"label": "Temperature Report Threshold",
			"description": "Change in level of temperature resulting in temperature report.",
			"valueSize": 1,
			"unit": "0.1 °C",
			"minValue": 0,
			"maxValue": 255,
			"defaultValue": 10,
			"unsigned": true
		},
		{
			"#": "60",
			"$if": "firmwareVersion >= 3.2",
			"label": "Temperature Report Threshold",
			"description": "The change in temperature resulting in temperature report.",
			"valueSize": 2,
			"unit": "0.1 °C",
			"minValue": 0,
			"maxValue": 255,
			"defaultValue": 20
		},
		{
			"#": "62",
			"$if": "firmwareVersion <= 3.1",
			"label": "Temperature Measuring Interval",
			"description": "The parameter determines how often the temperature will be measured.",
			"valueSize": 2,
			"minValue": 0,
			"maxValue": 65535,
			"defaultValue": 900,
			"unsigned": true
		},
		{
			"#": "62",
			"$if": "firmwareVersion >= 3.2",
			"label": "Temperature Measuring Interval",
			"description": "How often the temperature will be measured",
			"valueSize": 2,
			"minValue": 0,
			"maxValue": 32767,
			"defaultValue": 900
		},
		{
			"#": "64",
			"$if": "firmwareVersion <= 3.1",
			"label": "Temperature Report Interval",
			"description": "How often temperature reports will be sent to the main controller.",
			"valueSize": 2,
			"unit": "seconds",
			"minValue": 0,
			"maxValue": 65535,
			"defaultValue": 0,
			"unsigned": true
		},
		{
			"#": "64",
			"$if": "firmwareVersion >= 3.2",
			"label": "Temperature Report Interval",
			"description": "Time interval between consecutive temperature reports (sent even when there is no change).",
			"valueSize": 2,
			"unit": "seconds",
			"minValue": 0,
			"maxValue": 32767,
			"defaultValue": 0
		},
		{
			"#": "66",
			"label": "Temperature Offset",
			"description": "The value to be added to the actual measured temperature.",
			"valueSize": 2,
			"unit": "0.1 °C",
			"minValue": -1000,
			"maxValue": 1000,
			"defaultValue": 0
		},
		{
			"#": "80",
			"label": "LED Signalling Mode",
			"description": "How the light behaves after motion has been detected.",
			"valueSize": 1,
			"defaultValue": 10,
			"unsigned": true,
			"allowManualEntry": false,
			"options": [
				{
					"label": "Disabled",
					"value": 0
				},
				{
					"label": "Depends on the temperature",
					"value": 1
				},
				{
					"label": "Flashlight mode - LED glows white 10 seconds",
					"value": 2
				},
				{
					"label": "White",
					"value": 3
				},
				{
					"label": "Red",
					"value": 4
				},
				{
					"label": "Green",
					"value": 5
				},
				{
					"label": "Blue",
					"value": 6
				},
				{
					"label": "Yellow",
					"value": 7
				},
				{
					"label": "Cyan",
					"value": 8
				},
				{
					"label": "Magenta",
					"value": 9
				},
				{
					"label": "Depends on the temperature (blink again when motion is detected)",
					"value": 10
				},
				{
					"label": "Flashlight mode (motion extends the flashlight)",
					"value": 11
				},
				{
					"label": "White (blink again when motion is detected)",
					"value": 12
				},
				{
					"label": "Red (blink again when motion is detected)",
					"value": 13
				},
				{
					"label": "Green (blink again when motion is detected)",
					"value": 14
				},
				{
					"label": "Blue (blink again when motion is detected)",
					"value": 15
				},
				{
					"label": "Yellow (blink again when motion is detected)",
					"value": 16
				},
				{
					"label": "Cyan (blink again when motion is detected)",
					"value": 17
				},
				{
					"label": "Magenta (blink again when motion is detected)",
					"value": 18
				},
				{
					"label": "LED colour depends on the temperature (blink twice again when motion is detected)",
					"value": 19
				},
				{
					"label": "White (blink twice again when motion is detected)",
					"value": 20
				},
				{
					"label": "Red (blink twice again when motion is detected)",
					"value": 21
				},
				{
					"label": "Green (blink twice again when motion is detected)",
					"value": 22
				},
				{
					"label": "Blue (blink twice again when motion is detected)",
					"value": 23
				},
				{
					"label": "Yellow (blink twice again when motion is detected)",
					"value": 24
				},
				{
					"label": "Cyan (blink twice again when motion is detected)",
					"value": 25
				},
				{
					"label": "Magenta (blink twice again when motion is detected)",
					"value": 26
				}
			]
		},
		{
			"#": "81",
			"label": "LED Brightness",
			"description": "Brightness of the LED when it's on.",
			"valueSize": 1,
			"minValue": 0,
			"maxValue": 100,
			"defaultValue": 50,
			"unit": "%"
		},
		{
			"#": "82",
			"$if": "firmwareVersion <= 3.1",
			"label": "Low Brightness Illuminance Threshold",
			"description": "Below which LED brightness is set to 1%",
			"valueSize": 2,
			"unit": "lux",
			"minValue": 0,
			"maxValue": 65535,
			"defaultValue": 100,
			"unsigned": true
		},
		{
			"#": "82",
			"$if": "firmwareVersion >= 3.2",
			"label": "Low Brightness Illuminance Threshold",
			"description": "When the light intensity is below this, the brightness of the light is 1%.",
			"valueSize": 2,
			"unit": "lux",
			"minValue": 0,
			"maxValue": 32767,
			"defaultValue": 100
		},
		{
			"#": "83",
			"$if": "firmwareVersion <= 3.1",
			"label": "High Brightness Illuminance Threshold",
			"description": "Above which LED brightness is set to 100%",
			"valueSize": 2,
			"unit": "lux",
			"minValue": 0,
			"maxValue": 65535,
			"defaultValue": 1000,
			"unsigned": true
		},
		{
			"#": "83",
			"$if": "firmwareVersion >= 3.2",
			"label": "High Brightness Illuminance Threshold",
			"description": "When the light intensity is above this, the brightness of the light is 1%.",
			"valueSize": 2,
			"unit": "lux",
			"minValue": 0,
			"maxValue": 32767,
			"defaultValue": 1000
		},
		{
			"#": "86",
			"$if": "firmwareVersion <= 3.1",
			"label": "Low Temperature Threshold For Blue",
			"description": "This parameter is relevant only when parameter 80 has been properly configured.",
			"valueSize": 1,
			"minValue": 0,
			"maxValue": 100,
			"defaultValue": 18
		},
		{
			"#": "86",
			"$if": "firmwareVersion >= 3.2",
			"label": "Low Temperature Threshold For Blue",
			"description": "When the temperature is below this, the light is blue.",
			"valueSize": 2,
			"minValue": 0,
			"maxValue": 255,
			"defaultValue": 18,
			"unit": "°C"
		},
		{
			"#": "87",
			"$if": "firmwareVersion <= 3.1",
			"label": "High Temperature Threshold For Red",
			"description": "This parameter is relevant only when parameter 80 has been properly configured.",
			"valueSize": 1,
			"minValue": 0,
			"maxValue": 100,
			"defaultValue": 28
		},
		{
			"#": "87",
			"$if": "firmwareVersion >= 3.2",
			"label": "High Temperature Threshold For Red",
			"description": "When the temperature is above this, the light is red.",
			"valueSize": 2,
			"minValue": 0,
			"maxValue": 255,
			"defaultValue": 28,
			"unit": "°C"
		},
		{
			"#": "89",
			"$if": "firmwareVersion <= 3.1",
			"label": "LED Tamper Alarm",
			"description": "Indicating mode resembles a police car (white, red and blue).",
			"valueSize": 1,
			"defaultValue": 0,
			"unsigned": true,
			"allowManualEntry": false,
			"options": [
				{
					"label": "LED does not indicate tamper alarm",
					"value": 0
				},
				{
					"label": "LED indicates tamper alarm",
					"value": 1
				}
			]
		},
		{
			"#": "89",
			"$if": "firmwareVersion >= 3.2",
			"label": "LED Tamper Alarm",
			"description": "Indicating mode resembles a police car (white, red and blue)",
			"valueSize": 1,
			"defaultValue": 1,
			"allowManualEntry": false,
			"options": [
				{
					"label": "LED does not indicate tamper alarm",
					"value": 0
				},
				{
					"label": "LED indicates tamper alarm",
					"value": 1
				}
			]
		}
	]
}<|MERGE_RESOLUTION|>--- conflicted
+++ resolved
@@ -191,13 +191,8 @@
 		{
 			"#": "6",
 			"$if": "firmwareVersion >= 3.2",
-<<<<<<< HEAD
 			"label": "Motion Alarm Cancellation Delay",
 			"description": "Amount of time the alarm will be canceled after.",
-=======
-			"label": "Motion detection - alarm cancellation delay",
-			"description": "Period of time after which Motion alarm will be cancelled.",
->>>>>>> 07e444ad
 			"valueSize": 2,
 			"unit": "seconds",
 			"minValue": 1,
