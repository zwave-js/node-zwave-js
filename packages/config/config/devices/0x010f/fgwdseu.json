--- conflicted
+++ resolved
@@ -13,24 +13,17 @@
 		"min": "0.0",
 		"max": "255.255"
 	},
-<<<<<<< HEAD
-	"supportsZWavePlus": true,
 	"paramInformation": [
 		{
 			"#": "1",
-			"label": "Remember device state",
-			"valueSize": 1,
-=======
-	"paramInformation": {
-		"1": {
 			"$import": "~/templates/master_template.json#state_after_power_failure_off_prev"
 		},
-		"2": {
+		{
+			"#": "2",
 			"label": "First Channel – Overload Safety Switch",
 			"description": "Allowable range: 10-45000 (single switch mode), 10-36200 (double switch mode)",
 			"valueSize": 4,
 			"unit": "0.1 W",
->>>>>>> 533c5aad
 			"minValue": 0,
 			"maxValue": 45000,
 			"defaultValue": 0,
@@ -41,23 +34,10 @@
 				}
 			]
 		},
-<<<<<<< HEAD
-		{
-			"#": "2",
-			"label": "First channel – overload safety switch",
-			"valueSize": 4,
-			"minValue": 0,
-			"maxValue": 45000,
-			"defaultValue": 0
-		},
 		{
 			"#": "3",
-			"label": "Second channel – overload safety switch",
-=======
-		"3": {
 			"label": "Second Channel – Overload Safety Switch",
 			"description": "Allowable range: 10-36200 (double switch mode)",
->>>>>>> 533c5aad
 			"valueSize": 4,
 			"unit": "0.1 W",
 			"minValue": 0,
@@ -70,29 +50,19 @@
 				}
 			]
 		},
-<<<<<<< HEAD
 		{
 			"#": "10",
-			"label": "LED Frame - power limit",
-=======
-		"10": {
 			"label": "LED Frame - Power Limit",
 			"description": "If param 11 is 8 or 9, the LED frame will flash violet when exceeding this limit. Allowable range: 500-36800 (single switch mode), 500-30000 (double switch mode)",
->>>>>>> 533c5aad
 			"valueSize": 4,
 			"unit": "0.1 W",
 			"minValue": 500,
 			"maxValue": 36800,
 			"defaultValue": 36800
 		},
-<<<<<<< HEAD
 		{
 			"#": "11",
-			"label": "LED frame – colour when ON",
-=======
-		"11": {
 			"label": "LED Frame – Color When On",
->>>>>>> 533c5aad
 			"valueSize": 1,
 			"minValue": 0,
 			"maxValue": 9,
@@ -141,14 +111,9 @@
 				}
 			]
 		},
-<<<<<<< HEAD
 		{
 			"#": "12",
-			"label": "LED frame – colour when OFF",
-=======
-		"12": {
 			"label": "LED Frame – Color When Off",
->>>>>>> 533c5aad
 			"valueSize": 1,
 			"minValue": 0,
 			"maxValue": 7,
@@ -189,14 +154,9 @@
 				}
 			]
 		},
-<<<<<<< HEAD
 		{
 			"#": "13",
-			"label": "LED frame – brightness",
-=======
-		"13": {
 			"label": "LED Frame – Brightness",
->>>>>>> 533c5aad
 			"valueSize": 1,
 			"unit": "%",
 			"minValue": 0,
@@ -217,14 +177,9 @@
 				}
 			]
 		},
-<<<<<<< HEAD
 		{
 			"#": "20",
-			"label": "Buttons operation",
-=======
-		"20": {
 			"label": "Switch Configuration",
->>>>>>> 533c5aad
 			"valueSize": 1,
 			"minValue": 1,
 			"maxValue": 4,
@@ -248,14 +203,9 @@
 				}
 			]
 		},
-<<<<<<< HEAD
 		{
 			"#": "24",
-			"label": "Buttons orientation",
-=======
-		"24": {
 			"label": "Switch Orientation",
->>>>>>> 533c5aad
 			"valueSize": 1,
 			"minValue": 0,
 			"maxValue": 1,
@@ -272,16 +222,10 @@
 				}
 			]
 		},
-<<<<<<< HEAD
 		{
 			"#": "25",
-			"label": "Outputs orientation",
-			"description": "Outputs orientation (Only in Double Switch Mode)",
-=======
-		"25": {
 			"label": "Outputs Orientation",
 			"description": "Only in double switch mode",
->>>>>>> 533c5aad
 			"valueSize": 1,
 			"minValue": 0,
 			"maxValue": 1,
@@ -298,82 +242,28 @@
 				}
 			]
 		},
-<<<<<<< HEAD
-		{
-			"#": "30",
-			"label": "Alarm configuration - 1st slot",
-			"valueSize": 4,
-			"minValue": 0,
-			"maxValue": 0,
-			"defaultValue": 0
-		},
-		{
-			"#": "31",
-			"label": "Alarm configuration - 2nd slot",
-			"valueSize": 4,
-			"minValue": 0,
-			"maxValue": 0,
-			"defaultValue": 0
-		},
-		{
-			"#": "32",
-			"label": "Alarm configuration - 3rd slot",
-			"valueSize": 4,
-			"minValue": 0,
-			"maxValue": 0,
-			"defaultValue": 0
-		},
-		{
-			"#": "33",
-			"label": "Alarm configuration - 4th slot",
-			"valueSize": 4,
-			"minValue": 0,
-			"maxValue": 0,
-			"defaultValue": 0
-		},
-		{
-			"#": "34",
-			"label": "Alarm configuration - 5th slot",
-			"valueSize": 4,
-			"minValue": 0,
-			"maxValue": 0,
-			"defaultValue": 0
-		},
-		{
-			"#": "35",
-			"label": "Alarm configuration – duration",
-			"valueSize": 2,
-			"minValue": 0,
-			"maxValue": 32400,
-			"defaultValue": 600
-		},
-		{
-			"#": "40",
-			"label": "First button – scenes sent",
-			"valueSize": 1,
-			"minValue": 0,
-			"maxValue": 8,
-			"defaultValue": 0,
-=======
-		"30[0xff000000]": {
+		{
+			"#": "30[0xff000000]",
 			"$import": "templates/fibaro_template.json#alarm_configuration_notification_type",
 			"label": "Alarm Configuration - 1st Slot Notification Type",
 			"defaultValue": 0
 		},
-		"30[0xff0000]": {
+		{
+			"#": "30[0xff0000]",
 			"$import": "templates/fibaro_template.json#alarm_configuration_notification_event",
 			"label": "Alarm Configuration - 1st Slot Notification Event",
 			"defaultValue": 0
 		},
-		"30[0xff00]": {
+		{
+			"#": "30[0xff00]",
 			"$import": "templates/fibaro_template.json#alarm_configuration_notification_event_parameter",
 			"label": "Alarm Configuration - 1st Slot Notification Event Parameter"
 		},
-		"30[0xf0]": {
+		{
+			"#": "30[0xf0]",
 			"$import": "templates/fibaro_template.json#alarm_configuration_action",
 			"label": "Alarm Configuration - 1st Slot Action (Frame)",
 			"maxValue": 15,
->>>>>>> 533c5aad
 			"allowManualEntry": false,
 			"options": [
 				{
@@ -402,20 +292,11 @@
 				}
 			]
 		},
-<<<<<<< HEAD
-		{
-			"#": "41",
-			"label": "Second button – scenes sent",
-			"valueSize": 1,
-			"minValue": 0,
-			"maxValue": 8,
-			"defaultValue": 0,
-=======
-		"30[0x0f]": {
+		{
+			"#": "30[0x0f]",
 			"$import": "templates/fibaro_template.json#alarm_configuration_action",
 			"label": "Alarm Configuration - 1st Slot Action (LED)",
 			"maxValue": 3,
->>>>>>> 533c5aad
 			"allowManualEntry": false,
 			"options": [
 				{
@@ -436,117 +317,131 @@
 				}
 			]
 		},
-<<<<<<< HEAD
-		{
-			"#": "60",
-			"label": "Power reports – include self-consumption",
-			"valueSize": 1,
-=======
-		"31[0xff000000]": {
+		{
+			"#": "31[0xff000000]",
 			"$import": "#paramInformation/30[0xff000000]",
 			"label": "Alarm Configuration - 2nd Slot Notification Type",
 			"defaultValue": 5
 		},
-		"31[0xff0000]": {
+		{
+			"#": "31[0xff0000]",
 			"$import": "#paramInformation/30[0xff0000]",
 			"label": "Alarm Configuration - 2nd Slot Notification Event",
 			"defaultValue": 255
 		},
-		"31[0xff00]": {
+		{
+			"#": "31[0xff00]",
 			"$import": "#paramInformation/30[0xff00]",
 			"label": "Alarm Configuration - 2nd Slot Notification Event Parameter",
 			"defaultValue": 0
 		},
-		"31[0xf0]": {
+		{
+			"#": "31[0xf0]",
 			"$import": "#paramInformation/30[0xf0]",
 			"label": "Alarm Configuration - 2nd Slot Action (Frame)",
 			"defaultValue": 0
 		},
-		"31[0x0f]": {
+		{
+			"#": "31[0x0f]",
 			"$import": "#paramInformation/30[0x0f]",
 			"label": "Alarm Configuration - 2nd Slot Action (LED)",
 			"defaultValue": 0
 		},
-		"32[0xff000000]": {
+		{
+			"#": "32[0xff000000]",
 			"$import": "#paramInformation/30[0xff000000]",
 			"label": "Alarm Configuration - 3rd Slot Notification Type",
 			"defaultValue": 1
 		},
-		"32[0xff0000]": {
+		{
+			"#": "32[0xff0000]",
 			"$import": "#paramInformation/30[0xff0000]",
 			"label": "Alarm Configuration - 3rd Slot Notification Event",
 			"defaultValue": 255
 		},
-		"32[0xff00]": {
+		{
+			"#": "32[0xff00]",
 			"$import": "#paramInformation/30[0xff00]",
 			"label": "Alarm Configuration - 3rd Slot Notification Event Parameter",
 			"defaultValue": 0
 		},
-		"32[0xf0]": {
+		{
+			"#": "32[0xf0]",
 			"$import": "#paramInformation/30[0xf0]",
 			"label": "Alarm Configuration - 3rd Slot Action (Frame)",
 			"defaultValue": 0
 		},
-		"32[0x0f]": {
+		{
+			"#": "32[0x0f]",
 			"$import": "#paramInformation/30[0x0f]",
 			"label": "Alarm Configuration - 3rd Slot Action (LED)",
 			"defaultValue": 0
 		},
-		"33[0xff000000]": {
+		{
+			"#": "33[0xff000000]",
 			"$import": "#paramInformation/30[0xff000000]",
 			"label": "Alarm Configuration - 4th Slot Notification Type",
 			"defaultValue": 2
 		},
-		"33[0xff0000]": {
+		{
+			"#": "33[0xff0000]",
 			"$import": "#paramInformation/30[0xff0000]",
 			"label": "Alarm Configuration - 4th Slot Notification Event",
 			"defaultValue": 255
 		},
-		"33[0xff00]": {
+		{
+			"#": "33[0xff00]",
 			"$import": "#paramInformation/30[0xff00]",
 			"label": "Alarm Configuration - 4th Slot Notification Event Parameter",
 			"defaultValue": 0
 		},
-		"33[0xf0]": {
+		{
+			"#": "33[0xf0]",
 			"$import": "#paramInformation/30[0xf0]",
 			"label": "Alarm Configuration - 4th Slot Action (Frame)",
 			"defaultValue": 0
 		},
-		"33[0x0f]": {
+		{
+			"#": "33[0x0f]",
 			"$import": "#paramInformation/30[0x0f]",
 			"label": "Alarm Configuration - 4th Slot Action (LED)",
 			"defaultValue": 0
 		},
-		"34[0xff000000]": {
+		{
+			"#": "34[0xff000000]",
 			"$import": "#paramInformation/30[0xff000000]",
 			"label": "Alarm Configuration - 5th Slot Notification Type",
 			"defaultValue": 4
 		},
-		"34[0xff0000]": {
+		{
+			"#": "34[0xff0000]",
 			"$import": "#paramInformation/30[0xff0000]",
 			"label": "Alarm Configuration - 5th Slot Notification Event",
 			"defaultValue": 255
 		},
-		"34[0xff00]": {
+		{
+			"#": "34[0xff00]",
 			"$import": "#paramInformation/30[0xff00]",
 			"label": "Alarm Configuration - 5th Slot Notification Event Parameter",
 			"defaultValue": 0
 		},
-		"34[0xf0]": {
+		{
+			"#": "34[0xf0]",
 			"$import": "#paramInformation/30[0xf0]",
 			"label": "Alarm Configuration - 5th Slot Action (Frame)",
 			"defaultValue": 0
 		},
-		"34[0x0f]": {
+		{
+			"#": "34[0x0f]",
 			"$import": "#paramInformation/30[0x0f]",
 			"label": "Alarm Configuration - 5th Slot Action (LED)",
 			"defaultValue": 0
 		},
-		"35": {
+		{
+			"#": "35",
 			"label": "Alarm configuration – duration",
 			"valueSize": 2,
 			"unit": "seconds",
->>>>>>> 533c5aad
 			"minValue": 0,
 			"maxValue": 32400,
 			"defaultValue": 600,
@@ -557,151 +452,99 @@
 				}
 			]
 		},
-<<<<<<< HEAD
+		{
+			"#": "40[0x01]",
+			"$import": "templates/fibaro_template.json#send_s1_central_scene_pressed_1x"
+		},
+		{
+			"#": "40[0x02]",
+			"$import": "templates/fibaro_template.json#send_s1_central_scene_pressed_2x"
+		},
+		{
+			"#": "40[0x04]",
+			"$import": "templates/fibaro_template.json#send_s1_central_scene_pressed_3x"
+		},
+		{
+			"#": "40[0x08]",
+			"$import": "templates/fibaro_template.json#send_s1_central_scene_hold_release"
+		},
+		{
+			"#": "41[0x01]",
+			"$import": "templates/fibaro_template.json#send_s2_central_scene_pressed_1x"
+		},
+		{
+			"#": "41[0x02]",
+			"$import": "templates/fibaro_template.json#send_s2_central_scene_pressed_2x"
+		},
+		{
+			"#": "41[0x04]",
+			"$import": "templates/fibaro_template.json#send_s2_central_scene_pressed_3x"
+		},
+		{
+			"#": "41[0x08]",
+			"$import": "templates/fibaro_template.json#send_s2_central_scene_hold_release"
+		},
+		{
+			"#": "60",
+			"$import": "templates/fibaro_template.json#reports_include_self"
+		},
 		{
 			"#": "61",
-			"label": "Power reports for first channel – on change",
-			"valueSize": 2,
-			"minValue": 0,
-			"maxValue": 500,
-			"defaultValue": 15
-		},
-		{
-			"#": "62",
-			"label": "Power reports for first channel – periodic",
-			"valueSize": 2,
-			"minValue": 0,
-			"maxValue": 32400,
-			"defaultValue": 2600
-		},
-		{
-			"#": "63",
-			"label": "Power reports for second channel – on change",
-			"valueSize": 2,
-			"minValue": 0,
-			"maxValue": 500,
-			"defaultValue": 15
-		},
-		{
-			"#": "64",
-			"label": "Power reports for second channel – periodic",
-			"valueSize": 2,
-			"minValue": 0,
-			"maxValue": 32400,
-			"defaultValue": 3600
-		},
-		{
-			"#": "65",
-			"label": "Energy reports for first channel – on change",
-			"valueSize": 2,
-			"minValue": 0,
-			"maxValue": 500,
-			"defaultValue": 10
-		},
-		{
-			"#": "66",
-			"label": "Energy reports for first channel – periodic",
-			"valueSize": 2,
-			"minValue": 0,
-			"maxValue": 32400,
-			"defaultValue": 3600
-		},
-		{
-			"#": "67",
-			"label": "Energy reports for second channel – on change",
-			"valueSize": 2,
-			"minValue": 0,
-			"maxValue": 500,
-			"defaultValue": 10
-		},
-		{
-			"#": "68",
-			"label": "Energy reports for second channel – periodic",
-			"valueSize": 2,
-			"minValue": 0,
-			"maxValue": 32400,
-			"defaultValue": 3600
-		},
-		{
-			"#": "150",
-			"label": "First channel – operating mode",
-=======
-		"40[0x01]": {
-			"$import": "templates/fibaro_template.json#send_s1_central_scene_pressed_1x"
-		},
-		"40[0x02]": {
-			"$import": "templates/fibaro_template.json#send_s1_central_scene_pressed_2x"
-		},
-		"40[0x04]": {
-			"$import": "templates/fibaro_template.json#send_s1_central_scene_pressed_3x"
-		},
-		"40[0x08]": {
-			"$import": "templates/fibaro_template.json#send_s1_central_scene_hold_release"
-		},
-		"41[0x01]": {
-			"$import": "templates/fibaro_template.json#send_s2_central_scene_pressed_1x"
-		},
-		"41[0x02]": {
-			"$import": "templates/fibaro_template.json#send_s2_central_scene_pressed_2x"
-		},
-		"41[0x04]": {
-			"$import": "templates/fibaro_template.json#send_s2_central_scene_pressed_3x"
-		},
-		"41[0x08]": {
-			"$import": "templates/fibaro_template.json#send_s2_central_scene_hold_release"
-		},
-		"60": {
-			"$import": "templates/fibaro_template.json#reports_include_self"
-		},
-		"61": {
 			"$import": "templates/fibaro_template.json#power_report_threshold_relative_0-500",
 			"label": "First Channel - Power Reports: Relative Change Threshold",
 			"defaultValue": 15
 		},
-		"62": {
+		{
+			"#": "62",
 			"$import": "templates/fibaro_template.json#reports_periodic",
 			"label": "First Channel - Periodic Power Reports",
 			"description": "Allowable Range: 30-32400",
 			"maxValue": 32400
 		},
-		"63": {
+		{
+			"#": "63",
 			"$import": "templates/fibaro_template.json#power_report_threshold_relative_0-500",
 			"label": "Second Channel - Power Reports: Relative Change Threshold",
 			"defaultValue": 15
 		},
-		"64": {
+		{
+			"#": "64",
 			"$import": "templates/fibaro_template.json#reports_periodic",
 			"label": "Second Channel - Periodic Power Reports",
 			"description": "Allowable Range: 30-32400",
 			"maxValue": 32400
 		},
-		"65": {
+		{
+			"#": "65",
 			"$import": "templates/fibaro_template.json#energy_report_threshold",
 			"label": "First Channel - Energy Report Threshold",
 			"maxValue": 500,
 			"defaultValue": 10
 		},
-		"66": {
+		{
+			"#": "66",
 			"$import": "templates/fibaro_template.json#reports_periodic",
 			"label": "First Channel - Periodic Energy Reports",
 			"description": "Allowable Range: 30-32400",
 			"maxValue": 32400
 		},
-		"67": {
+		{
+			"#": "67",
 			"$import": "templates/fibaro_template.json#energy_report_threshold",
 			"label": "Second Channel - Energy Report Threshold",
 			"maxValue": 500,
 			"defaultValue": 10
 		},
-		"68": {
+		{
+			"#": "68",
 			"$import": "templates/fibaro_template.json#reports_periodic",
 			"label": "Second Channel - Periodic Energy Reports",
 			"description": "Allowable Range: 30-32400",
 			"maxValue": 32400
 		},
-		"150": {
+		{
+			"#": "150",
 			"label": "First Channel – Operating Mode",
->>>>>>> 533c5aad
 			"valueSize": 1,
 			"minValue": 0,
 			"maxValue": 2,
@@ -722,42 +565,14 @@
 				}
 			]
 		},
-<<<<<<< HEAD
 		{
 			"#": "151",
-			"label": "Second channel – operating mode",
-			"valueSize": 1,
-			"minValue": 0,
-			"maxValue": 2,
-			"defaultValue": 0,
-			"allowManualEntry": false,
-			"options": [
-				{
-					"label": "standard operation",
-					"value": 0
-				},
-				{
-					"label": "delayed OFF",
-					"value": 1
-				},
-				{
-					"label": "single pulse",
-					"value": 2
-				}
-			]
-		},
-		{
-			"#": "152",
-			"label": "1st ch - reaction to switch",
-			"description": "First channel - reaction to switch for delayed OFF / pulse modes",
-=======
-		"151": {
 			"$import": "#paramInformation/150",
 			"label": "Second Channel – Operating Mode"
 		},
-		"152": {
+		{
+			"#": "152",
 			"label": "First Channel - Reaction to Switch for Timed Modes",
->>>>>>> 533c5aad
 			"valueSize": 1,
 			"minValue": 0,
 			"maxValue": 2,
@@ -778,22 +593,16 @@
 				}
 			]
 		},
-<<<<<<< HEAD
 		{
 			"#": "153",
-			"label": "2nd ch - reaction to switch",
-			"description": "Second channel - reaction to switch for delayed OFF / pulse modes",
-			"valueSize": 1,
-=======
-		"153": {
 			"$import": "#paramInformation/152",
 			"label": "Second Channel - Reaction to Switch for Timed Modes"
 		},
-		"154": {
+		{
+			"#": "154",
 			"label": "First Channel - Time Parameter for Timed Modes",
 			"valueSize": 2,
 			"unit": "seconds",
->>>>>>> 533c5aad
 			"minValue": 0,
 			"maxValue": 32000,
 			"defaultValue": 50,
@@ -805,110 +614,63 @@
 				}
 			]
 		},
-<<<<<<< HEAD
-		{
-			"#": "154",
-			"label": "First Channel - time parameter for delayed",
+		{
+			"#": "155",
+			"$import": "#paramInformation/154",
+			"label": "Second Channel - Time Parameter for Timed Modes",
 			"valueSize": 2,
 			"minValue": 0,
 			"maxValue": 32000,
 			"defaultValue": 50
 		},
 		{
-			"#": "155",
-			"label": "Second Channel - time parameter for delayed",
-=======
-		"155": {
-			"$import": "#paramInformation/154",
-			"label": "Second Channel - Time Parameter for Timed Modes",
->>>>>>> 533c5aad
-			"valueSize": 2,
-			"minValue": 0,
-			"maxValue": 32000,
-			"defaultValue": 50
-		},
-<<<<<<< HEAD
-		{
 			"#": "156",
-			"label": "1st ch – ON value sent to 2nd/3rd",
-			"description": "First channel – Switch ON value sent to 2nd and 3rd association groups",
-=======
-		"156": {
 			"label": "Key S1 Associations: Switch ON Value Sent",
->>>>>>> 533c5aad
 			"valueSize": 2,
 			"minValue": 0,
 			"maxValue": 255,
 			"defaultValue": 255,
 			"unsigned": true
 		},
-<<<<<<< HEAD
 		{
 			"#": "157",
-			"label": "1st ch – OFF value sent to 2nd/3rd",
-			"description": "First channel – Switch OFF value sent to 2nd and 3rd association groups",
-=======
-		"157": {
 			"label": "Key S1 Associations: Switch OFF Value Sent",
->>>>>>> 533c5aad
 			"valueSize": 2,
 			"minValue": 0,
 			"maxValue": 255,
 			"defaultValue": 0,
 			"unsigned": true
 		},
-<<<<<<< HEAD
 		{
 			"#": "158",
-			"label": "First Channel – Double Click value sent to 2nd/3rd",
-=======
-		"158": {
 			"label": "Key S1 Associations: Double Click Value Sent",
->>>>>>> 533c5aad
 			"valueSize": 2,
 			"minValue": 0,
 			"maxValue": 255,
 			"defaultValue": 99,
 			"unsigned": true
 		},
-<<<<<<< HEAD
 		{
 			"#": "159",
-			"label": "2nd ch – ON value sent to 4th/5th",
-			"description": "Second channel – Switch ON value sent to 4th and 5th association groups",
-=======
-		"159": {
 			"label": "Key S2 Associations: Switch ON Value Sent",
->>>>>>> 533c5aad
 			"valueSize": 2,
 			"minValue": 0,
 			"maxValue": 255,
 			"defaultValue": 255,
 			"unsigned": true
 		},
-<<<<<<< HEAD
 		{
 			"#": "160",
-			"label": "2nd ch – OFF value sent to 4th/5th",
-			"description": "Second channel – Switch OFF value sent to 4th and 5th association groups",
-=======
-		"160": {
 			"label": "Key S2 Associations: Switch OFF Value Sent",
->>>>>>> 533c5aad
 			"valueSize": 2,
 			"minValue": 0,
 			"maxValue": 255,
 			"defaultValue": 0,
 			"unsigned": true
 		},
-<<<<<<< HEAD
 		{
 			"#": "161",
-			"label": "2nd ch – Double Click value sent to 4th/5th",
-=======
-		"161": {
 			"label": "Key S2 Associations: Double Click Value Sent",
->>>>>>> 533c5aad
 			"valueSize": 2,
 			"minValue": 0,
 			"maxValue": 255,
