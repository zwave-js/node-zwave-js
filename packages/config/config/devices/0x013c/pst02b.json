--- conflicted
+++ resolved
@@ -13,15 +13,9 @@
 		"min": "0.0",
 		"max": "255.255"
 	},
-<<<<<<< HEAD
-	"supportsZWavePlus": true,
 	"paramInformation": [
 		{
 			"#": "2",
-=======
-	"paramInformation": {
-		"2": {
->>>>>>> 533c5aad
 			"label": "Basic Set Level",
 			"description": "BASIC command value sent when turning on lights. Allowable range: 0-99, 255",
 			"valueSize": 1,
@@ -47,32 +41,27 @@
 			"maxValue": 100,
 			"defaultValue": 100
 		},
-<<<<<<< HEAD
-		{
-			"#": "5",
-			"label": "Operation Mode",
-			"description": "Mode of operation and enabled multisensor functions",
-=======
-		"5[0x02]": {
+		{
+			"#": "5[0x02]",
 			"label": "Test Mode",
->>>>>>> 533c5aad
-			"valueSize": 1,
-			"minValue": 0,
-			"maxValue": 1,
-			"defaultValue": 0,
-			"allowManualEntry": false,
-			"options": [
-				{
-					"label": "Disable",
-					"value": 0
-				},
-				{
-					"label": "Enable",
-					"value": 1
-				}
-			]
-		},
-		"5[0x08]": {
+			"valueSize": 1,
+			"minValue": 0,
+			"maxValue": 1,
+			"defaultValue": 0,
+			"allowManualEntry": false,
+			"options": [
+				{
+					"label": "Disable",
+					"value": 0
+				},
+				{
+					"label": "Enable",
+					"value": 1
+				}
+			]
+		},
+		{
+			"#": "5[0x08]",
 			"label": "Temperature Scale",
 			"valueSize": 1,
 			"minValue": 0,
@@ -90,7 +79,8 @@
 				}
 			]
 		},
-		"5[0x10]": {
+		{
+			"#": "5[0x10]",
 			"label": "Illumination Report on Trigger",
 			"valueSize": 1,
 			"minValue": 0,
@@ -108,7 +98,8 @@
 				}
 			]
 		},
-		"5[0x20]": {
+		{
+			"#": "5[0x20]",
 			"label": "Temperature Report on Trigger",
 			"valueSize": 1,
 			"minValue": 0,
@@ -126,15 +117,9 @@
 				}
 			]
 		},
-<<<<<<< HEAD
 		{
 			"#": "6",
-			"label": "Multisensor Function Switch",
-			"description": "Enable or disable functions of the multisensor.",
-=======
-		"6": {
 			"label": "PIR Integrate Illumination",
->>>>>>> 533c5aad
 			"valueSize": 1,
 			"minValue": 0,
 			"maxValue": 2,
@@ -151,32 +136,27 @@
 				}
 			]
 		},
-<<<<<<< HEAD
-		{
-			"#": "7",
-			"label": "Customer Function",
-			"description": "Enable or disable functions of the multisensor. Not applicable for TSP01.",
-=======
-		"7[0x02]": {
+		{
+			"#": "7[0x02]",
 			"label": "Send Motion Off Report",
->>>>>>> 533c5aad
-			"valueSize": 1,
-			"minValue": 0,
-			"maxValue": 1,
-			"defaultValue": 0,
-			"allowManualEntry": false,
-			"options": [
-				{
-					"label": "Disable",
-					"value": 0
-				},
-				{
-					"label": "Enable",
-					"value": 1
-				}
-			]
-		},
-		"7[0x04]": {
+			"valueSize": 1,
+			"minValue": 0,
+			"maxValue": 1,
+			"defaultValue": 0,
+			"allowManualEntry": false,
+			"options": [
+				{
+					"label": "Disable",
+					"value": 0
+				},
+				{
+					"label": "Enable",
+					"value": 1
+				}
+			]
+		},
+		{
+			"#": "7[0x04]",
 			"label": "PIR Super Sensitivity Mode",
 			"valueSize": 1,
 			"minValue": 0,
@@ -194,7 +174,8 @@
 				}
 			]
 		},
-		"7[0x10]": {
+		{
+			"#": "7[0x10]",
 			"label": "Notification Type",
 			"valueSize": 1,
 			"minValue": 0,
@@ -212,7 +193,8 @@
 				}
 			]
 		},
-		"7[0x20]": {
+		{
+			"#": "7[0x20]",
 			"label": "Multi Command Encapsulated Auto Reports",
 			"valueSize": 1,
 			"minValue": 0,
@@ -230,7 +212,8 @@
 				}
 			]
 		},
-		"7[0x40]": {
+		{
+			"#": "7[0x40]",
 			"label": "Report Battery State When Triggered",
 			"valueSize": 1,
 			"minValue": 0,
@@ -324,14 +307,10 @@
 			"maxValue": 127,
 			"defaultValue": 1
 		}
-<<<<<<< HEAD
-	]
-=======
-	},
+	],
 	"metadata": {
 		"inclusion": "Turn the primary controller of Z-Wave network into inclusion mode, triple click tamper switch within 1.5 seconds",
 		"exclusion": "Turn the primary controller of Z-Wave network into exclusion mode, triple click tamper switch within 1.5 seconds",
 		"reset": "Pressing tamper key four times within 1.5 seconds and do not release the tamper key in the 4th  pressed, and the LED will light on. After 3 seconds the LED will turn off, after that within 2 seconds, release the tamper key. If successful, the LED will light on one second. Otherwise, the LED will flash once. IDs are excluded and all settings will reset to factory default."
 	}
->>>>>>> 533c5aad
 }