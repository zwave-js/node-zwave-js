--- conflicted
+++ resolved
@@ -49,11 +49,6 @@
 			"maxValue": 4999,
 			"defaultValue": 2700,
 			"readOnly": true,
-<<<<<<< HEAD
-			"writeOnly": false,
-=======
-			"allowManualEntry": true,
->>>>>>> b03ec388
 			"options": [
 				{
 					"label": "Warm White(0x0A8C(2700k) ~ 0x1387 (4999k))",
@@ -69,11 +64,6 @@
 			"maxValue": 6500,
 			"defaultValue": 6500,
 			"readOnly": true,
-<<<<<<< HEAD
-			"writeOnly": false,
-=======
-			"allowManualEntry": true,
->>>>>>> b03ec388
 			"options": [
 				{
 					"label": "Cold White (0x1388 (5000k) ~ 0x1964 (6500k))",
