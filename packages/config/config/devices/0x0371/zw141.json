--- conflicted
+++ resolved
@@ -343,12 +343,7 @@
 			"maxValue": 0,
 			"defaultValue": 0,
 			"unsigned": true,
-			"readOnly": true,
-<<<<<<< HEAD
-			"writeOnly": false
-=======
-			"allowManualEntry": true
->>>>>>> b03ec388
+			"readOnly": true
 		},
 		"248": {
 			"label": "External Switch: Network/Reset Functions",
