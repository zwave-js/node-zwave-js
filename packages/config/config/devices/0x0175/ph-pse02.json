--- conflicted
+++ resolved
@@ -13,15 +13,9 @@
 		"min": "0.0",
 		"max": "255.255"
 	},
-<<<<<<< HEAD
-	"supportsZWavePlus": true,
 	"paramInformation": [
 		{
 			"#": "7[0x08]",
-=======
-	"paramInformation": {
-		"7[0x08]": {
->>>>>>> 533c5aad
 			"label": "Disable Sound",
 			"description": "Prevents audio from the siren - leaving only the strobe function.",
 			"valueSize": 1,
