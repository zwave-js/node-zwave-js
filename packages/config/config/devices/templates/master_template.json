{
	"base_enable_disable": {
		"valueSize": 1,
		"minValue": 0,
		"maxValue": 1,
		"defaultValue": 0,
		"unsigned": true,
		"allowManualEntry": false,
		"options": [
			{
				"label": "Disable",
				"value": 0
			},
			{
				"label": "Enable",
				"value": 1
			}
		]
	},
	"base_enable_disable_255": {
		"valueSize": 1,
		"minValue": 0,
		"maxValue": 255,
		"defaultValue": 0,
		"unsigned": true,
		"allowManualEntry": false,
		"options": [
			{
				"label": "Disable",
				"value": 0
			},
			{
				"label": "Enable",
				"value": 255
			}
		]
	},
	"base_enable_disable_inverted": {
		"valueSize": 1,
		"minValue": 0,
		"maxValue": 1,
		"defaultValue": 1,
		"unsigned": true,
		"allowManualEntry": false,
		"options": [
			{
				"label": "Enable",
				"value": 0
			},
			{
				"label": "Disable",
				"value": 1
			}
		]
	},
	"base_0-1_nounit": {
		"valueSize": 1,
		"minValue": 0,
		"maxValue": 1,
		"defaultValue": 0,
		"allowManualEntry": false
	},
	"base_0-10_nounit": {
		"valueSize": 1,
		"minValue": 0,
		"maxValue": 10,
		"defaultValue": 0
	},
	"base_1-10_nounit": {
		"valueSize": 1,
		"minValue": 1,
		"maxValue": 10,
		"defaultValue": 1
	},
	"base_0-99_nounit": {
		"valueSize": 1,
		"minValue": 0,
		"maxValue": 99,
		"defaultValue": 1,
		"unsigned": true
	},
	"base_1-99_nounit": {
		"valueSize": 1,
		"minValue": 1,
		"maxValue": 99,
		"defaultValue": 1,
		"unsigned": true
	},
	"base_0-100_nounit": {
		"valueSize": 1,
		"minValue": 0,
		"maxValue": 100,
		"defaultValue": 1,
		"unsigned": true
	},
	"base_1-100_nounit": {
		"valueSize": 1,
		"minValue": 1,
		"maxValue": 100,
		"defaultValue": 1,
		"unsigned": true
	},
	"base_0-255_nounit": {
		"valueSize": 1,
		"minValue": 0,
		"maxValue": 255,
		"defaultValue": 1,
		"unsigned": true
	},
	"base_1-255_nounit": {
		"valueSize": 1,
		"minValue": 1,
		"maxValue": 255,
		"defaultValue": 1,
		"unsigned": true
	},
	"base_0-180_nounit": {
		"valueSize": 1,
		"minValue": 0,
		"maxValue": 180,
		"unsigned": true
	},
	"base_0-127_nounit": {
		"valueSize": 1,
		"minValue": 0,
		"maxValue": 127,
		"unsigned": true
	},
	"base_true_false": {
		"valueSize": 1,
		"minValue": 0,
		"maxValue": 1,
		"defaultValue": 0,
		"unsigned": true,
		"allowManualEntry": false,
		"options": [
			{
				"label": "False",
				"value": 0
			},
			{
				"label": "True",
				"value": 1
			}
		]
	},
	"dimming_timing_with_0": {
		"description": "Set 0 to disable",
		"valueSize": 1,
		"unit": "10ms",
		"minValue": 0,
		"maxValue": 255,
		"defaultValue": 3,
		"unsigned": true
	},
	"dimming_timing": {
		"valueSize": 1,
		"unit": "10ms",
		"minValue": 1,
		"maxValue": 255,
		"defaultValue": 3,
		"unsigned": true
	},
	"orientation": {
		"$import": "#base_enable_disable",
		"label": "Inverted Orientation"
	},
	"orientation_momentary": {
		"label": "Inverted Orientation",
		"valueSize": 1,
		"minValue": 0,
		"maxValue": 2,
		"defaultValue": 0,
		"unsigned": true,
		"allowManualEntry": false,
		"options": [
			{
				"label": "Disable",
				"value": 0
			},
			{
				"label": "Enable",
				"value": 1
			},
			{
				"label": "Momentary mode",
				"value": 2
			}
		]
	},
	"enable_led_indicator": {
		"$import": "#base_enable_disable",
		"label": "LED Indicator"
	},
	"led_indicator_two_options": {
		"label": "LED Indicator",
		"valueSize": 1,
		"minValue": 0,
		"maxValue": 1,
		"defaultValue": 1,
		"allowManualEntry": false,
		"options": [
			{
				"label": "On when load is off",
				"value": 0
			},
			{
				"label": "On when load is on",
				"value": 1
			}
		]
	},
	"led_indicator_two_options_inverted": {
		"label": "LED Indicator",
		"valueSize": 1,
		"minValue": 0,
		"maxValue": 1,
		"defaultValue": 1,
		"allowManualEntry": false,
		"options": [
			{
				"label": "On when load is on",
				"value": 0
			},
			{
				"label": "On when load is off",
				"value": 1
			}
		]
	},
	"led_indicator_three_options": {
		"label": "LED Indicator",
		"valueSize": 1,
		"minValue": 0,
		"maxValue": 2,
		"defaultValue": 0,
		"allowManualEntry": false,
		"options": [
			{
				"label": "On when load is off",
				"value": 0
			},
			{
				"label": "On when load is on",
				"value": 1
			},
			{
				"label": "Always off",
				"value": 2
			}
		]
	},
	"led_indicator_four_options": {
		"label": "LED Indicator",
		"valueSize": 1,
		"minValue": 0,
		"maxValue": 3,
		"defaultValue": 0,
		"allowManualEntry": false,
		"options": [
			{
				"label": "On when load is off",
				"value": 0
			},
			{
				"label": "On when load is on",
				"value": 1
			},
			{
				"label": "Always off",
				"value": 2
			},
			{
				"label": "Always on",
				"value": 3
			}
		]
	},
	"state_after_power_failure_off_on_prev": {
		"label": "State After Power Failure",
		"valueSize": 1,
		"minValue": 0,
		"maxValue": 2,
		"defaultValue": 2,
		"allowManualEntry": false,
		"options": [
			{
				"label": "Always off",
				"value": 0
			},
			{
				"label": "Always on",
				"value": 1
			},
			{
				"label": "Previous state",
				"value": 2
			}
		]
	},
	"state_after_power_failure_off_prev_on": {
		"label": "State After Power Failure",
		"valueSize": 1,
		"minValue": 0,
		"maxValue": 2,
		"defaultValue": 1,
		"allowManualEntry": false,
		"options": [
			{
				"label": "Always off",
				"value": 0
			},
			{
				"label": "Previous state",
				"value": 1
			},
			{
				"label": "Always on",
				"value": 2
			}
		]
	},
	"state_after_power_failure_prev_off_on": {
		"label": "State After Power Failure",
		"valueSize": 1,
		"minValue": 0,
		"maxValue": 2,
		"defaultValue": 0,
		"allowManualEntry": false,
		"options": [
			{
				"label": "Previous state",
				"value": 0
			},
			{
				"label": "Always on",
				"value": 1
			},
			{
				"label": "Always off",
				"value": 2
			}
		]
	},
	"state_after_power_failure_prev_on_off": {
		"label": "State After Power Failure",
		"valueSize": 1,
		"minValue": 0,
		"maxValue": 2,
		"defaultValue": 0,
		"allowManualEntry": false,
		"options": [
			{
				"label": "Previous state",
				"value": 0
			},
			{
				"label": "Always on",
				"value": 1
			},
			{
				"label": "Always off",
				"value": 2
			}
		]
	},
	"state_after_power_failure_off_prev": {
		"label": "State After Power Failure",
		"valueSize": 1,
		"minValue": 0,
		"maxValue": 1,
		"defaultValue": 1,
		"allowManualEntry": false,
		"options": [
			{
				"label": "Always off",
				"value": 0
			},
			{
				"label": "Previous state",
				"value": 1
			}
		]
	},
	"state_after_power_failure_prev_off": {
		"label": "State After Power Failure",
		"valueSize": 1,
		"minValue": 0,
		"maxValue": 1,
		"defaultValue": 0,
		"allowManualEntry": false,
		"options": [
			{
				"label": "Previous state",
				"value": 0
			},
			{
				"label": "Always off",
				"value": 1
			}
		]
	},
	"state_after_power_failure_prev_on_off_schedule": {
		"label": "State After Power Failure",
		"valueSize": 1,
		"minValue": 0,
		"maxValue": 3,
		"defaultValue": 3,
		"allowManualEntry": false,
		"options": [
			{
				"label": "Previous state",
				"value": 0
			},
			{
				"label": "Always on",
				"value": 1
			},
			{
				"label": "Always off",
				"value": 2
			},
			{
				"label": "Return to schedule (Schedule CC)",
				"value": 3
			}
		]
	},
<<<<<<< HEAD
	"smart_switch_mode_0-2": {
=======
	"smart_switch_mode_0-3": {
>>>>>>> 48ef7da0
		"label": "Smart Switch Mode",
		"valueSize": 1,
		"minValue": 0,
		"maxValue": 3,
		"defaultValue": 3,
		"unsigned": true,
		"allowManualEntry": false,
		"options": [
			{
<<<<<<< HEAD
				"label": "Local control disabled",
				"value": 0
			},
			{
				"label": "Local and Z-Wave control enabled",
				"value": 1
			},
			{
				"label": "Local and Z-Wave control disabled",
				"value": 2
=======
				"label": "Disable",
				"value": 0
			},
			{
				"label": "Local control only",
				"value": 1
			},
			{
				"label": "Central Scene only",
				"value": 2
			},
			{
				"label": "Local and Central Scene",
				"value": 3
>>>>>>> 48ef7da0
			}
		]
	},
	"volume_three": {
		"label": "Volume",
		"valueSize": 1,
		"minValue": 1,
		"maxValue": 3,
		"defaultValue": 3,
		"options": [
			{
				"label": "Low",
				"value": 1
			},
			{
				"label": "Medium",
				"value": 2
			},
			{
				"label": "High",
				"value": 3
			}
		]
	},
	"temperature_scale": {
		"label": "Temperature Scale",
		"valueSize": 1,
		"minValue": 0,
		"maxValue": 1,
		"defaultValue": 0,
		"allowManualEntry": false,
		"options": [
			{
				"label": "Fahrenheit",
				"value": 0
			},
			{
				"label": "Celsius",
				"value": 1
			}
		]
	},
	"clock_format": {
		"label": "Clock Format",
		"valueSize": 1,
		"minValue": 0,
		"maxValue": 1,
		"defaultValue": 0,
		"allowManualEntry": false,
		"options": [
			{
				"label": "12 hour",
				"value": 0
			},
			{
				"label": "24 hour",
				"value": 1
			}
		]
	}
}<|MERGE_RESOLUTION|>--- conflicted
+++ resolved
@@ -426,11 +426,7 @@
 			}
 		]
 	},
-<<<<<<< HEAD
 	"smart_switch_mode_0-2": {
-=======
-	"smart_switch_mode_0-3": {
->>>>>>> 48ef7da0
 		"label": "Smart Switch Mode",
 		"valueSize": 1,
 		"minValue": 0,
@@ -440,7 +436,6 @@
 		"allowManualEntry": false,
 		"options": [
 			{
-<<<<<<< HEAD
 				"label": "Local control disabled",
 				"value": 0
 			},
@@ -451,7 +446,19 @@
 			{
 				"label": "Local and Z-Wave control disabled",
 				"value": 2
-=======
+			}
+		]
+	},
+	"smart_switch_mode_0-3": {
+		"label": "Smart Switch Mode",
+		"valueSize": 1,
+		"minValue": 0,
+		"maxValue": 3,
+		"defaultValue": 3,
+		"unsigned": true,
+		"allowManualEntry": false,
+		"options": [
+			{
 				"label": "Disable",
 				"value": 0
 			},
@@ -466,7 +473,6 @@
 			{
 				"label": "Local and Central Scene",
 				"value": 3
->>>>>>> 48ef7da0
 			}
 		]
 	},
