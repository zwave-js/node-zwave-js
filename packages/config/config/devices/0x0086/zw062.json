// AEON Labs ZW062
// Aeon Labs Garage Door Controller Gen5
{
	"manufacturer": "AEON Labs",
	"manufacturerId": "0x0086",
	"label": "ZW062",
	"description": "Aeon Labs Garage Door Controller Gen5",
	"devices": [
		{
			"productType": "0x0003",
			"productId": "0x003e",
			"zwaveAllianceId": 1497
		},
		{
			"productType": "0x0103",
			"productId": "0x003e",
			"zwaveAllianceId": 1445
		},
		{
			"productType": "0x0203",
			"productId": "0x003e",
			"zwaveAllianceId": 1496
		}
	],
	"firmwareVersion": {
		"min": "0.0",
		"max": "255.255"
	},
	"associations": {
		"1": {
			"label": "Lifeline",
			"maxNodes": 5,
			"isLifeline": true
		},
		"2": {
			"label": "Group 2",
			"maxNodes": 5
		}
	},
	"paramInformation": {
		"32": {
			"$import": "../templates/master_template.json#base_0-100_nounit",
			"label": "Default Startup Sound",
			"options": [
				{
					"label": "Disable",
					"value": 0
				}
			]
		},
		"34": {
			"$import": "../templates/master_template.json#base_0-1_nounit",
			"label": "Sensor Calibration",
			"description": "To calibrate, close door fully. Initiate calibration. Open door fully, then close door fully.",
			"options": [
				{
					"label": "Normal operation",
					"value": 0
				},
				{
					"label": "Initiate calibration",
					"value": 1
				}
			]
		},
		"35": {
			"$import": "../templates/master_template.json#base_0-255_nounit",
			"label": "Sensor Calibration Timeout",
			"valueSize": 2,
			"unit": "seconds",
			"defaultValue": 60
		},
		"36": {
			"$import": "../templates/master_template.json#base_0-100_nounit",
			"label": "Get Current Alarm Music Number",
			"readOnly": true,
			"allowManualEntry": false
		},
		"37[0xff]": {
			"$import": "../templates/master_template.json#base_enable_disable",
			"label": "Opening Alarm",
			"valueSize": 4
		},
		"37[0xff00]": {
			"$import": "../templates/master_template.json#base_1-10_nounit",
			"label": "Opening Alarm: Volume",
			"valueSize": 4,
			"defaultValue": 8
		},
		"37[0xff0000]": {
			"label": "Opening Alarm: Sound Selection",
			"valueSize": 4,
			"minValue": 1,
			"maxValue": 4,
			"defaultValue": 1,
			"allowManualEntry": true
		},
		"37[0xff000000]": {
			"$import": "../templates/master_template.json#base_1-10_nounit",
			"label": "Opening Alarm: LED Blinking Frequency",
			"valueSize": 4,
			"defaultValue": 10
		},
		"38[0xff]": {
			"$import": "../templates/master_template.json#base_enable_disable",
			"label": "Closing Alarm",
			"valueSize": 4,
			"defaultValue": 1
		},
		"38[0xff00]": {
			"$import": "../templates/master_template.json#base_1-10_nounit",
			"label": "Closing Alarm: Volume",
			"valueSize": 4,
			"defaultValue": 8
		},
		"38[0xff0000]": {
			"label": "Closing Alarm: Sound Selection",
			"valueSize": 4,
			"minValue": 1,
			"maxValue": 4,
			"defaultValue": 2,
			"allowManualEntry": true
		},
		"38[0xff000000]": {
			"$import": "../templates/master_template.json#base_1-10_nounit",
			"label": "Closing Alarm: LED Blinking Frequency",
			"valueSize": 4,
			"defaultValue": 6
		},
		"39[0xff]": {
			"$import": "../templates/master_template.json#base_enable_disable",
			"label": "Unknown State Alarm",
			"valueSize": 4
		},
		"39[0xff00]": {
			"$import": "../templates/master_template.json#base_1-10_nounit",
			"label": "Unknown State Alarm: Volume",
			"valueSize": 4,
			"defaultValue": 8
		},
		"39[0xff0000]": {
			"label": "Unknown State Alarm: Sound Selection",
			"valueSize": 4,
			"minValue": 1,
			"maxValue": 4,
			"defaultValue": 3,
			"allowManualEntry": true
		},
		"39[0xff000000]": {
			"$import": "../templates/master_template.json#base_1-10_nounit",
			"label": "Unknown State Alarm: LED Blinking Frequency",
			"valueSize": 4,
			"defaultValue": 4
		},
		"40[0xff]": {
			"$import": "../templates/master_template.json#base_enable_disable",
			"label": "Closed Position Alarm",
			"valueSize": 4
		},
		"40[0xff00]": {
			"$import": "../templates/master_template.json#base_1-10_nounit",
			"label": "Closed Position Alarm: Volume",
			"valueSize": 4,
			"defaultValue": 8
		},
		"40[0xff0000]": {
			"label": "Closed Position Alarm: Sound Selection",
			"valueSize": 4,
			"minValue": 1,
			"maxValue": 4,
			"defaultValue": 3,
			"allowManualEntry": true
		},
		"40[0xff000000]": {
			"$import": "../templates/master_template.json#base_1-10_nounit",
			"label": "Closed Position Alarm: LED Blinking Frequency",
			"valueSize": 4,
			"defaultValue": 4
		},
		"41": {
			"label": "Tamper Sensor Status",
			"valueSize": 1,
			"minValue": 0,
			"maxValue": 15,
			"defaultValue": 0,
			"unsigned": true,
			"readOnly": true,
<<<<<<< HEAD
			"writeOnly": false,
=======
			"allowManualEntry": false,
>>>>>>> b03ec388
			"options": [
				{
					"label": "Sensor installed",
					"value": 0
				},
				{
					"label": "No sensor installed",
					"value": 15
				}
			]
		},
		"42": {
			"label": "Battery Status",
			"valueSize": 1,
			"minValue": 0,
			"maxValue": 15,
			"defaultValue": 0,
			"unsigned": true,
			"readOnly": true,
<<<<<<< HEAD
			"writeOnly": false,
=======
			"allowManualEntry": false,
>>>>>>> b03ec388
			"options": [
				{
					"label": "Normal",
					"value": 0
				},
				{
					"label": "Low battery",
					"value": 15
				}
			]
		},
		"43": {
			"$import": "../templates/master_template.json#base_0-255_nounit",
			"label": "Demo Sound Selection",
			"description": "Allowable range: 0-100",
			"options": [
				{
					"label": "Stop playing",
					"value": 255
				}
			]
		},
		"44": {
			"$import": "../templates/master_template.json#base_1-10_nounit",
			"label": "Test Volume Level"
		},
		"45": {
			"label": "Environmental Temperature",
			"valueSize": 2,
			"unit": "0.1 °C",
			"minValue": 0,
			"maxValue": 500,
			"defaultValue": 0,
			"unsigned": true,
			"readOnly": true,
<<<<<<< HEAD
			"writeOnly": false
=======
			"allowManualEntry": true
>>>>>>> b03ec388
		},
		"47": {
			"$import": "../templates/master_template.json#base_0-1_nounit",
			"label": "Short/Long Press Function of Button- And Button+",
			"options": [
				{
					"label": "Short --> Volume; Long --> Next sound",
					"value": 0
				},
				{
					"label": "Short --> Next sound; Long --> Volume",
					"value": 1
				}
			]
		},
		"80": {
			"$import": "templates/aeotec_template.json#enable_notifications",
			"options": [
				{
					"label": "Hail CC",
					"value": 1
				},
				{
					"label": "Barrier CC",
					"value": 2
				}
			]
		},
		"241": {
			"label": "Pair Safety Sensor",
			"description": "Start the sensor pairing mode",
			"valueSize": 4,
			"minValue": 0,
			"maxValue": 1431655681,
			"defaultValue": 0,
			"unsigned": true,
			"allowManualEntry": true,
			"options": [
				{
					"label": "Stop pairing",
					"value": 0
				},
				{
					"label": "Start pairing",
					"value": 1431655681
				}
			]
		},
		"252": {
			"$import": "templates/aeotec_template.json#lock_configuration"
		},
		"255": {
			"$import": "templates/aeotec_template.json#factory_reset_exclude"
		}
	},
	"metadata": {
		"inclusion": "Turn the primary controller of Z-Wave network into inclusion mode, short press the product’s Z-Wave button that you can find on the product's housing",
		"exclusion": "Turn the primary controller of Z-Wave network into exclusion mode, short press the product’s Z-Wave button that you can find on the product's housing",
		"reset": "Press and hold the Z-Wave button that you can find on the product's housing for 20 seconds and then release. This procedure should only be used when the primary controller is missing or inoperable",
		"manual": "https://products.z-wavealliance.org/ProductManual/File?folder=&filename=MarketCertificationFiles/1445/Aeon%20Labs%20Garage%20Door%20Controller%20Gen5%20manual.pdf"
	}
}<|MERGE_RESOLUTION|>--- conflicted
+++ resolved
@@ -185,11 +185,6 @@
 			"defaultValue": 0,
 			"unsigned": true,
 			"readOnly": true,
-<<<<<<< HEAD
-			"writeOnly": false,
-=======
-			"allowManualEntry": false,
->>>>>>> b03ec388
 			"options": [
 				{
 					"label": "Sensor installed",
@@ -209,11 +204,6 @@
 			"defaultValue": 0,
 			"unsigned": true,
 			"readOnly": true,
-<<<<<<< HEAD
-			"writeOnly": false,
-=======
-			"allowManualEntry": false,
->>>>>>> b03ec388
 			"options": [
 				{
 					"label": "Normal",
@@ -248,12 +238,7 @@
 			"maxValue": 500,
 			"defaultValue": 0,
 			"unsigned": true,
-			"readOnly": true,
-<<<<<<< HEAD
-			"writeOnly": false
-=======
-			"allowManualEntry": true
->>>>>>> b03ec388
+			"readOnly": true
 		},
 		"47": {
 			"$import": "../templates/master_template.json#base_0-1_nounit",
