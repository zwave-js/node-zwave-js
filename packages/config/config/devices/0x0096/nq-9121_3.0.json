// NorthQ NQ-9121
// Q-Gas 9121 (Firmware v3, 2016)
{
	"manufacturer": "NorthQ",
	"manufacturerId": "0x0096",
	"label": "NQ-9121",
	"description": "Q-Gas 9121 (Firmware v3, 2016)",
	"devices": [
		{
			"productType": "0x0010",
			"productId": "0x0001"
		}
	],
	"firmwareVersion": {
		"min": "3.0",
		"max": "255.255"
	},
	"paramInformation": {
		"1": {
			"label": "Pulse factor",
			"description": "Impulse or Rotation factor (see NorthQ docs for Gas meters)",
			"valueSize": 4,
			"minValue": 0,
			"maxValue": 1000000,
			"defaultValue": 1000,
			"allowManualEntry": true
		},
		"2": {
			"label": "Sensor type",
			"description": "Defines the type of sensor",
			"valueSize": 1,
			"minValue": 1,
			"maxValue": 2,
			"defaultValue": 2,
			"allowManualEntry": false,
			"options": [
				{
					"label": "magnetic contact",
					"value": 1
				},
				{
					"label": "silver spot meter",
					"value": 2
				}
			]
		},
		"9": {
			"label": "Pulse count",
			"description": "This register holds the total number of pulses.",
			"valueSize": 4,
			"minValue": 0,
			"maxValue": 2147483647,
			"defaultValue": 0,
			"allowManualEntry": true
		},
		"10": {
			"label": "Keep alive period",
			"description": "How many ticks before going back to sleep in normal wakeup mode.",
			"valueSize": 2,
			"minValue": 0,
			"maxValue": 32767,
			"defaultValue": 5,
			"allowManualEntry": true
		},
		"11": {
			"label": "Real-time mode",
			"description": "Set this to enter real-time mode from remote.",
			"valueSize": 2,
			"minValue": 0,
			"maxValue": 32767,
			"defaultValue": 0,
			"readOnly": true,
<<<<<<< HEAD
			"writeOnly": false
=======
			"allowManualEntry": true
>>>>>>> b03ec388
		},
		"12": {
			"label": "Serial number",
			"description": "Read-only serial number in decimal",
			"valueSize": 4,
			"minValue": 0,
			"maxValue": 65535,
			"defaultValue": 0,
			"readOnly": true,
<<<<<<< HEAD
			"writeOnly": false
=======
			"allowManualEntry": true
>>>>>>> b03ec388
		},
		"15": {
			"label": "Calibration status",
			"description": "Aplies to devices with firmware version 3.30 or higher",
			"valueSize": 4,
			"minValue": 0,
			"maxValue": 65535,
			"defaultValue": 0,
			"allowManualEntry": true
		}
	}
}<|MERGE_RESOLUTION|>--- conflicted
+++ resolved
@@ -69,12 +69,7 @@
 			"minValue": 0,
 			"maxValue": 32767,
 			"defaultValue": 0,
-			"readOnly": true,
-<<<<<<< HEAD
-			"writeOnly": false
-=======
-			"allowManualEntry": true
->>>>>>> b03ec388
+			"readOnly": true
 		},
 		"12": {
 			"label": "Serial number",
@@ -83,12 +78,7 @@
 			"minValue": 0,
 			"maxValue": 65535,
 			"defaultValue": 0,
-			"readOnly": true,
-<<<<<<< HEAD
-			"writeOnly": false
-=======
-			"allowManualEntry": true
->>>>>>> b03ec388
+			"readOnly": true
 		},
 		"15": {
 			"label": "Calibration status",
