// Allegion BE469
// Touchscreen Deadbolt
{
	"manufacturer": "Allegion",
	"manufacturerId": "0x003b",
	"label": "BE469",
	"description": "Touchscreen Deadbolt",
	"devices": [
		{
			"productType": "0x6341",
			"productId": "0x5044",
			"zwaveAllianceId": 748
		}
	],
	"firmwareVersion": {
		"min": "0.0",
		"max": "255.255"
	},
	"associations": {
		"1": {
			"label": "Alarm Reports",
			"maxNodes": 2,
			"isLifeline": true
		}
	},
	"paramInformation": {
		"3": {
			"label": "Beeper",
			"valueSize": 1,
			"minValue": 0,
			"maxValue": 255,
			"defaultValue": 255,
			"unsigned": true,
			"allowManualEntry": false,
			"options": [
				{
					"label": "Disable Beeper",
					"value": 0
				},
				{
					"label": "Enable Beeper",
					"value": 255
				}
			]
		},
		"4": {
			"label": "Vacation Mode",
			"valueSize": 1,
			"minValue": 0,
			"maxValue": 255,
			"defaultValue": 0,
			"unsigned": true,
			"allowManualEntry": false,
			"options": [
				{
					"label": "Disable Vacation Mode",
					"value": 0
				},
				{
					"label": "Enable Vacation Mode",
					"value": 255
				}
			]
		},
		"5": {
			"label": "Lock & Leave",
			"valueSize": 1,
			"minValue": 0,
			"maxValue": 255,
			"defaultValue": 0,
			"unsigned": true,
			"allowManualEntry": false,
			"options": [
				{
					"label": "Disable Lock & Leave",
					"value": 0
				},
				{
					"label": "Enable Lock & Leave",
					"value": 255
				}
			]
		},
		"6": {
			"label": "User Slot Status",
			"valueSize": 4,
			"minValue": 0,
			"maxValue": 255,
			"defaultValue": 0,
			"readOnly": true,
<<<<<<< HEAD
			"writeOnly": false
=======
			"allowManualEntry": true
>>>>>>> b03ec388
		},
		"7": {
			"label": "Lock Specific Alarm Mode",
			"description": "BE469 Only",
			"valueSize": 1,
			"minValue": 0,
			"maxValue": 3,
			"defaultValue": 0,
			"allowManualEntry": false,
			"options": [
				{
					"label": "Alarm Off",
					"value": 0
				},
				{
					"label": "Alert",
					"value": 1
				},
				{
					"label": "Tamper",
					"value": 2
				},
				{
					"label": "Forced Entry",
					"value": 3
				}
			]
		},
		"8": {
			"label": "Lock Specific Alarm Alert Sensitivity",
			"valueSize": 1,
			"minValue": 0,
			"maxValue": 5,
			"defaultValue": 0,
			"allowManualEntry": false,
			"options": [
				{
					"label": "Not Supported",
					"value": 0
				},
				{
					"label": "Most Sensitive",
					"value": 1
				},
				{
					"label": "More Sensitive",
					"value": 2
				},
				{
					"label": "Medium Sensitivity",
					"value": 3
				},
				{
					"label": "Less Sensitive",
					"value": 4
				},
				{
					"label": "Least Sensitive",
					"value": 5
				}
			]
		},
		"9": {
			"label": "Lock Specific Alarm Tamper Sensitivity",
			"valueSize": 1,
			"minValue": 0,
			"maxValue": 5,
			"defaultValue": 0,
			"allowManualEntry": false,
			"options": [
				{
					"label": "Not Supported",
					"value": 0
				},
				{
					"label": "Most Sensitive",
					"value": 1
				},
				{
					"label": "More Sensitive",
					"value": 2
				},
				{
					"label": "Medium Sensitivity",
					"value": 3
				},
				{
					"label": "Less Sensitive",
					"value": 4
				},
				{
					"label": "Least Sensitive",
					"value": 5
				}
			]
		},
		"10": {
			"label": "Lock Specific Alarm Kick Sensitivity",
			"description": "BE469 Only",
			"valueSize": 1,
			"minValue": 0,
			"maxValue": 5,
			"defaultValue": 0,
			"allowManualEntry": false,
			"options": [
				{
					"label": "Not Supported",
					"value": 0
				},
				{
					"label": "Most Sensitive",
					"value": 1
				},
				{
					"label": "More Sensitive",
					"value": 2
				},
				{
					"label": "Medium Sensitivity",
					"value": 3
				},
				{
					"label": "Less Sensitive",
					"value": 4
				},
				{
					"label": "Least Sensitive",
					"value": 5
				}
			]
		},
		"11": {
			"label": "Lock Specific Alarm Disable—Local Controls",
			"valueSize": 1,
			"minValue": 0,
			"maxValue": 255,
			"defaultValue": 0,
			"unsigned": true,
			"allowManualEntry": false,
			"options": [
				{
					"label": "Disable Local Control",
					"value": 0
				},
				{
					"label": "Enable Local Control",
					"value": 255
				}
			]
		},
		"12": {
			"label": "Electronic Transition Count",
			"valueSize": 4,
			"minValue": 0,
			"maxValue": 2147483647,
			"defaultValue": 0,
			"readOnly": true,
<<<<<<< HEAD
			"writeOnly": false
=======
			"allowManualEntry": true
>>>>>>> b03ec388
		},
		"13": {
			"label": "Mechanical Transition Count",
			"valueSize": 4,
			"minValue": 0,
			"maxValue": 2147483647,
			"defaultValue": 0,
			"readOnly": true,
<<<<<<< HEAD
			"writeOnly": false
=======
			"allowManualEntry": true
>>>>>>> b03ec388
		},
		"14": {
			"label": "Electronic Failed Count",
			"valueSize": 4,
			"minValue": 0,
			"maxValue": 2147483647,
			"defaultValue": 0,
			"readOnly": true,
<<<<<<< HEAD
			"writeOnly": false
=======
			"allowManualEntry": true
>>>>>>> b03ec388
		},
		"15": {
			"label": "Auto Lock",
			"valueSize": 1,
			"minValue": 0,
			"maxValue": 255,
			"defaultValue": 0,
			"unsigned": true,
			"allowManualEntry": false,
			"options": [
				{
					"label": "Disable Auto Lock",
					"value": 0
				},
				{
					"label": "Enable Auto Lock",
					"value": 255
				}
			]
		},
		"16": {
			"label": "User Code PIN Length",
			"description": "User Code PIN length, a value between 4 and 8 (default 4)",
			"valueSize": 1,
			"minValue": 4,
			"maxValue": 8,
			"defaultValue": 4,
			"allowManualEntry": false,
			"options": [
				{
					"label": "Four Digits",
					"value": 4
				},
				{
					"label": "Five Digits",
					"value": 5
				},
				{
					"label": "Six Digits",
					"value": 6
				},
				{
					"label": "Seven Digits",
					"value": 7
				},
				{
					"label": "Eight Digits",
					"value": 8
				}
			]
		},
		"18": {
			"label": "Get Bootloader Version",
			"valueSize": 1,
			"minValue": 0,
			"maxValue": 255,
			"defaultValue": 0,
			"unsigned": true,
			"readOnly": true,
<<<<<<< HEAD
			"writeOnly": false
=======
			"allowManualEntry": true
>>>>>>> b03ec388
		}
	}
}<|MERGE_RESOLUTION|>--- conflicted
+++ resolved
@@ -87,12 +87,7 @@
 			"minValue": 0,
 			"maxValue": 255,
 			"defaultValue": 0,
-			"readOnly": true,
-<<<<<<< HEAD
-			"writeOnly": false
-=======
-			"allowManualEntry": true
->>>>>>> b03ec388
+			"readOnly": true
 		},
 		"7": {
 			"label": "Lock Specific Alarm Mode",
@@ -249,12 +244,7 @@
 			"minValue": 0,
 			"maxValue": 2147483647,
 			"defaultValue": 0,
-			"readOnly": true,
-<<<<<<< HEAD
-			"writeOnly": false
-=======
-			"allowManualEntry": true
->>>>>>> b03ec388
+			"readOnly": true
 		},
 		"13": {
 			"label": "Mechanical Transition Count",
@@ -262,12 +252,7 @@
 			"minValue": 0,
 			"maxValue": 2147483647,
 			"defaultValue": 0,
-			"readOnly": true,
-<<<<<<< HEAD
-			"writeOnly": false
-=======
-			"allowManualEntry": true
->>>>>>> b03ec388
+			"readOnly": true
 		},
 		"14": {
 			"label": "Electronic Failed Count",
@@ -275,12 +260,7 @@
 			"minValue": 0,
 			"maxValue": 2147483647,
 			"defaultValue": 0,
-			"readOnly": true,
-<<<<<<< HEAD
-			"writeOnly": false
-=======
-			"allowManualEntry": true
->>>>>>> b03ec388
+			"readOnly": true
 		},
 		"15": {
 			"label": "Auto Lock",
@@ -339,12 +319,7 @@
 			"maxValue": 255,
 			"defaultValue": 0,
 			"unsigned": true,
-			"readOnly": true,
-<<<<<<< HEAD
-			"writeOnly": false
-=======
-			"allowManualEntry": true
->>>>>>> b03ec388
+			"readOnly": true
 		}
 	}
 }