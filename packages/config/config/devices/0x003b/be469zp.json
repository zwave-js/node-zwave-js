--- conflicted
+++ resolved
@@ -227,12 +227,7 @@
 			"minValue": 0,
 			"maxValue": 9999,
 			"defaultValue": 0,
-			"readOnly": true,
-<<<<<<< HEAD
-			"writeOnly": false
-=======
-			"allowManualEntry": true
->>>>>>> b03ec388
+			"readOnly": true
 		},
 		"13": {
 			"label": "Mechanical Transition Count",
@@ -240,12 +235,7 @@
 			"minValue": 0,
 			"maxValue": 9999,
 			"defaultValue": 0,
-			"readOnly": true,
-<<<<<<< HEAD
-			"writeOnly": false
-=======
-			"allowManualEntry": true
->>>>>>> b03ec388
+			"readOnly": true
 		},
 		"14": {
 			"label": "Electronic Failed Count",
@@ -253,12 +243,7 @@
 			"minValue": 0,
 			"maxValue": 9999,
 			"defaultValue": 0,
-			"readOnly": true,
-<<<<<<< HEAD
-			"writeOnly": false
-=======
-			"allowManualEntry": true
->>>>>>> b03ec388
+			"readOnly": true
 		},
 		"15": {
 			"label": "Auto Lock",
@@ -296,12 +281,7 @@
 			"minValue": 0,
 			"maxValue": 9999,
 			"defaultValue": 0,
-			"readOnly": true,
-<<<<<<< HEAD
-			"writeOnly": false
-=======
-			"allowManualEntry": true
->>>>>>> b03ec388
+			"readOnly": true
 		},
 		"18": {
 			"label": "Get Bootloader Version",
@@ -309,12 +289,7 @@
 			"minValue": 0,
 			"maxValue": 0,
 			"defaultValue": 0,
-			"readOnly": true,
-<<<<<<< HEAD
-			"writeOnly": false
-=======
-			"allowManualEntry": true
->>>>>>> b03ec388
+			"readOnly": true
 		}
 	}
 }