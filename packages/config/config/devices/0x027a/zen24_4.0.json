{
	"manufacturer": "Zooz",
	"manufacturerId": "0x027a",
	"label": "ZEN24",
	"description": "Z-Wave Plus On/Off Toggle Dimmer V4",
	"devices": [
		{
			"productType": "0xb112",
			"productId": "0x261c"
		}
	],
	"firmwareVersion": {
		"min": "4.0",
		"max": "255.255"
	},
	"supportsZWavePlus": true,
	"associations": {
		"1": {
			"label": "Lifeline",
			"maxNodes": 1,
			"isLifeline": true
		},
		"2": {
			"label": "Group 2",
			"description": "BASIC Command Set",
			"maxNodes": 5
		}
	},
	"paramInformation": [
		{
			"#": "1",
			"label": "Switch behavior",
			"description": "Determines whether up is on and down is off; or up is off, down is on",
			"valueSize": 1,
			"minValue": 0,
			"maxValue": 2,
			"defaultValue": 0,
			"allowManualEntry": false,
			"options": [
				{
					"label": "UP=On, DOWN=Off",
					"value": 0
				},
				{
					"label": "UP=Off, DOWN=On",
					"value": 1
				},
				{
					"label": "Toggle",
					"value": 2
				}
			]
		},
		{
			"#": "3",
			"label": "Auto Turn-Off Timer",
			"valueSize": 1,
			"minValue": 0,
			"maxValue": 1,
			"defaultValue": 0,
			"allowManualEntry": false,
			"options": [
				{
					"label": "Disabled",
					"value": 0
				},
				{
					"label": "Enabled",
					"value": 1
				}
			]
		},
		{
			"#": "4",
			"label": "Auto Turn-Off Timer Time",
			"description": "Time after which the switch automatically turns off",
			"unit": "minutes",
			"valueSize": 4,
			"minValue": 1,
			"maxValue": 65535,
			"defaultValue": 60
		},
		{
			"#": "5",
			"label": "Auto Turn-On Timer",
			"valueSize": 1,
			"minValue": 0,
			"maxValue": 1,
			"defaultValue": 0,
			"allowManualEntry": false,
			"options": [
				{
					"label": "Disabled",
					"value": 0
				},
				{
					"label": "Enabled",
					"value": 1
				}
			]
		},
		{
			"#": "6",
			"label": "Auto Turn-On Timer Time",
			"description": "Set the time after which the switch automatically turns on",
			"unit": "minutes",
			"valueSize": 4,
			"minValue": 1,
			"maxValue": 65535,
			"defaultValue": 60
		},
		{
			"#": "8",
			"$import": "~/templates/master_template.json#state_after_power_failure_off_on_prev"
		},
<<<<<<< HEAD
		{
			"#": "9",
			"label": "Ramp Rate Control",
			"description": "Adjust the physical ramp rate for your dimmer (fade-in / fade-out effect for on / off operation).",
=======
		"9": {
			"label": "Dim Rate Speed",
>>>>>>> 533c5aad
			"unit": "seconds",
			"valueSize": 1,
			"minValue": 0,
			"maxValue": 99,
			"defaultValue": 1,
			"options": [
				{
					"label": "Instant on/off",
					"value": 0
				}
			]
		},
		{
			"#": "10",
			"label": "Minimum Brightness",
			"description": "Set the minimum brightness level (in %) for your dimmer. You won’t be able to dim the light below the set value.",
			"unit": "%",
			"valueSize": 1,
			"minValue": 1,
			"maxValue": 99,
			"defaultValue": 1
		},
		{
			"#": "11",
			"label": "Maximum Brightness",
			"description": "Set the maximum brightness level (in %) for your dimmer. You won’t be able to add brightness to the light beyond the set value. Note: if Parameter 12 is set to value 0, Parameter 11 is automatically disabled.",
			"unit": "%",
			"valueSize": 1,
			"minValue": 1,
			"maxValue": 99,
			"defaultValue": 99
		},
		{
			"#": "12",
			"label": "Double Tap Function",
			"description": "Choose if you want the dimmer to turn on to full brightness or custom brightness level after you toggle the switch up twice quickly.",
			"valueSize": 1,
			"minValue": 0,
			"maxValue": 1,
			"defaultValue": 0,
			"allowManualEntry": false,
			"options": [
				{
					"label": "Full Brightness",
					"value": 0
				},
				{
					"label": "Custom Brightness Level",
					"value": 1
				}
			]
		},
		{
			"#": "13",
			"label": "Scene Control Enable",
			"description": "Enable or disable scene control functionality for quick double tap triggers.",
			"valueSize": 1,
			"minValue": 0,
			"maxValue": 1,
			"defaultValue": 0,
			"allowManualEntry": false,
			"options": [
				{
					"label": "Disabled",
					"value": 0
				},
				{
					"label": "Enabled",
					"value": 1
				}
			]
		},
		{
			"#": "14",
			"label": "Double & Single Tap Enable",
			"description": "Enable or disable the double tap function and assign brightness level to single tap.",
			"valueSize": 1,
			"minValue": 0,
			"maxValue": 2,
			"defaultValue": 0,
			"allowManualEntry": false,
			"options": [
				{
					"label": "Double Tap Enabled",
					"value": 0
				},
				{
					"label": "Double Tap Disabled, Single Tap to Last Brightness",
					"value": 1
				},
				{
					"label": "Double Tap Disabled, Single Tap to Full Brightness",
					"value": 2
				}
			]
		},
		{
			"#": "15",
			"label": "Local Toggle Control",
			"description": "Enable or disable manual on/off control. If enabled, you’ll only be able to control the connected light via Z-Wave. Scenes and other functionality will still be available through the physical switch.",
			"valueSize": 1,
			"minValue": 0,
			"maxValue": 2,
			"defaultValue": 1,
			"allowManualEntry": false,
			"options": [
				{
					"label": "Physical switch disabled",
					"value": 0
				},
				{
					"label": "Physical switch enabled",
					"value": 1
				},
				{
					"label": "Physical switch and Z-Wave control disabled",
					"value": 2
				}
			]
		},
		{
			"#": "16",
			"label": "Physical Dimming Speed",
			"description": "Set the time it takes to get from 0% to 100% brightness when pressing and holding the toggle.",
			"unit": "seconds",
			"valueSize": 1,
			"minValue": 1,
			"maxValue": 99,
			"defaultValue": 4
		},
		{
			"#": "17",
			"label": "Z-Wave Ramp Rate Control",
			"description": "Choose if you want to set the Z-Wave ramp rate independently of the physical ramp rate (using an appropriate command in your hub) or if you want them to match.",
			"valueSize": 1,
			"minValue": 0,
			"maxValue": 1,
			"defaultValue": 0,
			"allowManualEntry": false,
			"options": [
				{
					"label": "Match Physical",
					"value": 0
				},
				{
					"label": "Independent",
					"value": 1
				}
			]
		},
		{
			"#": "18",
			"label": "Custom Brightness On",
			"description": "Set the custom brightness level (instead of the last set brightness level) you want the dimmer to come on to when you toggle the switch up once. 0 Means last brightness level.",
			"unit": "%",
			"valueSize": 1,
			"minValue": 0,
			"maxValue": 99,
			"defaultValue": 0
		},
		{
			"#": "19",
			"label": "3-Way Switch Type",
			"description": "Choose the type of 3-way switch you want to use with this dimmer in a 3-way set-up. Changing this setting can allow you to control brightness and dim the light from both 3-way locations. Use a regular momentary switch (like the Zooz ZAC99 accessory switch) if value is set to 2. See Zooz website for details.",
			"valueSize": 1,
			"minValue": 0,
			"maxValue": 3,
			"defaultValue": 0,
			"allowManualEntry": false,
			"options": [
				{
					"label": "Toggle switch, On/Off Only",
					"value": 0
				},
				{
					"label": "Toggle switch, Dimming Sequence",
					"value": 1
				},
				{
					"label": "Momentary switch",
					"value": 2
				},
				{
					"label": "Momentary switch (variant)",
					"value": 3
				}
			]
		},
		{
			"#": "20",
			"label": "Report for Holding PhysicalToggle",
			"description": "Choose how you'd like the dimmer to report when the toggle is held and physical / Z-Wave control is enabled or disabled.",
			"valueSize": 1,
			"minValue": 0,
			"maxValue": 1,
			"defaultValue": 0,
			"allowManualEntry": false,
			"options": [
				{
					"label": "All Levels",
					"value": 0
				},
				{
					"label": "Final Level Only",
					"value": 1
				}
			]
		},
		{
			"#": "21",
			"label": "Report status when toggle is disabled",
			"description": "Report light status when both physical and Z-Wave control are disabled.",
			"valueSize": 1,
			"minValue": 0,
			"maxValue": 1,
			"defaultValue": 0,
			"allowManualEntry": false,
			"options": [
				{
					"label": "Yes",
					"value": 0
				},
				{
					"label": "No",
					"value": 1
				}
			]
		},
		{
			"#": "22",
			"label": "Night Light Mode",
			"description": "Set the brightness level the dimmer will turn on to when off and when lower toggle is held DOWN for a second. 0 Means feature is disabled.",
			"valueSize": 1,
			"minValue": 0,
			"maxValue": 99,
			"defaultValue": 20
		}
	]
}<|MERGE_RESOLUTION|>--- conflicted
+++ resolved
@@ -113,15 +113,9 @@
 			"#": "8",
 			"$import": "~/templates/master_template.json#state_after_power_failure_off_on_prev"
 		},
-<<<<<<< HEAD
 		{
 			"#": "9",
-			"label": "Ramp Rate Control",
-			"description": "Adjust the physical ramp rate for your dimmer (fade-in / fade-out effect for on / off operation).",
-=======
-		"9": {
 			"label": "Dim Rate Speed",
->>>>>>> 533c5aad
 			"unit": "seconds",
 			"valueSize": 1,
 			"minValue": 0,
