{
	"manufacturer": "Zooz",
	"manufacturerId": "0x027a",
	"label": "ZEN17",
	"description": "Universal Relay",
	"devices": [
		{
			"productType": "0x7000",
			"productId": "0xa00a"
		}
	],
	"firmwareVersion": {
		"min": "0.0",
		"max": "255.255"
	},
	"associations": {
		"1": {
			"label": "Lifeline",
			"maxNodes": 1,
			"isLifeline": true
		},
		"2": {
			"label": "Relay 1 Status",
			"maxNodes": 5
		},
		"3": {
			"label": "Relay 2 Status",
			"maxNodes": 5
		}
	},
	"paramInformation": [
		{
			"#": "1",
			"label": "Status After Power Failure",
			"valueSize": 1,
			"minValue": 0,
			"maxValue": 4,
			"defaultValue": 1,
			"unsigned": true,
			"allowManualEntry": false,
			"options": [
				{
					"label": "All relays - Off",
					"value": 0
				},
				{
					"label": "All relays - Previous state",
					"value": 1
				},
				{
					"label": "All relays - On",
					"value": 2
				},
				{
					"label": "Relay 1 - Previous state; Relay 2 - On",
					"value": 3
				},
				{
					"label": "Relay 2 - Previous state, Relay 1 - On",
					"value": 4
				}
			]
		},
<<<<<<< HEAD
		{
			"#": "2",
			"label": "Input Type for S1 Terminal",
			"description": "Note: The device must be excluded (without resetting it) and re-included after changing to/from values 4-10",
			"valueSize": 1,
			"minValue": 0,
			"maxValue": 10,
			"defaultValue": 1,
			"unsigned": true,
			"allowManualEntry": false,
			"options": [
				{
					"label": "Momentary switch",
					"value": 0
				},
				{
					"label": "Toggle switch (follow switch)",
					"value": 1
				},
				{
					"label": "Toggle switch (change on toggle)",
					"value": 2
				},
				{
					"label": "Garage door (momentary mode)",
					"value": 3
				},
				{
					"label": "Water sensor",
					"value": 4
				},
				{
					"label": "Heat alarm",
					"value": 5
				},
				{
					"label": "Motion alert",
					"value": 6
				},
				{
					"label": "Door sensor (open/close)",
					"value": 7
				},
				{
					"label": "CO alarm",
					"value": 8
				},
				{
					"label": "CO2 alarm",
					"value": 9
				},
				{
					"label": "On/off report (dry contact switch/sensor)",
					"value": 10
				}
			]
		},
		{
			"#": "3",
			"label": "Input Type for S2 Terminal",
			"description": "Note: The device must be excluded (without resetting it) and re-included after changing to/from values 4-10",
			"valueSize": 1,
			"minValue": 0,
			"maxValue": 10,
			"defaultValue": 1,
			"unsigned": true,
			"allowManualEntry": false,
			"options": [
				{
					"label": "Momentary switch",
					"value": 0
				},
				{
					"label": "Toggle switch (follow switch)",
					"value": 1
				},
				{
					"label": "Toggle switch (change on toggle)",
					"value": 2
				},
				{
					"label": "Garage door (momentary mode)",
					"value": 3
				},
				{
					"label": "Water sensor",
					"value": 4
				},
				{
					"label": "Heat alarm",
					"value": 5
				},
				{
					"label": "Motion alert",
					"value": 6
				},
				{
					"label": "Door sensor (open/close)",
					"value": 7
				},
				{
					"label": "CO alarm",
					"value": 8
				},
				{
					"label": "CO2 alarm",
					"value": 9
				},
				{
					"label": "On/off report (dry contact switch/sensor)",
					"value": 10
				}
			]
		},
		{
			"#": "5",
=======
		"2": [
			{
				"$if": "firmwareVersion >= 1.4",
				"label": "Input Type for S1 Terminal",
				"description": "Note: The device must be excluded (without resetting it) and re-included after changing to/from values 4-11",
				"valueSize": 1,
				"minValue": 0,
				"maxValue": 11,
				"defaultValue": 1,
				"unsigned": true,
				"allowManualEntry": false,
				"options": [
					{
						"label": "Momentary switch",
						"value": 0
					},
					{
						"label": "Toggle switch (follow switch)",
						"value": 1
					},
					{
						"label": "Toggle switch (change on toggle)",
						"value": 2
					},
					{
						"label": "Garage door (momentary mode)",
						"value": 3
					},
					{
						"label": "Water sensor",
						"value": 4
					},
					{
						"label": "Heat alarm",
						"value": 5
					},
					{
						"label": "Motion alert",
						"value": 6
					},
					{
						"label": "Door sensor (open/close)",
						"value": 7
					},
					{
						"label": "CO alarm",
						"value": 8
					},
					{
						"label": "CO2 alarm",
						"value": 9
					},
					{
						"label": "On/off report (dry contact switch/sensor)",
						"value": 10
					},
					{
						"label": "Garage door mode (momentary mode) for relay and door sensor (open/close) for input",
						"value": 11
					}
				]
			},
			{
				"$if": "firmwareVersion < 1.4",
				"label": "Input Type for S1 Terminal",
				"description": "Note: The device must be excluded (without resetting it) and re-included after changing to/from values 4-10",
				"valueSize": 1,
				"minValue": 0,
				"maxValue": 10,
				"defaultValue": 1,
				"unsigned": true,
				"allowManualEntry": false,
				"options": [
					{
						"label": "Momentary switch",
						"value": 0
					},
					{
						"label": "Toggle switch (follow switch)",
						"value": 1
					},
					{
						"label": "Toggle switch (change on toggle)",
						"value": 2
					},
					{
						"label": "Garage door (momentary mode)",
						"value": 3
					},
					{
						"label": "Water sensor",
						"value": 4
					},
					{
						"label": "Heat alarm",
						"value": 5
					},
					{
						"label": "Motion alert",
						"value": 6
					},
					{
						"label": "Door sensor (open/close)",
						"value": 7
					},
					{
						"label": "CO alarm",
						"value": 8
					},
					{
						"label": "CO2 alarm",
						"value": 9
					},
					{
						"label": "On/off report (dry contact switch/sensor)",
						"value": 10
					}
				]
			}
		],
		"3": [
			{
				"$if": "firmwareVersion >= 1.4",
				"label": "Input Type for S2 Terminal",
				"description": "Note: The device must be excluded (without resetting it) and re-included after changing to/from values 4-11",
				"valueSize": 1,
				"minValue": 0,
				"maxValue": 11,
				"defaultValue": 1,
				"unsigned": true,
				"allowManualEntry": false,
				"options": [
					{
						"label": "Momentary switch",
						"value": 0
					},
					{
						"label": "Toggle switch (follow switch)",
						"value": 1
					},
					{
						"label": "Toggle switch (change on toggle)",
						"value": 2
					},
					{
						"label": "Garage door (momentary mode)",
						"value": 3
					},
					{
						"label": "Water sensor",
						"value": 4
					},
					{
						"label": "Heat alarm",
						"value": 5
					},
					{
						"label": "Motion alert",
						"value": 6
					},
					{
						"label": "Door sensor (open/close)",
						"value": 7
					},
					{
						"label": "CO alarm",
						"value": 8
					},
					{
						"label": "CO2 alarm",
						"value": 9
					},
					{
						"label": "On/off report (dry contact switch/sensor)",
						"value": 10
					},
					{
						"label": "Garage door mode (momentary mode) for relay and door sensor (open/close) for input",
						"value": 11
					}
				]
			},
			{
				"$if": "firmwareVersion < 1.4",
				"label": "Input Type for S2 Terminal",
				"description": "Note: The device must be excluded (without resetting it) and re-included after changing to/from values 4-10",
				"valueSize": 1,
				"minValue": 0,
				"maxValue": 10,
				"defaultValue": 1,
				"unsigned": true,
				"allowManualEntry": false,
				"options": [
					{
						"label": "Momentary switch",
						"value": 0
					},
					{
						"label": "Toggle switch (follow switch)",
						"value": 1
					},
					{
						"label": "Toggle switch (change on toggle)",
						"value": 2
					},
					{
						"label": "Garage door (momentary mode)",
						"value": 3
					},
					{
						"label": "Water sensor",
						"value": 4
					},
					{
						"label": "Heat alarm",
						"value": 5
					},
					{
						"label": "Motion alert",
						"value": 6
					},
					{
						"label": "Door sensor (open/close)",
						"value": 7
					},
					{
						"label": "CO alarm",
						"value": 8
					},
					{
						"label": "CO2 alarm",
						"value": 9
					},
					{
						"label": "On/off report (dry contact switch/sensor)",
						"value": 10
					}
				]
			}
		],
		"5": {
>>>>>>> 533c5aad
			"label": "LED Indicator",
			"valueSize": 1,
			"minValue": 0,
			"maxValue": 3,
			"defaultValue": 0,
			"unsigned": true,
			"allowManualEntry": false,
			"options": [
				{
					"label": "On when all relays are off",
					"value": 0
				},
				{
					"label": "On when any relay is on",
					"value": 1
				},
				{
					"label": "Always off",
					"value": 2
				},
				{
					"label": "Always on",
					"value": 3
				}
			]
		},
		{
			"#": "6",
			"label": "Auto Turn-Off Timer (Relay 1)",
			"description": "Sets the time after which you want relay 1 to automatically turn off once it has been turned on, using the unit defined in parameter 15.",
			"valueSize": 4,
			"minValue": 0,
			"maxValue": 65535,
			"defaultValue": 0,
			"unsigned": true
		},
		{
			"#": "7",
			"label": "Auto Turn-On Timer (Relay 1)",
			"description": "The time after relay 1 will automatically turn on, using the unit defined in parameter 16",
			"valueSize": 4,
			"minValue": 0,
			"maxValue": 65535,
			"defaultValue": 0,
			"unsigned": true
		},
		{
			"#": "8",
			"label": "Auto Turn-Off Timer (Relay 2)",
			"description": "The time after relay 2 will automatically turn off, using the unit defined in parameter 17",
			"valueSize": 4,
			"minValue": 0,
			"maxValue": 65535,
			"defaultValue": 0,
			"unsigned": true
		},
		{
			"#": "9",
			"label": "Auto Turn-On Timer (Relay 2)",
			"description": "The time after relay 2 will automatically turn on, using the unit defined in parameter 18",
			"valueSize": 4,
			"minValue": 0,
			"maxValue": 65535,
			"defaultValue": 0,
			"unsigned": true
		},
		{
			"#": "10",
			"label": "Control Relay 1 with S1 Input",
			"description": "If disabled and Parameter 2 is >= 4, a Z-Wave report will be sent but R1 will not be triggered",
			"valueSize": 1,
			"minValue": 0,
			"maxValue": 1,
			"defaultValue": 1,
			"unsigned": true,
			"allowManualEntry": false,
			"options": [
				{
					"label": "Disable",
					"value": 0
				},
				{
					"label": "Enable",
					"value": 1
				}
			]
		},
		{
			"#": "11",
			"label": "Control Relay 2 with S2 Input",
			"description": "If disabled and Parameter 3 is >= 4, a Z-Wave report will be sent but R2 will not be triggered",
			"valueSize": 1,
			"minValue": 0,
			"maxValue": 1,
			"defaultValue": 1,
			"unsigned": true,
			"allowManualEntry": false,
			"options": [
				{
					"label": "Disable",
					"value": 0
				},
				{
					"label": "Enable",
					"value": 1
				}
			]
		},
		{
			"#": "15",
			"label": "Auto Turn-Off Timer Unit (Relay 1)",
			"valueSize": 1,
			"minValue": 0,
			"maxValue": 2,
			"defaultValue": 1,
			"unsigned": true,
			"allowManualEntry": false,
			"options": [
				{
					"label": "Minutes",
					"value": 0
				},
				{
					"label": "Seconds",
					"value": 1
				},
				{
					"label": "Hours",
					"value": 2
				}
			]
		},
		{
			"#": "16",
			"label": "Auto Turn-On Timer Unit (Relay 1)",
			"valueSize": 1,
			"minValue": 0,
			"maxValue": 2,
			"defaultValue": 0,
			"unsigned": true,
			"allowManualEntry": false,
			"options": [
				{
					"label": "Minutes",
					"value": 0
				},
				{
					"label": "Seconds",
					"value": 1
				},
				{
					"label": "Hours",
					"value": 2
				}
			]
		},
		{
			"#": "17",
			"label": "Auto Turn-Off Timer Unit (Relay 2)",
			"description": "Choose between second, minutes, and hours as the unit for Auto Turn-Off time for Relay 2.  Default: minutes",
			"valueSize": 1,
			"minValue": 0,
			"maxValue": 2,
			"defaultValue": 0,
			"unsigned": true,
			"allowManualEntry": false,
			"options": [
				{
					"label": "Minutes",
					"value": 0
				},
				{
					"label": "Seconds",
					"value": 1
				},
				{
					"label": "Hours",
					"value": 2
				}
			]
		},
		{
			"#": "18",
			"label": "Auto Turn-On Timer Unit (Relay 2)",
			"valueSize": 1,
			"minValue": 0,
			"maxValue": 2,
			"defaultValue": 0,
			"unsigned": true,
			"allowManualEntry": false,
			"options": [
				{
					"label": "Minutes",
					"value": 0
				},
				{
					"label": "Seconds",
					"value": 1
				},
				{
					"label": "Hours",
					"value": 2
				}
			]
		},
		{
			"#": "24",
			"label": "DC Motor Mode",
			"description": "Sync R1 and R2 together to prevent both being activated at the same time",
			"valueSize": 1,
			"minValue": 0,
			"maxValue": 1,
			"defaultValue": 0,
			"unsigned": true,
			"allowManualEntry": false,
			"options": [
				{
					"label": "Disabled",
					"value": 0
				},
				{
					"label": "Enabled",
					"value": 1
				}
			]
		}
	],
	"compat": {
		// This device improperly reports the state of R2 (endpoint 2) through the root endpoint in a way that also changes the state of R1 (endpoint 1)
		"preserveRootApplicationCCValueIDs": true
	}
}<|MERGE_RESOLUTION|>--- conflicted
+++ resolved
@@ -61,9 +61,71 @@
 				}
 			]
 		},
-<<<<<<< HEAD
 		{
 			"#": "2",
+			"$if": "firmwareVersion >= 1.4",
+			"label": "Input Type for S1 Terminal",
+			"description": "Note: The device must be excluded (without resetting it) and re-included after changing to/from values 4-11",
+			"valueSize": 1,
+			"minValue": 0,
+			"maxValue": 11,
+			"defaultValue": 1,
+			"unsigned": true,
+			"allowManualEntry": false,
+			"options": [
+				{
+					"label": "Momentary switch",
+					"value": 0
+				},
+				{
+					"label": "Toggle switch (follow switch)",
+					"value": 1
+				},
+				{
+					"label": "Toggle switch (change on toggle)",
+					"value": 2
+				},
+				{
+					"label": "Garage door (momentary mode)",
+					"value": 3
+				},
+				{
+					"label": "Water sensor",
+					"value": 4
+				},
+				{
+					"label": "Heat alarm",
+					"value": 5
+				},
+				{
+					"label": "Motion alert",
+					"value": 6
+				},
+				{
+					"label": "Door sensor (open/close)",
+					"value": 7
+				},
+				{
+					"label": "CO alarm",
+					"value": 8
+				},
+				{
+					"label": "CO2 alarm",
+					"value": 9
+				},
+				{
+					"label": "On/off report (dry contact switch/sensor)",
+					"value": 10
+				},
+				{
+					"label": "Garage door mode (momentary mode) for relay and door sensor (open/close) for input",
+					"value": 11
+				}
+			]
+		},
+		{
+			"#": "2",
+			"$if": "firmwareVersion < 1.4",
 			"label": "Input Type for S1 Terminal",
 			"description": "Note: The device must be excluded (without resetting it) and re-included after changing to/from values 4-10",
 			"valueSize": 1,
@@ -121,6 +183,69 @@
 		},
 		{
 			"#": "3",
+			"$if": "firmwareVersion >= 1.4",
+			"label": "Input Type for S2 Terminal",
+			"description": "Note: The device must be excluded (without resetting it) and re-included after changing to/from values 4-11",
+			"valueSize": 1,
+			"minValue": 0,
+			"maxValue": 11,
+			"defaultValue": 1,
+			"unsigned": true,
+			"allowManualEntry": false,
+			"options": [
+				{
+					"label": "Momentary switch",
+					"value": 0
+				},
+				{
+					"label": "Toggle switch (follow switch)",
+					"value": 1
+				},
+				{
+					"label": "Toggle switch (change on toggle)",
+					"value": 2
+				},
+				{
+					"label": "Garage door (momentary mode)",
+					"value": 3
+				},
+				{
+					"label": "Water sensor",
+					"value": 4
+				},
+				{
+					"label": "Heat alarm",
+					"value": 5
+				},
+				{
+					"label": "Motion alert",
+					"value": 6
+				},
+				{
+					"label": "Door sensor (open/close)",
+					"value": 7
+				},
+				{
+					"label": "CO alarm",
+					"value": 8
+				},
+				{
+					"label": "CO2 alarm",
+					"value": 9
+				},
+				{
+					"label": "On/off report (dry contact switch/sensor)",
+					"value": 10
+				},
+				{
+					"label": "Garage door mode (momentary mode) for relay and door sensor (open/close) for input",
+					"value": 11
+				}
+			]
+		},
+		{
+			"#": "3",
+			"$if": "firmwareVersion < 1.4",
 			"label": "Input Type for S2 Terminal",
 			"description": "Note: The device must be excluded (without resetting it) and re-included after changing to/from values 4-10",
 			"valueSize": 1,
@@ -178,249 +303,6 @@
 		},
 		{
 			"#": "5",
-=======
-		"2": [
-			{
-				"$if": "firmwareVersion >= 1.4",
-				"label": "Input Type for S1 Terminal",
-				"description": "Note: The device must be excluded (without resetting it) and re-included after changing to/from values 4-11",
-				"valueSize": 1,
-				"minValue": 0,
-				"maxValue": 11,
-				"defaultValue": 1,
-				"unsigned": true,
-				"allowManualEntry": false,
-				"options": [
-					{
-						"label": "Momentary switch",
-						"value": 0
-					},
-					{
-						"label": "Toggle switch (follow switch)",
-						"value": 1
-					},
-					{
-						"label": "Toggle switch (change on toggle)",
-						"value": 2
-					},
-					{
-						"label": "Garage door (momentary mode)",
-						"value": 3
-					},
-					{
-						"label": "Water sensor",
-						"value": 4
-					},
-					{
-						"label": "Heat alarm",
-						"value": 5
-					},
-					{
-						"label": "Motion alert",
-						"value": 6
-					},
-					{
-						"label": "Door sensor (open/close)",
-						"value": 7
-					},
-					{
-						"label": "CO alarm",
-						"value": 8
-					},
-					{
-						"label": "CO2 alarm",
-						"value": 9
-					},
-					{
-						"label": "On/off report (dry contact switch/sensor)",
-						"value": 10
-					},
-					{
-						"label": "Garage door mode (momentary mode) for relay and door sensor (open/close) for input",
-						"value": 11
-					}
-				]
-			},
-			{
-				"$if": "firmwareVersion < 1.4",
-				"label": "Input Type for S1 Terminal",
-				"description": "Note: The device must be excluded (without resetting it) and re-included after changing to/from values 4-10",
-				"valueSize": 1,
-				"minValue": 0,
-				"maxValue": 10,
-				"defaultValue": 1,
-				"unsigned": true,
-				"allowManualEntry": false,
-				"options": [
-					{
-						"label": "Momentary switch",
-						"value": 0
-					},
-					{
-						"label": "Toggle switch (follow switch)",
-						"value": 1
-					},
-					{
-						"label": "Toggle switch (change on toggle)",
-						"value": 2
-					},
-					{
-						"label": "Garage door (momentary mode)",
-						"value": 3
-					},
-					{
-						"label": "Water sensor",
-						"value": 4
-					},
-					{
-						"label": "Heat alarm",
-						"value": 5
-					},
-					{
-						"label": "Motion alert",
-						"value": 6
-					},
-					{
-						"label": "Door sensor (open/close)",
-						"value": 7
-					},
-					{
-						"label": "CO alarm",
-						"value": 8
-					},
-					{
-						"label": "CO2 alarm",
-						"value": 9
-					},
-					{
-						"label": "On/off report (dry contact switch/sensor)",
-						"value": 10
-					}
-				]
-			}
-		],
-		"3": [
-			{
-				"$if": "firmwareVersion >= 1.4",
-				"label": "Input Type for S2 Terminal",
-				"description": "Note: The device must be excluded (without resetting it) and re-included after changing to/from values 4-11",
-				"valueSize": 1,
-				"minValue": 0,
-				"maxValue": 11,
-				"defaultValue": 1,
-				"unsigned": true,
-				"allowManualEntry": false,
-				"options": [
-					{
-						"label": "Momentary switch",
-						"value": 0
-					},
-					{
-						"label": "Toggle switch (follow switch)",
-						"value": 1
-					},
-					{
-						"label": "Toggle switch (change on toggle)",
-						"value": 2
-					},
-					{
-						"label": "Garage door (momentary mode)",
-						"value": 3
-					},
-					{
-						"label": "Water sensor",
-						"value": 4
-					},
-					{
-						"label": "Heat alarm",
-						"value": 5
-					},
-					{
-						"label": "Motion alert",
-						"value": 6
-					},
-					{
-						"label": "Door sensor (open/close)",
-						"value": 7
-					},
-					{
-						"label": "CO alarm",
-						"value": 8
-					},
-					{
-						"label": "CO2 alarm",
-						"value": 9
-					},
-					{
-						"label": "On/off report (dry contact switch/sensor)",
-						"value": 10
-					},
-					{
-						"label": "Garage door mode (momentary mode) for relay and door sensor (open/close) for input",
-						"value": 11
-					}
-				]
-			},
-			{
-				"$if": "firmwareVersion < 1.4",
-				"label": "Input Type for S2 Terminal",
-				"description": "Note: The device must be excluded (without resetting it) and re-included after changing to/from values 4-10",
-				"valueSize": 1,
-				"minValue": 0,
-				"maxValue": 10,
-				"defaultValue": 1,
-				"unsigned": true,
-				"allowManualEntry": false,
-				"options": [
-					{
-						"label": "Momentary switch",
-						"value": 0
-					},
-					{
-						"label": "Toggle switch (follow switch)",
-						"value": 1
-					},
-					{
-						"label": "Toggle switch (change on toggle)",
-						"value": 2
-					},
-					{
-						"label": "Garage door (momentary mode)",
-						"value": 3
-					},
-					{
-						"label": "Water sensor",
-						"value": 4
-					},
-					{
-						"label": "Heat alarm",
-						"value": 5
-					},
-					{
-						"label": "Motion alert",
-						"value": 6
-					},
-					{
-						"label": "Door sensor (open/close)",
-						"value": 7
-					},
-					{
-						"label": "CO alarm",
-						"value": 8
-					},
-					{
-						"label": "CO2 alarm",
-						"value": 9
-					},
-					{
-						"label": "On/off report (dry contact switch/sensor)",
-						"value": 10
-					}
-				]
-			}
-		],
-		"5": {
->>>>>>> 533c5aad
 			"label": "LED Indicator",
 			"valueSize": 1,
 			"minValue": 0,
