{
	"manufacturer": "Nortek Security & Control LLC",
	"manufacturerId": "0x014f",
	"label": "PS15EMZ5-1",
	"description": "Plug-in Appliance Module",
	"devices": [
		{
			"productType": "0x5053",
			"productId": "0x3531"
		}
	],
	"firmwareVersion": {
		"min": "0.0",
		"max": "255.255"
	},
	"paramInformation": [
		{
			"#": "2",
			"label": "LED Indicator: Brightness",
			"valueSize": 1,
			"unit": "%",
			"minValue": 0,
			"maxValue": 100,
			"defaultValue": 100
		},
		{
			"#": "3",
			"label": "LED Indicator: Mode",
			"valueSize": 1,
			"minValue": 0,
			"maxValue": 3,
			"defaultValue": 1,
			"allowManualEntry": false,
			"options": [
				{
					"label": "On when the load is on",
					"value": 0
				},
				{
					"label": "On when the load is off",
					"value": 1
				},
				{
					"label": "Always On",
					"value": 2
				},
				{
					"label": "Always off",
					"value": 3
				}
			]
		},
		{
			"#": "11",
			"label": "LED Indicator: Power Monitoring Display",
			"valueSize": 1,
			"minValue": 0,
			"maxValue": 1,
			"defaultValue": 1,
			"allowManualEntry": false,
			"options": [
				{
					"label": "Disable",
					"value": 0
				},
				{
					"label": "Enable",
					"value": 1
				}
			]
		},
		{
			"#": "12",
			"label": "LED Indicator: Power Monitoring Display Duration",
			"description": "Sets the length of time for which the LED will reflect the current power usage",
			"valueSize": 2,
			"unit": "seconds",
			"minValue": 1,
			"maxValue": 255,
			"defaultValue": 60,
			"options": [
				{
					"label": "Continuous",
					"value": 255
				}
			]
		},
		{
			"#": "13",
			"label": "Energy Usage Reporting Interval",
			"valueSize": 2,
			"unit": "minutes",
			"minValue": 0,
			"maxValue": 255,
			"defaultValue": 6,
			"options": [
				{
					"label": "Disable",
					"value": 0
				}
			]
		}
<<<<<<< HEAD
	]
=======
	},
	"metadata": {
		"inclusion": "With the controller in inclusion mode, tap the button on the face of the outlet. The LED will blink slowly when adding.",
		"exclusion": "Remove the switch by tapping the button on the face of the outlet 2 times. The LED will begin blinking slowly for 10 seconds indicating that it has been removed.",
		"manual": "https://www.gocontrol.com/manuals/ps15emz5-1_installation_guide_10008371c.pdf"
	}
>>>>>>> 533c5aad
}<|MERGE_RESOLUTION|>--- conflicted
+++ resolved
@@ -100,14 +100,10 @@
 				}
 			]
 		}
-<<<<<<< HEAD
-	]
-=======
-	},
+	],
 	"metadata": {
 		"inclusion": "With the controller in inclusion mode, tap the button on the face of the outlet. The LED will blink slowly when adding.",
 		"exclusion": "Remove the switch by tapping the button on the face of the outlet 2 times. The LED will begin blinking slowly for 10 seconds indicating that it has been removed.",
 		"manual": "https://www.gocontrol.com/manuals/ps15emz5-1_installation_guide_10008371c.pdf"
 	}
->>>>>>> 533c5aad
 }