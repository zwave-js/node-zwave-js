--- conflicted
+++ resolved
@@ -13,14 +13,6 @@
 		"min": "0.0",
 		"max": "255.255"
 	},
-<<<<<<< HEAD
-	"supportsZWavePlus": true,
-	"paramInformation": [
-		{
-			"#": "1",
-			"label": "Dim Level Memory",
-			"description": "Dim Settings",
-=======
 	"associations": {
 		"1": {
 			"label": "Lifeline",
@@ -28,10 +20,10 @@
 			"isLifeline": true
 		}
 	},
-	"paramInformation": {
-		"1": {
+	"paramInformation": [
+		{
+			"#": "1",
 			"label": "Initial Bulb Brightness",
->>>>>>> 533c5aad
 			"valueSize": 1,
 			"minValue": 0,
 			"maxValue": 1,
@@ -49,7 +41,8 @@
 				}
 			]
 		},
-		"9": {
+		{
+			"#": "9",
 			"label": "Dim Step Level",
 			"valueSize": 1,
 			"minValue": 1,
@@ -57,7 +50,8 @@
 			"defaultValue": 1,
 			"unsigned": true
 		},
-		"10": {
+		{
+			"#": "10",
 			"label": "Dim Speed",
 			"valueSize": 1,
 			"minValue": 1,
@@ -65,14 +59,10 @@
 			"defaultValue": 3,
 			"unsigned": true
 		}
-<<<<<<< HEAD
-	]
-=======
-	},
+	],
 	"metadata": {
 		"inclusion": "With the controller in inclusion mode, turn the power to the light bulb socket ON.",
 		"exclusion": "Reset the bulb by using the wall switch to turn the power to the bulb ON while the controller is in exclusion mode. The Smart LED Light Bulb will flash twice to confirm the removal.",
 		"manual": "https://www.gocontrol.com/manuals/LB60Z-1-Install.pdf"
 	}
->>>>>>> 533c5aad
 }