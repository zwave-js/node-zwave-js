--- conflicted
+++ resolved
@@ -13,17 +13,10 @@
 		"min": "0.0",
 		"max": "255.255"
 	},
-<<<<<<< HEAD
 	"paramInformation": [
 		{
 			"#": "3",
-			"label": "Night Light",
-			"description": "LED mode for attached load",
-=======
-	"paramInformation": {
-		"3": {
 			"label": "LED Indicator",
->>>>>>> 533c5aad
 			"valueSize": 1,
 			"minValue": 0,
 			"maxValue": 1,
