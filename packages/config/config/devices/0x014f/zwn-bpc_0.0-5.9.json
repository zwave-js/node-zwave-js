--- conflicted
+++ resolved
@@ -31,13 +31,9 @@
 			"defaultValue": 1,
 			"unsigned": true
 		}
-<<<<<<< HEAD
-	]
-=======
-	},
+	],
 	"compat": {
 		// This device uses Basic Set to report the motion sensor status
 		"enableBasicSetMapping": true
 	}
->>>>>>> 533c5aad
 }