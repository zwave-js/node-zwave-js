// NIE Technology Co., Ltd. NZW31
// In-wall Dimming Switch
{
	"manufacturer": "Inovelli",
	"manufacturerId": "0x0312",
	"label": "NZW31",
	"description": "In-wall Dimming Switch",
	"devices": [
		{
			"productType": "0x1f01",
			"productId": "0x1f01"
		}
	],
	"firmwareVersion": {
		"min": "0.0",
		"max": "255.255"
	},
	"supportsZWavePlus": true,
	"paramInformation": {
		"1": {
			"label": "Dimmer Step configuration",
			"description": "Dimmer speed setting (On/Off)",
			"valueSize": 1,
			"minValue": 1,
			"maxValue": 99,
			"defaultValue": 1,
			"readOnly": false,
			"writeOnly": false,
			"allowManualEntry": true
		},
		"2": {
			"label": "Dimmer Minimum Configuration",
			"description": "Lowest dim setting before turning off",
			"valueSize": 1,
			"minValue": 1,
			"maxValue": 99,
			"defaultValue": 1,
			"readOnly": false,
			"writeOnly": false,
			"allowManualEntry": true
		},
		"4": {
			"label": "Switch Orientation",
			"description": "Invert on & off on the physical switch",
			"valueSize": 1,
			"minValue": 0,
			"maxValue": 1,
			"defaultValue": 0,
			"readOnly": false,
			"writeOnly": false,
			"allowManualEntry": false,
			"options": [
				{
					"label": "Up=ON, Down=OFF",
					"value": 0
				},
				{
					"label": "Up=OFF, Down=ON",
					"value": 1
				}
			]
		},
		"5": {
<<<<<<< HEAD
			"label": "Shutoff Timer",
			"unit": "Seconds",
=======
			"label": "Countdown Timer",
			"description": "Automatically turn switch off after this number of seconds",
			"unit": "seconds",
>>>>>>> ba3193ae
			"valueSize": 2,
			"minValue": 0,
			"maxValue": 32767,
			"defaultValue": 0,
			"readOnly": false,
			"writeOnly": false,
			"allowManualEntry": true
		}
	}
}<|MERGE_RESOLUTION|>--- conflicted
+++ resolved
@@ -61,14 +61,8 @@
 			]
 		},
 		"5": {
-<<<<<<< HEAD
 			"label": "Shutoff Timer",
 			"unit": "Seconds",
-=======
-			"label": "Countdown Timer",
-			"description": "Automatically turn switch off after this number of seconds",
-			"unit": "seconds",
->>>>>>> ba3193ae
 			"valueSize": 2,
 			"minValue": 0,
 			"maxValue": 32767,
