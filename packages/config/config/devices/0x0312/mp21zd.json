--- conflicted
+++ resolved
@@ -17,35 +17,7 @@
 	"paramInformation": [
 		{
 			"#": "2",
-<<<<<<< HEAD
 			"$import": "~/templates/master_template.json#led_indicator_four_options"
-=======
-			"label": "Status LED Configuration",
-			"valueSize": 1,
-			"minValue": 0,
-			"maxValue": 3,
-			"defaultValue": 0,
-			"unsigned": true,
-			"allowManualEntry": false,
-			"options": [
-				{
-					"label": "LED on when load on, LED off when load off",
-					"value": 0
-				},
-				{
-					"label": "LED on when load off, LED off when load on",
-					"value": 1
-				},
-				{
-					"label": "LED always off",
-					"value": 2
-				},
-				{
-					"label": "LED always on",
-					"value": 3
-				}
-			]
->>>>>>> 7469a8c8
 		},
 		{
 			"#": "3",
@@ -61,23 +33,7 @@
 		},
 		{
 			"#": "9",
-<<<<<<< HEAD
 			"$import": "~/templates/master_template.json#dim_rate"
-=======
-			"label": "Dimmer Ramp Rate (On/Off)",
-			"valueSize": 1,
-			"unit": "seconds",
-			"minValue": 0,
-			"maxValue": 10,
-			"defaultValue": 1,
-			"unsigned": true,
-			"options": [
-				{
-					"label": "Instant On/Off",
-					"value": 0
-				}
-			]
->>>>>>> 7469a8c8
 		},
 		{
 			"#": "10",
