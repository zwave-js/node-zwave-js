{
	"manufacturer": "GE/Jasco",
	"manufacturerId": "0x0063",
	"label": "Jasco 14318",
	"description": "Jasco 3-way Light Switch",
	"devices": [
		{
			"productType": "0x4952",
			"productId": "0x3130"
		}
	],
	"firmwareVersion": {
		"min": "0.0",
		"max": "255.255"
	},
	"supportsZWavePlus": true,
	"paramInformation": [
		{
			"#": "3",
			"label": "LED Light",
			"valueSize": 1,
			"minValue": 1,
			"maxValue": 2,
			"defaultValue": 1,
			"allowManualEntry": false,
			"options": [
				{
					"label": "LED light on when Z-Wave turned on",
					"value": 1
				},
				{
					"label": "LED light always off",
					"value": 2
				}
			]
		},
		{
			"#": "4",
			"label": "Invert Switch",
			"valueSize": 1,
			"minValue": 0,
			"maxValue": 1,
			"defaultValue": 0,
			"options": [
				{
					"label": "Invert Switch",
					"value": 1
				}
			]
		}
<<<<<<< HEAD
	]
=======
	},
	"compat": {
		"commandClasses": {
			"remove": {
				// Removes the Z-Wave Plus CC as this device fails to send state updates. It sends NIFs, which are only refreshed for non-plus devices
				"0x5e": {
					"endpoints": "*"
				}
			}
		}
	}
>>>>>>> 533c5aad
}<|MERGE_RESOLUTION|>--- conflicted
+++ resolved
@@ -48,10 +48,7 @@
 				}
 			]
 		}
-<<<<<<< HEAD
-	]
-=======
-	},
+	],
 	"compat": {
 		"commandClasses": {
 			"remove": {
@@ -62,5 +59,4 @@
 			}
 		}
 	}
->>>>>>> 533c5aad
 }