--- conflicted
+++ resolved
@@ -9,10 +9,7 @@
 			"productId": "0x0071"
 		},
 		{
-<<<<<<< HEAD
-=======
 			// New device ID, starting with v3.10
->>>>>>> 1af2517b
 			"productType": "0x0004",
 			"productId": "0x0072"
 		}
@@ -28,14 +25,9 @@
 			"isLifeline": true
 		}
 	},
-<<<<<<< HEAD
-	"paramInformation": {
-		"1":{
-=======
 	"paramInformation": [
 		{
 			"#": "1",
->>>>>>> 1af2517b
 			"label": "Close Interval",
 			"description": "Auto Calibration Tightness. Lower value = tighter, Higher value = looser (MUST BE RECALIBRATED).",
 			"valueSize": 1,
@@ -43,12 +35,8 @@
 			"maxValue": 32,
 			"defaultValue": 22
 		},
-<<<<<<< HEAD
-		"2":{
-=======
 		{
 			"#": "2",
->>>>>>> 1af2517b
 			"label": "Reverse Direction",
 			"valueSize": 1,
 			"minValue": 0,
@@ -66,16 +54,10 @@
 				}
 			]
 		},
-<<<<<<< HEAD
-		"3":{
-			"label": "Send Reports",
-			"description": "Used to disable Z-Wave Reports. This is useful for systems that poll iblinds immediately after sending a position command. Disable this if an immediate report is causing iblinds motor to function improperly.",
-=======
 		{
 			"#": "3",
 			"label": "Send Reports",
-			"description": "Disabling Z-Wave Reports is useful for systems that poll iblinds immediately after sending a position command. Disable this if an immediate report is causing iblinds motor to function improperly.",
->>>>>>> 1af2517b
+			"description": "Used to disable Z-Wave Reports. This is useful for systems that poll iblinds immediately after sending a position command. Disable this if an immediate report is causing iblinds motor to function improperly.",
 			"valueSize": 1,
 			"minValue": 0,
 			"maxValue": 1,
@@ -92,12 +74,8 @@
 				}
 			]
 		},
-<<<<<<< HEAD
-		"4":{
-=======
 		{
 			"#": "4",
->>>>>>> 1af2517b
 			"label": "Default ON Value",
 			"description": "Value that iblinds will open to by default",
 			"valueSize": 1,
@@ -125,28 +103,17 @@
 				}
 			]
 		},
-<<<<<<< HEAD
-		"6":{
-=======
 		{
 			"#": "6",
->>>>>>> 1af2517b
 			"label": "Movement Duration",
 			"valueSize": 1,
 			"minValue": 0,
 			"maxValue": 100,
 			"defaultValue": 0,
-<<<<<<< HEAD
-			"unsigned": true,
-			"unit": "seconds"
-		},
-		"7":{
-=======
 			"unit": "seconds"
 		},
 		{
 			"#": "7",
->>>>>>> 1af2517b
 			"$if": "firmwareVersion >= 3.6",
 			"label": "Remote Calibration",
 			"valueSize": 1,
@@ -165,9 +132,9 @@
 					"value": 1
 				}
 			]
-<<<<<<< HEAD
 		},
-		"8":{
+		{
+			"#": "8",
 			"$if": "firmwareVersion >= 3.7",
 			"label": "Minimum Tilt Level",
 			"valueSize": 1,
@@ -175,9 +142,10 @@
 			"maxValue": 25,
 			"defaultValue": 0,
 			"allowManualEntry": true,
-			"writeOnly": true,
+			"writeOnly": true
 		},
-		"9":{
+		{
+			"#": "9",
 			"$if": "firmwareVersion >= 3.7",
 			"label": "Maximum Tilt Level",
 			"valueSize": 1,
@@ -185,12 +153,13 @@
 			"maxValue": 99,
 			"defaultValue": 99,
 			"allowManualEntry": true,
-			"writeOnly": true,
+			"writeOnly": true
 		},
-		"10":{
+		{
+			"#": "10",
 			"$if": "firmwareVersion >= 3.7",
 			"label": "Remap 99",
-			"description":"Remap ON to 0x63 instead of 0xFF. Use if ON sends tilt all the way up instead of 50% or default ON.",
+			"description": "Remap ON to 0x63 instead of 0xFF. Use if ON sends tilt all the way up instead of 50% or default ON.",
 			"valueSize": 1,
 			"minValue": 0,
 			"maxValue": 1,
@@ -207,8 +176,6 @@
 					"value": 1
 				}
 			]
-=======
->>>>>>> 1af2517b
 		}
 	]
 }