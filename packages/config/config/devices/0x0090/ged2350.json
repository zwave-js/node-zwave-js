--- conflicted
+++ resolved
@@ -112,33 +112,7 @@
 			"$import": "templates/kwikset_template.json#usercode_29"
 		},
 		"30": {
-<<<<<<< HEAD
 			"$import": "templates/kwikset_template.json#usercode_30"
-=======
-			"label": "User Code 30 Type",
-			"valueSize": 1,
-			"minValue": 1,
-			"maxValue": 4,
-			"defaultValue": 1,
-			"unsigned": true,
-			"readOnly": false,
-			"writeOnly": false,
-			"allowManualEntry": false,
-			"options": [
-				{
-					"label": "Owner",
-					"value": 1
-				},
-				{
-					"label": "Guest",
-					"value": 3
-				},
-				{
-					"label": "Worker",
-					"value": 4
-				}
-			]
->>>>>>> d444cc61
 		},
 		"31[0x01]": {
 			"$import": "templates/kwikset_template.json#dipswitch_led"
