// Weiser GED2350
// Obsidian Touchscreen Electronic Deadbolt
{
	"manufacturer": "Weiser",
	"manufacturerId": "0x0090",
	"label": "GED2350",
	"description": "Obsidian Touchscreen Electronic Deadbolt",
	"devices": [
		{
			"productType": "0x0006",
			"productId": "0x0742",
			"zwaveAllianceId": 2377
		}
	],
	"firmwareVersion": {
		"min": "0.0",
		"max": "255.255"
	},
	"paramInformation": {
		"1": {
			"label": "User Code 1 Type",
			"description": "Guests and Workers will require schedules attached to them in order for those types to be assigned",
			"valueSize": 1,
			"minValue": 1,
			"maxValue": 4,
			"defaultValue": 1,
			"unsigned": true,
			"readOnly": false,
			"writeOnly": false,
			"allowManualEntry": false,
			"options": [
				{
					"label": "Owner",
					"value": 1
				},
				{
					"label": "Guest",
					"value": 3
				},
				{
					"label": "Worker",
					"value": 4
				}
			]
		},
		"2": {
			"label": "User Code 2 Type",
			"valueSize": 1,
			"minValue": 1,
			"maxValue": 4,
			"defaultValue": 1,
			"unsigned": true,
			"readOnly": false,
			"writeOnly": false,
			"allowManualEntry": false,
			"options": [
				{
					"label": "Owner",
					"value": 1
				},
				{
					"label": "Guest",
					"value": 3
				},
				{
					"label": "Worker",
					"value": 4
				}
			]
		},
		"3": {
			"label": "User Code 3 Type",
			"valueSize": 1,
			"minValue": 1,
			"maxValue": 4,
			"defaultValue": 1,
			"unsigned": true,
			"readOnly": false,
			"writeOnly": false,
			"allowManualEntry": false,
			"options": [
				{
					"label": "Owner",
					"value": 1
				},
				{
					"label": "Guest",
					"value": 3
				},
				{
					"label": "Worker",
					"value": 4
				}
			]
		},
		"4": {
			"label": "User Code 4 Type",
			"valueSize": 1,
			"minValue": 1,
			"maxValue": 4,
			"defaultValue": 1,
			"unsigned": true,
			"readOnly": false,
			"writeOnly": false,
			"allowManualEntry": false,
			"options": [
				{
					"label": "Owner",
					"value": 1
				},
				{
					"label": "Guest",
					"value": 3
				},
				{
					"label": "Worker",
					"value": 4
				}
			]
		},
		"5": {
			"label": "User Code 5 Type",
			"valueSize": 1,
			"minValue": 1,
			"maxValue": 4,
			"defaultValue": 1,
			"unsigned": true,
			"readOnly": false,
			"writeOnly": false,
			"allowManualEntry": false,
			"options": [
				{
					"label": "Owner",
					"value": 1
				},
				{
					"label": "Guest",
					"value": 3
				},
				{
					"label": "Worker",
					"value": 4
				}
			]
		},
		"6": {
			"label": "User Code 6 Type",
			"description": "Guests and Workers will require schedules attached to them in order for those types to be assigned",
			"valueSize": 1,
			"minValue": 1,
			"maxValue": 4,
			"defaultValue": 1,
			"unsigned": true,
			"readOnly": false,
			"writeOnly": false,
			"allowManualEntry": false,
			"options": [
				{
					"label": "Owner",
					"value": 1
				},
				{
					"label": "Guest",
					"value": 3
				},
				{
					"label": "Worker",
					"value": 4
				}
			]
		},
		"7": {
			"label": "User Code 7 Type",
			"valueSize": 1,
			"minValue": 1,
			"maxValue": 4,
			"defaultValue": 1,
			"unsigned": true,
			"readOnly": false,
			"writeOnly": false,
			"allowManualEntry": false,
			"options": [
				{
					"label": "Owner",
					"value": 1
				},
				{
					"label": "Guest",
					"value": 3
				},
				{
					"label": "Worker",
					"value": 4
				}
			]
		},
		"8": {
			"label": "User Code 8 Type",
			"valueSize": 1,
			"minValue": 1,
			"maxValue": 4,
			"defaultValue": 1,
			"unsigned": true,
			"readOnly": false,
			"writeOnly": false,
			"allowManualEntry": false,
			"options": [
				{
					"label": "Owner",
					"value": 1
				},
				{
					"label": "Guest",
					"value": 3
				},
				{
					"label": "Worker",
					"value": 4
				}
			]
		},
		"9": {
			"label": "User Code 9 Type",
			"valueSize": 1,
			"minValue": 1,
			"maxValue": 4,
			"defaultValue": 1,
			"unsigned": true,
			"readOnly": false,
			"writeOnly": false,
			"allowManualEntry": false,
			"options": [
				{
					"label": "Owner",
					"value": 1
				},
				{
					"label": "Guest",
					"value": 3
				},
				{
					"label": "Worker",
					"value": 4
				}
			]
		},
		"10": {
			"label": "User Code 10 Type",
			"valueSize": 1,
			"minValue": 1,
			"maxValue": 4,
			"defaultValue": 1,
			"unsigned": true,
			"readOnly": false,
			"writeOnly": false,
			"allowManualEntry": false,
			"options": [
				{
					"label": "Owner",
					"value": 1
				},
				{
					"label": "Guest",
					"value": 3
				},
				{
					"label": "Worker",
					"value": 4
				}
			]
		},
		"11": {
			"label": "User Code 11 Type",
			"valueSize": 1,
			"minValue": 1,
			"maxValue": 4,
			"defaultValue": 1,
			"unsigned": true,
			"readOnly": false,
			"writeOnly": false,
			"allowManualEntry": false,
			"options": [
				{
					"label": "Owner",
					"value": 1
				},
				{
					"label": "Guest",
					"value": 3
				},
				{
					"label": "Worker",
					"value": 4
				}
			]
		},
		"12": {
			"label": "User Code 12 Type",
			"valueSize": 1,
			"minValue": 1,
			"maxValue": 4,
			"defaultValue": 1,
			"unsigned": true,
			"readOnly": false,
			"writeOnly": false,
			"allowManualEntry": false,
			"options": [
				{
					"label": "Owner",
					"value": 1
				},
				{
					"label": "Guest",
					"value": 3
				},
				{
					"label": "Worker",
					"value": 4
				}
			]
		},
		"13": {
			"label": "User Code 13 Type",
			"valueSize": 1,
			"minValue": 1,
			"maxValue": 4,
			"defaultValue": 1,
			"unsigned": true,
			"readOnly": false,
			"writeOnly": false,
			"allowManualEntry": false,
			"options": [
				{
					"label": "Owner",
					"value": 1
				},
				{
					"label": "Guest",
					"value": 3
				},
				{
					"label": "Worker",
					"value": 4
				}
			]
		},
		"14": {
			"label": "User Code 14 Type",
			"valueSize": 1,
			"minValue": 1,
			"maxValue": 4,
			"defaultValue": 1,
			"unsigned": true,
			"readOnly": false,
			"writeOnly": false,
			"allowManualEntry": false,
			"options": [
				{
					"label": "Owner",
					"value": 1
				},
				{
					"label": "Guest",
					"value": 3
				},
				{
					"label": "Worker",
					"value": 4
				}
			]
		},
		"15": {
			"label": "User Code 15 Type",
			"valueSize": 1,
			"minValue": 1,
			"maxValue": 4,
			"defaultValue": 1,
			"unsigned": true,
			"readOnly": false,
			"writeOnly": false,
			"allowManualEntry": false,
			"options": [
				{
					"label": "Owner",
					"value": 1
				},
				{
					"label": "Guest",
					"value": 3
				},
				{
					"label": "Worker",
					"value": 4
				}
			]
		},
		"16": {
			"label": "User Code 16 Type",
			"valueSize": 1,
			"minValue": 1,
			"maxValue": 4,
			"defaultValue": 1,
			"unsigned": true,
			"readOnly": false,
			"writeOnly": false,
			"allowManualEntry": false,
			"options": [
				{
					"label": "Owner",
					"value": 1
				},
				{
					"label": "Guest",
					"value": 3
				},
				{
					"label": "Worker",
					"value": 4
				}
			]
		},
		"17": {
			"label": "User Code 17 Type",
			"valueSize": 1,
			"minValue": 1,
			"maxValue": 4,
			"defaultValue": 1,
			"unsigned": true,
			"readOnly": false,
			"writeOnly": false,
			"allowManualEntry": false,
			"options": [
				{
					"label": "Owner",
					"value": 1
				},
				{
					"label": "Guest",
					"value": 3
				},
				{
					"label": "Worker",
					"value": 4
				}
			]
		},
		"18": {
			"label": "User Code 18 Type",
			"valueSize": 1,
			"minValue": 1,
			"maxValue": 4,
			"defaultValue": 1,
			"unsigned": true,
			"readOnly": false,
			"writeOnly": false,
			"allowManualEntry": false,
			"options": [
				{
					"label": "Owner",
					"value": 1
				},
				{
					"label": "Guest",
					"value": 3
				},
				{
					"label": "Worker",
					"value": 4
				}
			]
		},
		"19": {
			"label": "User Code 19 Type",
			"valueSize": 1,
			"minValue": 1,
			"maxValue": 4,
			"defaultValue": 1,
			"unsigned": true,
			"readOnly": false,
			"writeOnly": false,
			"allowManualEntry": false,
			"options": [
				{
					"label": "Owner",
					"value": 1
				},
				{
					"label": "Guest",
					"value": 3
				},
				{
					"label": "Worker",
					"value": 4
				}
			]
		},
		"20": {
			"label": "User Code 20 Type",
			"valueSize": 1,
			"minValue": 1,
			"maxValue": 4,
			"defaultValue": 1,
			"unsigned": true,
			"readOnly": false,
			"writeOnly": false,
			"allowManualEntry": false,
			"options": [
				{
					"label": "Owner",
					"value": 1
				},
				{
					"label": "Guest",
					"value": 3
				},
				{
					"label": "Worker",
					"value": 4
				}
			]
		},
		"21": {
			"label": "User Code 21 Type",
			"valueSize": 1,
			"minValue": 1,
			"maxValue": 4,
			"defaultValue": 1,
			"unsigned": true,
			"readOnly": false,
			"writeOnly": false,
			"allowManualEntry": false,
			"options": [
				{
					"label": "Owner",
					"value": 1
				},
				{
					"label": "Guest",
					"value": 3
				},
				{
					"label": "Worker",
					"value": 4
				}
			]
		},
		"22": {
			"label": "User Code 22 Type",
			"valueSize": 1,
			"minValue": 1,
			"maxValue": 4,
			"defaultValue": 1,
			"unsigned": true,
			"readOnly": false,
			"writeOnly": false,
			"allowManualEntry": false,
			"options": [
				{
					"label": "Owner",
					"value": 1
				},
				{
					"label": "Guest",
					"value": 3
				},
				{
					"label": "Worker",
					"value": 4
				}
			]
		},
		"23": {
			"label": "User Code 23 Type",
			"valueSize": 1,
			"minValue": 1,
			"maxValue": 4,
			"defaultValue": 1,
			"unsigned": true,
			"readOnly": false,
			"writeOnly": false,
			"allowManualEntry": false,
			"options": [
				{
					"label": "Owner",
					"value": 1
				},
				{
					"label": "Guest",
					"value": 3
				},
				{
					"label": "Worker",
					"value": 4
				}
			]
		},
		"24": {
			"label": "User Code 24 Type",
			"valueSize": 1,
			"minValue": 1,
			"maxValue": 4,
			"defaultValue": 1,
			"unsigned": true,
			"readOnly": false,
			"writeOnly": false,
			"allowManualEntry": false,
			"options": [
				{
					"label": "Owner",
					"value": 1
				},
				{
					"label": "Guest",
					"value": 3
				},
				{
					"label": "Worker",
					"value": 4
				}
			]
		},
		"25": {
			"label": "User Code 25 Type",
			"valueSize": 1,
			"minValue": 1,
			"maxValue": 4,
			"defaultValue": 1,
			"unsigned": true,
			"readOnly": false,
			"writeOnly": false,
			"allowManualEntry": false,
			"options": [
				{
					"label": "Owner",
					"value": 1
				},
				{
					"label": "Guest",
					"value": 3
				},
				{
					"label": "Worker",
					"value": 4
				}
			]
		},
		"26": {
			"label": "User Code 26 Type",
			"valueSize": 1,
			"minValue": 1,
			"maxValue": 4,
			"defaultValue": 1,
			"unsigned": true,
			"readOnly": false,
			"writeOnly": false,
			"allowManualEntry": false,
			"options": [
				{
					"label": "Owner",
					"value": 1
				},
				{
					"label": "Guest",
					"value": 3
				},
				{
					"label": "Worker",
					"value": 4
				}
			]
		},
		"27": {
			"label": "User Code 27 Type",
			"valueSize": 1,
			"minValue": 1,
			"maxValue": 4,
			"defaultValue": 1,
			"unsigned": true,
			"readOnly": false,
			"writeOnly": false,
			"allowManualEntry": false,
			"options": [
				{
					"label": "Owner",
					"value": 1
				},
				{
					"label": "Guest",
					"value": 3
				},
				{
					"label": "Worker",
					"value": 4
				}
			]
		},
		"28": {
			"label": "User Code 28 Type",
			"valueSize": 1,
			"minValue": 1,
			"maxValue": 4,
			"defaultValue": 1,
			"unsigned": true,
			"readOnly": false,
			"writeOnly": false,
			"allowManualEntry": false,
			"options": [
				{
					"label": "Owner",
					"value": 1
				},
				{
					"label": "Guest",
					"value": 3
				},
				{
					"label": "Worker",
					"value": 4
				}
			]
		},
		"29": {
			"label": "User Code 29 Type",
			"valueSize": 1,
			"minValue": 1,
			"maxValue": 4,
			"defaultValue": 1,
			"unsigned": true,
			"readOnly": false,
			"writeOnly": false,
			"allowManualEntry": false,
			"options": [
				{
					"label": "Owner",
					"value": 1
				},
				{
					"label": "Guest",
					"value": 3
				},
				{
					"label": "Worker",
					"value": 4
				}
			]
		},
		"30": {
			"label": "User Code 30 Type",
			"valueSize": 1,
			"minValue": 1,
			"maxValue": 4,
			"defaultValue": 1,
			"unsigned": true,
			"readOnly": false,
			"writeOnly": false,
			"allowManualEntry": false,
			"options": [
				{
					"label": "Owner",
					"value": 1
				},
				{
					"label": "Guest",
					"value": 3
				},
				{
					"label": "Worker",
					"value": 4
				}
			]
		},
		"33": {
			"label": "SKU number, 1st 4 bytes",
			"description": "All printable characters",
			"valueSize": 4,
			"minValue": 0,
			"maxValue": 0,
			"defaultValue": 0,
			"unsigned": true,
			"readOnly": true,
			"writeOnly": false,
			"allowManualEntry": true
		},
		"34": {
			"label": "SKU number, last 4 bytes",
			"description": "All printable characters",
			"valueSize": 4,
			"minValue": 0,
			"maxValue": 0,
			"defaultValue": 0,
			"unsigned": true,
			"readOnly": true,
			"writeOnly": false,
			"allowManualEntry": true
		},
		"40": {
			"label": "Reset to Default",
			"description": "Force Factory Reset",
			"valueSize": 1,
			"minValue": 0,
			"maxValue": 1,
			"defaultValue": 0,
			"unsigned": true,
			"readOnly": false,
			"writeOnly": true,
			"allowManualEntry": false,
			"options": [
				{
					"label": "Normal Operation",
					"value": 0
				},
				{
					"label": "Factory Reset",
					"value": 1
				}
			]
		},
		"31[0x01]": {
			"label": "Dipswitch setting: Lock Status LED",
			"description": "State of the Lock Status LED dipswitch on the rear panel of the door lock.",
			"valueSize": 1,
			"minValue": 0,
			"maxValue": 1,
			"defaultValue": 0,
			"unsigned": true,
			"readOnly": true,
			"writeOnly": false,
			"allowManualEntry": true,
			"options": [
				{
					"label": "Disabled",
					"value": 0
				},
				{
					"label": "Enabled",
					"value": 1
				}
			]
		},
		"31[0x02]": {
			"label": "Dipswitch setting: Autolock",
			"description": "State of the Autolock dipswitch on the rear panel of the door lock.",
			"valueSize": 1,
			"minValue": 0,
			"maxValue": 1,
			"defaultValue": 0,
			"unsigned": true,
			"readOnly": true,
			"writeOnly": false,
			"allowManualEntry": true,
			"options": [
				{
					"label": "Disabled",
					"value": 0
				},
				{
					"label": "Enabled",
					"value": 1
				}
			]
		},
		"31[0x04]": {
			"label": "Dipswitch setting: Buzzer",
			"description": "State of the Buzzer dipswitch on the rear panel of the door lock.",
			"valueSize": 1,
			"minValue": 0,
			"maxValue": 1,
			"defaultValue": 0,
			"unsigned": true,
			"readOnly": true,
			"writeOnly": false,
			"allowManualEntry": true,
			"options": [
				{
					"label": "Disabled",
					"value": 0
				},
				{
					"label": "Enabled",
					"value": 1
				}
			]
		},
		"31[0x08]": {
			"label": "Dipswitch setting: Secure Screen",
			"description": "State of the Secure Screen dipswitch on the rear panel of the door lock.",
			"valueSize": 1,
			"minValue": 0,
			"maxValue": 1,
			"defaultValue": 0,
			"unsigned": true,
			"readOnly": true,
			"writeOnly": false,
			"allowManualEntry": true,
			"options": [
				{
					"label": "Disabled",
					"value": 0
				},
				{
					"label": "Enabled",
					"value": 1
				}
			]
<<<<<<< HEAD
		},
		"33": {
			"label": "SKU Number (First 4 Bytes)",
			"valueSize": 4,
			"minValue": 0,
			"maxValue": 0,
			"defaultValue": 0,
			"unsigned": true,
			"readOnly": false,
			"writeOnly": false,
			"allowManualEntry": true
		},
		"34": {
			"label": "SKU Number (Last 4 Bytes)",
			"valueSize": 4,
			"minValue": 0,
			"maxValue": 0,
			"defaultValue": 0,
			"unsigned": true,
			"readOnly": false,
			"writeOnly": false,
			"allowManualEntry": true
		},
		"40": {
			"label": "Reset to Default",
			"description": "Force Factory Reset",
			"valueSize": 1,
			"minValue": 0,
			"maxValue": 1,
			"defaultValue": 0,
			"unsigned": true,
			"readOnly": false,
			"writeOnly": true,
			"allowManualEntry": false,
			"options": [
				{
					"label": "Normal Operation",
					"value": 0
				},
				{
					"label": "Factory Reset",
					"value": 1
				}
			]
=======
>>>>>>> 939af557
		}
	},
	"metadata": {
		"inclusion": "Initiate the process to add the lock to your system at your smart home controller.\nWhen prompted by your smart home system to add the lock, press button “A” on the lock interior one time. The red LED will illuminate when the lock enters Add Mode.\nPlease allow time for the controller to add the lock to your system",
		"exclusion": "Follow your smart home system’s instructions to remove the lock from the network. When prompted by the system, press button A” on the lock interior once. The red LED will illuminate when the lock enters Remove mode.",
		"reset": "A factory reset will delete all user codes associated with the lock and will remove itself from your smart home system.\nPlease only perform a factory reset when the primary controller is missing or inoperable.\n\nTo perform a factory reset, please perform the following: \n1. Remove the battery pack\n2. Press and HOLD the Program button while reinserting the battery pack.\n3. Keep holding the button for 30 seconds until the lock beeps and the status LED flashes red.\n4. Press the Program button once more. The status LED will flash green and red several times.\n5. After a few seconds, the lock will initiate the door handing process",
		"manual": "https://products.z-wavealliance.org/ProductManual/File?folder=&filename=MarketCertificationFiles/2377/Install%20Guide%20GED2350%2004242017.pdf"
	}
}<|MERGE_RESOLUTION|>--- conflicted
+++ resolved
@@ -902,7 +902,6 @@
 					"value": 1
 				}
 			]
-<<<<<<< HEAD
 		},
 		"33": {
 			"label": "SKU Number (First 4 Bytes)",
@@ -947,8 +946,6 @@
 					"value": 1
 				}
 			]
-=======
->>>>>>> 939af557
 		}
 	},
 	"metadata": {
