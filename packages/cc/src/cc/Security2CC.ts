--- conflicted
+++ resolved
@@ -122,16 +122,10 @@
 	host: ZWaveHost,
 	destination: MulticastDestination | number,
 ): SecurityManager2 | undefined {
-<<<<<<< HEAD
 	const longRange = isLongRangeNodeId(host.ownNodeId)
 		|| isLongRangeNodeId(
-			isArray(destination) ? destination[0]! : destination,
-		);
-=======
-	const longRange = isLongRangeNodeId(
-		isArray(destination) ? destination[0] : destination,
-	);
->>>>>>> 25935f3a
+			isArray(destination) ? destination[0] : destination,
+		);
 	return longRange
 		? host.securityManagerLR
 		: host.securityManager2;
