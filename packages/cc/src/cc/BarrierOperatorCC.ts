--- conflicted
+++ resolved
@@ -1,18 +1,11 @@
 import {
 	CommandClasses,
 	MessagePriority,
-<<<<<<< HEAD
-=======
-	parseBitMask,
-	SupervisionResult,
-	validatePayload,
->>>>>>> 07376d80
 	ValueMetadata,
 	ZWaveError,
 	ZWaveErrorCodes,
 	enumValuesToMetadataStates,
 	parseBitMask,
-	supervisedCommandSucceeded,
 	validatePayload,
 	type Maybe,
 	type MessageOrCCLogEntry,
@@ -24,11 +17,6 @@
 import {
 	CCAPI,
 	POLL_VALUE,
-<<<<<<< HEAD
-=======
-	SetValueImplementation,
-	SetValueImplementationHooksFactory,
->>>>>>> 07376d80
 	SET_VALUE,
 	SET_VALUE_HOOKS,
 	throwMissingPropertyKey,
@@ -37,6 +25,7 @@
 	throwWrongValueType,
 	type PollValueImplementation,
 	type SetValueImplementation,
+	type SetValueImplementationHooksFactory,
 } from "../lib/API";
 import {
 	CommandClass,
