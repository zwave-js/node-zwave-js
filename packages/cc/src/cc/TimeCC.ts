import {
	CommandClasses,
	DSTInfo,
	formatDate,
	getDSTInfo,
	Maybe,
	MessageOrCCLogEntry,
	MessagePriority,
	validatePayload,
	ZWaveError,
	ZWaveErrorCodes,
} from "@zwave-js/core";
import type { ZWaveApplicationHost, ZWaveHost } from "@zwave-js/host/safe";
import { pick } from "@zwave-js/shared/safe";
import { validateArgs } from "@zwave-js/transformers";
import { padStart } from "alcalzone-shared/strings";
import { CCAPI } from "../lib/API";
import {
	CommandClass,
	gotDeserializationOptions,
	type CCCommandOptions,
	type CommandClassDeserializationOptions,
} from "../lib/CommandClass";
import {
	API,
	CCCommand,
	commandClass,
	expectedCCResponse,
	implementedVersion,
} from "../lib/CommandClassDecorators";
<<<<<<< HEAD
import { parseTimezone } from "../lib/serializers";
=======
import { encodeTimezone, parseTimezone } from "../lib/serializers";
>>>>>>> 31611aba
import { TimeCommand } from "../lib/_Types";

// @noSetValueAPI
// Only the timezone information can be set and that accepts a non-primitive value

@API(CommandClasses.Time)
export class TimeCCAPI extends CCAPI {
	public supportsCommand(cmd: TimeCommand): Maybe<boolean> {
		switch (cmd) {
			case TimeCommand.TimeGet:
			case TimeCommand.TimeReport:
			case TimeCommand.DateGet:
			case TimeCommand.DateReport:
				return this.isSinglecast(); // "mandatory"
			case TimeCommand.TimeOffsetGet:
			case TimeCommand.TimeOffsetReport:
				return this.version >= 2 && this.isSinglecast();
			case TimeCommand.TimeOffsetSet:
				return this.version >= 2;
		}
		return super.supportsCommand(cmd);
	}

	// eslint-disable-next-line @typescript-eslint/explicit-module-boundary-types
	public async getTime() {
		this.assertSupportsCommand(TimeCommand, TimeCommand.TimeGet);

		const cc = new TimeCCTimeGet(this.applHost, {
			nodeId: this.endpoint.nodeId,
			endpoint: this.endpoint.index,
		});
		const response = await this.applHost.sendCommand<TimeCCTimeReport>(
			cc,
			this.commandOptions,
		);
		if (response) {
			return pick(response, ["hour", "minute", "second"]);
		}
	}

	public async reportTime(
		hour: number,
		minute: number,
		second: number,
	): Promise<void> {
		this.assertSupportsCommand(TimeCommand, TimeCommand.TimeReport);

		const cc = new TimeCCTimeReport(this.applHost, {
			nodeId: this.endpoint.nodeId,
			endpoint: this.endpoint.index,
			hour,
			minute,
			second,
		});
		await this.applHost.sendCommand(cc, this.commandOptions);
	}

	// eslint-disable-next-line @typescript-eslint/explicit-module-boundary-types
	public async getDate() {
		this.assertSupportsCommand(TimeCommand, TimeCommand.DateGet);

		const cc = new TimeCCDateGet(this.applHost, {
			nodeId: this.endpoint.nodeId,
			endpoint: this.endpoint.index,
		});
		const response = await this.applHost.sendCommand<TimeCCDateReport>(
			cc,
			this.commandOptions,
		);
		if (response) {
			return pick(response, ["day", "month", "year"]);
		}
	}

	public async reportDate(
		year: number,
		month: number,
		day: number,
	): Promise<void> {
		this.assertSupportsCommand(TimeCommand, TimeCommand.DateReport);

		const cc = new TimeCCDateReport(this.applHost, {
			nodeId: this.endpoint.nodeId,
			endpoint: this.endpoint.index,
			year,
			month,
			day,
		});
		await this.applHost.sendCommand(cc, this.commandOptions);
	}

	@validateArgs()
	public async setTimezone(timezone: DSTInfo): Promise<void> {
		this.assertSupportsCommand(TimeCommand, TimeCommand.TimeOffsetSet);

		const cc = new TimeCCTimeOffsetSet(this.applHost, {
			nodeId: this.endpoint.nodeId,
			endpoint: this.endpoint.index,
			standardOffset: timezone.standardOffset,
			dstOffset: timezone.dstOffset,
			dstStart: timezone.startDate,
			dstEnd: timezone.endDate,
		});
		await this.applHost.sendCommand(cc, this.commandOptions);
	}

	public async getTimezone(): Promise<DSTInfo | undefined> {
		this.assertSupportsCommand(TimeCommand, TimeCommand.TimeOffsetGet);

		const cc = new TimeCCTimeOffsetGet(this.applHost, {
			nodeId: this.endpoint.nodeId,
			endpoint: this.endpoint.index,
		});
		const response =
			await this.applHost.sendCommand<TimeCCTimeOffsetReport>(
				cc,
				this.commandOptions,
			);
		if (response) {
			return {
				standardOffset: response.standardOffset,
				dstOffset: response.dstOffset,
				startDate: response.dstStartDate,
				endDate: response.dstEndDate,
			};
		}
	}

	@validateArgs()
	public async reportTimezone(timezone: DSTInfo): Promise<void> {
		this.assertSupportsCommand(TimeCommand, TimeCommand.TimeOffsetReport);

		const cc = new TimeCCTimeOffsetReport(this.applHost, {
			nodeId: this.endpoint.nodeId,
			endpoint: this.endpoint.index,
			standardOffset: timezone.standardOffset,
			dstOffset: timezone.dstOffset,
			dstStart: timezone.startDate,
			dstEnd: timezone.endDate,
		});
		await this.applHost.sendCommand(cc, this.commandOptions);
	}
}

@commandClass(CommandClasses.Time)
@implementedVersion(2)
export class TimeCC extends CommandClass {
	declare ccCommand: TimeCommand;

	public async interview(applHost: ZWaveApplicationHost): Promise<void> {
		const node = this.getNode(applHost)!;
		const endpoint = this.getEndpoint(applHost)!;
		const api = CCAPI.create(
			CommandClasses.Time,
			applHost,
			endpoint,
		).withOptions({
			priority: MessagePriority.NodeQuery,
		});

		applHost.controllerLog.logNode(node.id, {
			endpoint: this.endpointIndex,
			message: `Interviewing ${this.ccName}...`,
			direction: "none",
		});

		// Synchronize the slave's time
		if (api.version >= 2) {
			applHost.controllerLog.logNode(node.id, {
				endpoint: this.endpointIndex,
				message: "setting timezone information...",
				direction: "outbound",
			});
			// Set the correct timezone on this node
			const timezone = getDSTInfo();
			await api.setTimezone(timezone);
		}

		// Remember that the interview is complete
		this.setInterviewComplete(applHost, true);
	}
}

interface TimeCCTimeReportOptions extends CCCommandOptions {
	hour: number;
	minute: number;
	second: number;
}

@CCCommand(TimeCommand.TimeReport)
export class TimeCCTimeReport extends TimeCC {
	public constructor(
		host: ZWaveHost,
		options: CommandClassDeserializationOptions | TimeCCTimeReportOptions,
	) {
		super(host, options);
		if (gotDeserializationOptions(options)) {
			validatePayload(this.payload.length >= 3);
			this.hour = this.payload[0] & 0b11111;
			validatePayload(this.hour >= 0, this.hour <= 23);
			this.minute = this.payload[1];
			validatePayload(this.minute >= 0, this.minute <= 59);
			this.second = this.payload[2];
			validatePayload(this.second >= 0, this.second <= 59);
		} else {
			this.hour = options.hour;
			this.minute = options.minute;
			this.second = options.second;
		}
	}

	public hour: number;
	public minute: number;
	public second: number;

	public serialize(): Buffer {
		this.payload = Buffer.from([
			this.hour & 0b11111,
			this.minute,
			this.second,
		]);
		return super.serialize();
	}

	public toLogEntry(applHost: ZWaveApplicationHost): MessageOrCCLogEntry {
		return {
			...super.toLogEntry(applHost),
			message: {
				time: `${padStart(this.hour.toString(), 2, "0")}:${padStart(
					this.minute.toString(),
					2,
					"0",
				)}:${padStart(this.second.toString(), 2, "0")}`,
			},
		};
	}
}

@CCCommand(TimeCommand.TimeGet)
@expectedCCResponse(TimeCCTimeReport)
export class TimeCCTimeGet extends TimeCC {}

interface TimeCCDateReportOptions extends CCCommandOptions {
	year: number;
	month: number;
	day: number;
}

@CCCommand(TimeCommand.DateReport)
export class TimeCCDateReport extends TimeCC {
	public constructor(
		host: ZWaveHost,
		options: CommandClassDeserializationOptions | TimeCCDateReportOptions,
	) {
		super(host, options);
		if (gotDeserializationOptions(options)) {
			validatePayload(this.payload.length >= 4);
			this.year = this.payload.readUInt16BE(0);
			this.month = this.payload[2];
			this.day = this.payload[3];
		} else {
			this.year = options.year;
			this.month = options.month;
			this.day = options.day;
		}
	}

	public year: number;
	public month: number;
	public day: number;

	public serialize(): Buffer {
		this.payload = Buffer.from([
			// 2 bytes placeholder for year
			0,
			0,
			this.month,
			this.day,
		]);
		this.payload.writeUInt16BE(this.year, 0);
		return super.serialize();
	}

	public toLogEntry(applHost: ZWaveApplicationHost): MessageOrCCLogEntry {
		return {
			...super.toLogEntry(applHost),
			message: {
				date: `${padStart(this.year.toString(), 4, "0")}-${padStart(
					this.month.toString(),
					2,
					"0",
				)}-${padStart(this.day.toString(), 2, "0")}`,
			},
		};
	}
}

@CCCommand(TimeCommand.DateGet)
@expectedCCResponse(TimeCCDateReport)
export class TimeCCDateGet extends TimeCC {}

interface TimeCCTimeOffsetSetOptions extends CCCommandOptions {
	standardOffset: number;
	dstOffset: number;
	dstStart: Date;
	dstEnd: Date;
}

@CCCommand(TimeCommand.TimeOffsetSet)
export class TimeCCTimeOffsetSet extends TimeCC {
	public constructor(
		host: ZWaveHost,
		options:
			| CommandClassDeserializationOptions
			| TimeCCTimeOffsetSetOptions,
	) {
		super(host, options);
		if (gotDeserializationOptions(options)) {
			// TODO: Deserialize payload
			throw new ZWaveError(
				`${this.constructor.name}: deserialization not implemented`,
				ZWaveErrorCodes.Deserialization_NotImplemented,
			);
		} else {
			this.standardOffset = options.standardOffset;
			this.dstOffset = options.dstOffset;
			this.dstStartDate = options.dstStart;
			this.dstEndDate = options.dstEnd;
		}
	}

	public standardOffset: number;
	public dstOffset: number;
	public dstStartDate: Date;
	public dstEndDate: Date;

	public serialize(): Buffer {
		this.payload = Buffer.concat([
			encodeTimezone({
				standardOffset: this.standardOffset,
				dstOffset: this.dstOffset,
			}),
			Buffer.from([
				this.dstStartDate.getUTCMonth() + 1,
				this.dstStartDate.getUTCDate(),
				this.dstStartDate.getUTCHours(),
				this.dstEndDate.getUTCMonth() + 1,
				this.dstEndDate.getUTCDate(),
				this.dstEndDate.getUTCHours(),
			]),
		]);
		return super.serialize();
	}

	public toLogEntry(applHost: ZWaveApplicationHost): MessageOrCCLogEntry {
		return {
			...super.toLogEntry(applHost),
			message: {
				"standard time offset": `${this.standardOffset} minutes`,
				"DST offset": `${this.dstOffset} minutes`,
				"DST start date": formatDate(this.dstStartDate, "YYYY-MM-DD"),
				"DST end date": formatDate(this.dstEndDate, "YYYY-MM-DD"),
			},
		};
	}
}

interface TimeCCTimeOffsetReportOptions extends CCCommandOptions {
	standardOffset: number;
	dstOffset: number;
	dstStart: Date;
	dstEnd: Date;
}

@CCCommand(TimeCommand.TimeOffsetReport)
export class TimeCCTimeOffsetReport extends TimeCC {
	public constructor(
		host: ZWaveHost,
		options:
			| CommandClassDeserializationOptions
			| TimeCCTimeOffsetReportOptions,
	) {
		super(host, options);
<<<<<<< HEAD
		validatePayload(this.payload.length >= 9);
		const { standardOffset, dstOffset } = parseTimezone(this.payload);
		this._standardOffset = standardOffset;
		this._dstOffset = dstOffset;

		const currentYear = new Date().getUTCFullYear();
		this._dstStartDate = new Date(
			Date.UTC(
				currentYear,
				this.payload[3] - 1,
				this.payload[4],
				this.payload[5],
			),
		);
		this._dstEndDate = new Date(
			Date.UTC(
				currentYear,
				this.payload[6] - 1,
				this.payload[7],
				this.payload[8],
			),
		);
=======
		if (gotDeserializationOptions(options)) {
			validatePayload(this.payload.length >= 9);
			const { standardOffset, dstOffset } = parseTimezone(this.payload);
			this.standardOffset = standardOffset;
			this.dstOffset = dstOffset;

			const currentYear = new Date().getUTCFullYear();
			this.dstStartDate = new Date(
				Date.UTC(
					currentYear,
					this.payload[3] - 1,
					this.payload[4],
					this.payload[5],
				),
			);
			this.dstEndDate = new Date(
				Date.UTC(
					currentYear,
					this.payload[6] - 1,
					this.payload[7],
					this.payload[8],
				),
			);
		} else {
			this.standardOffset = options.standardOffset;
			this.dstOffset = options.dstOffset;
			this.dstStartDate = options.dstStart;
			this.dstEndDate = options.dstEnd;
		}
>>>>>>> 31611aba
	}

	public standardOffset: number;
	public dstOffset: number;
	public dstStartDate: Date;
	public dstEndDate: Date;

	public serialize(): Buffer {
		this.payload = Buffer.concat([
			encodeTimezone({
				standardOffset: this.standardOffset,
				dstOffset: this.dstOffset,
			}),
			Buffer.from([
				this.dstStartDate.getUTCMonth() + 1,
				this.dstStartDate.getUTCDate(),
				this.dstStartDate.getUTCHours(),
				this.dstEndDate.getUTCMonth() + 1,
				this.dstEndDate.getUTCDate(),
				this.dstEndDate.getUTCHours(),
			]),
		]);
		return super.serialize();
	}

	public toLogEntry(applHost: ZWaveApplicationHost): MessageOrCCLogEntry {
		return {
			...super.toLogEntry(applHost),
			message: {
				"standard time offset": `${this.standardOffset} minutes`,
				"DST offset": `${this.dstOffset} minutes`,
				"DST start date": formatDate(this.dstStartDate, "YYYY-MM-DD"),
				"DST end date": formatDate(this.dstEndDate, "YYYY-MM-DD"),
			},
		};
	}
}

@CCCommand(TimeCommand.TimeOffsetGet)
@expectedCCResponse(TimeCCTimeOffsetReport)
export class TimeCCTimeOffsetGet extends TimeCC {}<|MERGE_RESOLUTION|>--- conflicted
+++ resolved
@@ -28,11 +28,7 @@
 	expectedCCResponse,
 	implementedVersion,
 } from "../lib/CommandClassDecorators";
-<<<<<<< HEAD
-import { parseTimezone } from "../lib/serializers";
-=======
 import { encodeTimezone, parseTimezone } from "../lib/serializers";
->>>>>>> 31611aba
 import { TimeCommand } from "../lib/_Types";
 
 // @noSetValueAPI
@@ -416,30 +412,6 @@
 			| TimeCCTimeOffsetReportOptions,
 	) {
 		super(host, options);
-<<<<<<< HEAD
-		validatePayload(this.payload.length >= 9);
-		const { standardOffset, dstOffset } = parseTimezone(this.payload);
-		this._standardOffset = standardOffset;
-		this._dstOffset = dstOffset;
-
-		const currentYear = new Date().getUTCFullYear();
-		this._dstStartDate = new Date(
-			Date.UTC(
-				currentYear,
-				this.payload[3] - 1,
-				this.payload[4],
-				this.payload[5],
-			),
-		);
-		this._dstEndDate = new Date(
-			Date.UTC(
-				currentYear,
-				this.payload[6] - 1,
-				this.payload[7],
-				this.payload[8],
-			),
-		);
-=======
 		if (gotDeserializationOptions(options)) {
 			validatePayload(this.payload.length >= 9);
 			const { standardOffset, dstOffset } = parseTimezone(this.payload);
@@ -469,7 +441,6 @@
 			this.dstStartDate = options.dstStart;
 			this.dstEndDate = options.dstEnd;
 		}
->>>>>>> 31611aba
 	}
 
 	public standardOffset: number;
