import {
	CommandClasses,
	type MaybeNotKnown,
	type MessageOrCCLogEntry,
	MessagePriority,
	type MessageRecord,
	type SupervisionResult,
	ValueMetadata,
	ZWaveError,
	ZWaveErrorCodes,
	supervisedCommandSucceeded,
	validatePayload,
} from "@zwave-js/core/safe";
import type {
	CCEncodingContext,
	CCParsingContext,
	GetValueDB,
	ZWaveApplicationHost,
	ZWaveHost,
} from "@zwave-js/host/safe";
import { pick } from "@zwave-js/shared/safe";
import { validateArgs } from "@zwave-js/transformers";
import { clamp } from "alcalzone-shared/math";
import {
	CCAPI,
	POLL_VALUE,
	type PollValueImplementation,
	SET_VALUE,
	type SetValueImplementation,
	throwUnsupportedProperty,
	throwWrongValueType,
} from "../lib/API";
import {
	type CCCommandOptions,
	type CCNode,
	type CCResponsePredicate,
	CommandClass,
	type CommandClassDeserializationOptions,
	gotDeserializationOptions,
} from "../lib/CommandClass";
import {
	API,
	CCCommand,
	ccValue,
	ccValues,
	commandClass,
	expectedCCResponse,
	implementedVersion,
	useSupervision,
} from "../lib/CommandClassDecorators";
import { V } from "../lib/Values";
import { SoundSwitchCommand, type ToneId } from "../lib/_Types";

export const SoundSwitchCCValues = Object.freeze({
	...V.defineStaticCCValues(CommandClasses["Sound Switch"], {
		...V.staticProperty(
			"volume",
			{
				...ValueMetadata.UInt8,
				min: 0,
				max: 100,
				unit: "%",
				label: "Volume",
				allowManualEntry: true,
				states: {
					0: "default",
				},
			} as const,
		),

		...V.staticProperty(
			"toneId",
			{
				...ValueMetadata.UInt8,
				label: "Play Tone",
				valueChangeOptions: ["volume"],
			} as const,
		),

		...V.staticProperty(
			"defaultVolume",
			{
				...ValueMetadata.Number,
				min: 0,
				max: 100,
				unit: "%",
				label: "Default volume",
			} as const,
		),

		...V.staticProperty(
			"defaultToneId",
			{
				...ValueMetadata.Number,
				min: 1,
				max: 254,
				label: "Default tone ID",
			} as const,
		),
	}),
});

@API(CommandClasses["Sound Switch"])
export class SoundSwitchCCAPI extends CCAPI {
	public supportsCommand(cmd: SoundSwitchCommand): MaybeNotKnown<boolean> {
		switch (cmd) {
			case SoundSwitchCommand.TonesNumberGet:
			case SoundSwitchCommand.ToneInfoGet:
			case SoundSwitchCommand.ConfigurationGet:
			case SoundSwitchCommand.TonePlayGet:
				return this.isSinglecast();
			case SoundSwitchCommand.ConfigurationSet:
			case SoundSwitchCommand.TonePlaySet:
				return true; // This is mandatory
		}
		return super.supportsCommand(cmd);
	}

	public async getToneCount(): Promise<MaybeNotKnown<number>> {
		this.assertSupportsCommand(
			SoundSwitchCommand,
			SoundSwitchCommand.TonesNumberGet,
		);

		const cc = new SoundSwitchCCTonesNumberGet(this.applHost, {
			nodeId: this.endpoint.nodeId,
			endpoint: this.endpoint.index,
		});
		const response = await this.applHost.sendCommand<
			SoundSwitchCCTonesNumberReport
		>(
			cc,
			this.commandOptions,
		);
		return response?.toneCount;
	}

	@validateArgs()
	// eslint-disable-next-line @typescript-eslint/explicit-module-boundary-types
	public async getToneInfo(toneId: number) {
		this.assertSupportsCommand(
			SoundSwitchCommand,
			SoundSwitchCommand.ToneInfoGet,
		);

		const cc = new SoundSwitchCCToneInfoGet(this.applHost, {
			nodeId: this.endpoint.nodeId,
			endpoint: this.endpoint.index,
			toneId,
		});
		const response = await this.applHost.sendCommand<
			SoundSwitchCCToneInfoReport
		>(
			cc,
			this.commandOptions,
		);
		if (response) return pick(response, ["duration", "name"]);
	}

	@validateArgs()
	public async setConfiguration(
		defaultToneId: number,
		defaultVolume: number,
	): Promise<SupervisionResult | undefined> {
		this.assertSupportsCommand(
			SoundSwitchCommand,
			SoundSwitchCommand.ConfigurationSet,
		);

		const cc = new SoundSwitchCCConfigurationSet(this.applHost, {
			nodeId: this.endpoint.nodeId,
			endpoint: this.endpoint.index,
			defaultToneId,
			defaultVolume,
		});
		return this.applHost.sendCommand(cc, this.commandOptions);
	}

	// eslint-disable-next-line @typescript-eslint/explicit-module-boundary-types
	public async getConfiguration() {
		this.assertSupportsCommand(
			SoundSwitchCommand,
			SoundSwitchCommand.ConfigurationGet,
		);

		const cc = new SoundSwitchCCConfigurationGet(this.applHost, {
			nodeId: this.endpoint.nodeId,
			endpoint: this.endpoint.index,
		});
		const response = await this.applHost.sendCommand<
			SoundSwitchCCConfigurationReport
		>(
			cc,
			this.commandOptions,
		);
		if (response) {
			return pick(response, ["defaultToneId", "defaultVolume"]);
		}
	}

	@validateArgs()
	public async play(
		toneId: number,
		volume?: number,
	): Promise<SupervisionResult | undefined> {
		this.assertSupportsCommand(
			SoundSwitchCommand,
			SoundSwitchCommand.TonePlaySet,
		);

		if (toneId === 0) {
			throw new ZWaveError(
				`Tone ID must be > 0. Use stopPlaying to stop the tone.`,
				ZWaveErrorCodes.Argument_Invalid,
			);
		}

		const cc = new SoundSwitchCCTonePlaySet(this.applHost, {
			nodeId: this.endpoint.nodeId,
			endpoint: this.endpoint.index,
			toneId,
			volume,
		});
		return this.applHost.sendCommand(cc, this.commandOptions);
	}

	public async stopPlaying(): Promise<SupervisionResult | undefined> {
		this.assertSupportsCommand(
			SoundSwitchCommand,
			SoundSwitchCommand.TonePlaySet,
		);

		const cc = new SoundSwitchCCTonePlaySet(this.applHost, {
			nodeId: this.endpoint.nodeId,
			endpoint: this.endpoint.index,
			toneId: 0x00,
			volume: 0x00,
		});
		return this.applHost.sendCommand(cc, this.commandOptions);
	}

	// eslint-disable-next-line @typescript-eslint/explicit-module-boundary-types
	public async getPlaying() {
		this.assertSupportsCommand(
			SoundSwitchCommand,
			SoundSwitchCommand.TonePlayGet,
		);

		const cc = new SoundSwitchCCTonePlayGet(this.applHost, {
			nodeId: this.endpoint.nodeId,
			endpoint: this.endpoint.index,
		});
		const response = await this.applHost.sendCommand<
			SoundSwitchCCTonePlayReport
		>(
			cc,
			this.commandOptions,
		);
		if (response) {
			return pick(response, ["toneId", "volume"]);
		}
	}

	protected override get [SET_VALUE](): SetValueImplementation {
		return async function(
			this: SoundSwitchCCAPI,
			{ property },
			value,
			options,
		) {
			if (property === "defaultToneId") {
				if (typeof value !== "number") {
					throwWrongValueType(
						this.ccId,
						property,
						"number",
						typeof value,
					);
				}
				return this.setConfiguration(
					value,
					0xff, /* keep current volume */
				);
			} else if (property === "defaultVolume") {
				if (typeof value !== "number") {
					throwWrongValueType(
						this.ccId,
						property,
						"number",
						typeof value,
					);
				}
				return this.setConfiguration(
					0x00, /* keep current tone */
					value,
				);
			} else if (property === "volume") {
				if (typeof value !== "number") {
					throwWrongValueType(
						this.ccId,
						property,
						"number",
						typeof value,
					);
				}
				// Allow playing a tone by first setting the volume, then the tone ID
				this.tryGetValueDB()?.setValue(
					SoundSwitchCCValues.volume.endpoint(
						this.endpoint.index,
					),
					value,
					{ source: "driver", updateTimestamp: false },
				);
			} else if (property === "toneId") {
				if (typeof value !== "number") {
					throwWrongValueType(
						this.ccId,
						property,
						"number",
						typeof value,
					);
				}
				let result: SupervisionResult | undefined;
				if (value > 0) {
					// Use provided volume or try to use the current volume if it exists
					const volume = options?.volume !== undefined
						? options.volume
						: this.tryGetValueDB()?.getValue<number>(
							SoundSwitchCCValues.volume.endpoint(
								this.endpoint.index,
							),
						);
					result = await this.play(value, volume);
				} else {
					result = await this.stopPlaying();
				}
				if (
					this.isSinglecast()
					&& !supervisedCommandSucceeded(result)
				) {
					// Verify the current value after a (short) delay, unless the command was supervised and successful
					this.schedulePoll({ property }, value, {
						transition: "fast",
					});
				}

				return result;
			} else {
				throwUnsupportedProperty(this.ccId, property);
			}
		};
	}

	protected get [POLL_VALUE](): PollValueImplementation {
		return async function(this: SoundSwitchCCAPI, { property }) {
			switch (property) {
				case "defaultToneId":
				case "defaultVolume":
					return (await this.getConfiguration())?.[property];

				case "toneId":
				case "volume":
					return (await this.getPlaying())?.[property];

				default:
					throwUnsupportedProperty(this.ccId, property);
			}
		};
	}
}

@commandClass(CommandClasses["Sound Switch"])
@implementedVersion(2)
@ccValues(SoundSwitchCCValues)
export class SoundSwitchCC extends CommandClass {
	declare ccCommand: SoundSwitchCommand;

	public async interview(
		applHost: ZWaveApplicationHost<CCNode>,
	): Promise<void> {
		const node = this.getNode(applHost)!;
		const endpoint = this.getEndpoint(applHost)!;
		const api = CCAPI.create(
			CommandClasses["Sound Switch"],
			applHost,
			endpoint,
		).withOptions({
			priority: MessagePriority.NodeQuery,
		});

		applHost.controllerLog.logNode(node.id, {
			endpoint: this.endpointIndex,
			message: `Interviewing ${this.ccName}...`,
			direction: "none",
		});

		applHost.controllerLog.logNode(node.id, {
			message: "requesting tone count...",
			direction: "outbound",
		});
		const toneCount = await api.getToneCount();
		if (toneCount != undefined) {
			const logMessage = `supports ${toneCount} tones`;
			applHost.controllerLog.logNode(node.id, {
				message: logMessage,
				direction: "inbound",
			});
		} else {
			applHost.controllerLog.logNode(node.id, {
				endpoint: this.endpointIndex,
				message: "Querying tone count timed out, skipping interview...",
				level: "warn",
			});
			return;
		}

		applHost.controllerLog.logNode(node.id, {
			message: "requesting current sound configuration...",
			direction: "outbound",
		});
		const config = await api.getConfiguration();
		if (config) {
			const logMessage = `received current sound configuration:
default tone ID: ${config.defaultToneId}
default volume: ${config.defaultVolume}`;
			applHost.controllerLog.logNode(node.id, {
				message: logMessage,
				direction: "inbound",
			});
		}

		const metadataStates: Record<number, string> = {};
		for (let toneId = 1; toneId <= toneCount; toneId++) {
			applHost.controllerLog.logNode(node.id, {
				message: `requesting info for tone #${toneId}`,
				direction: "outbound",
			});
			const info = await api.getToneInfo(toneId);
			if (!info) continue;
			const logMessage = `received info for tone #${toneId}:
name:     ${info.name}
duration: ${info.duration} seconds`;
			applHost.controllerLog.logNode(node.id, {
				message: logMessage,
				direction: "inbound",
			});
			metadataStates[toneId] = `${info.name} (${info.duration} sec)`;
		}

		// Remember tone count and info on the default tone ID metadata
		this.setMetadata(applHost, SoundSwitchCCValues.defaultToneId, {
			...SoundSwitchCCValues.defaultToneId.meta,
			min: 1,
			max: toneCount,
			states: metadataStates,
		});

		// Remember tone count and info on the tone ID metadata
		this.setMetadata(applHost, SoundSwitchCCValues.toneId, {
			...SoundSwitchCCValues.toneId.meta,
			min: 0,
			max: toneCount,
			states: {
				0: "off",
				...metadataStates,
				[0xff]: "default",
			},
		});

		// Remember that the interview is complete
		this.setInterviewComplete(applHost, true);
	}
}

// @publicAPI
export interface SoundSwitchCCTonesNumberReportOptions
	extends CCCommandOptions
{
	toneCount: number;
}

@CCCommand(SoundSwitchCommand.TonesNumberReport)
export class SoundSwitchCCTonesNumberReport extends SoundSwitchCC {
	public constructor(
		host: ZWaveHost,
		options:
			| CommandClassDeserializationOptions
			| SoundSwitchCCTonesNumberReportOptions,
	) {
		super(host, options);
		if (gotDeserializationOptions(options)) {
			validatePayload(this.payload.length >= 1);
			this.toneCount = this.payload[0];
		} else {
			this.toneCount = options.toneCount;
		}
	}

	public toneCount: number;

	public serialize(ctx: CCEncodingContext): Buffer {
		this.payload = Buffer.from([this.toneCount]);
		return super.serialize(ctx);
	}

	public toLogEntry(host?: GetValueDB): MessageOrCCLogEntry {
		return {
			...super.toLogEntry(host),
			message: { "# of tones": this.toneCount },
		};
	}
}

@CCCommand(SoundSwitchCommand.TonesNumberGet)
@expectedCCResponse(SoundSwitchCCTonesNumberReport)
export class SoundSwitchCCTonesNumberGet extends SoundSwitchCC {}

// @publicAPI
export interface SoundSwitchCCToneInfoReportOptions extends CCCommandOptions {
	toneId: number;
	duration: number;
	name: string;
}

@CCCommand(SoundSwitchCommand.ToneInfoReport)
export class SoundSwitchCCToneInfoReport extends SoundSwitchCC {
	public constructor(
		host: ZWaveHost,
		options:
			| CommandClassDeserializationOptions
			| SoundSwitchCCToneInfoReportOptions,
	) {
		super(host, options);
		if (gotDeserializationOptions(options)) {
			validatePayload(this.payload.length >= 4);
			this.toneId = this.payload[0];
			this.duration = this.payload.readUInt16BE(1);
			const nameLength = this.payload[3];
			validatePayload(this.payload.length >= 4 + nameLength);
			this.name = this.payload.subarray(4, 4 + nameLength).toString(
				"utf8",
			);
		} else {
			this.toneId = options.toneId;
			this.duration = options.duration;
			this.name = options.name;
		}
	}

	public readonly toneId: number;
	public readonly duration: number;
	public readonly name: string;

	public serialize(ctx: CCEncodingContext): Buffer {
		this.payload = Buffer.concat([
			Buffer.from([this.toneId, 0, 0, this.name.length]),
			Buffer.from(this.name, "utf8"),
		]);
		this.payload.writeUInt16BE(this.duration, 1);
		return super.serialize(ctx);
	}

	public toLogEntry(host?: GetValueDB): MessageOrCCLogEntry {
		return {
			...super.toLogEntry(host),
			message: {
				"tone id": this.toneId,
				duration: `${this.duration} seconds`,
				name: this.name,
			},
		};
	}
}

const testResponseForSoundSwitchToneInfoGet: CCResponsePredicate<
	SoundSwitchCCToneInfoGet,
	SoundSwitchCCToneInfoReport
> = (sent, received) => {
	return received.toneId === sent.toneId;
};

// @publicAPI
export interface SoundSwitchCCToneInfoGetOptions extends CCCommandOptions {
	toneId: number;
}

@CCCommand(SoundSwitchCommand.ToneInfoGet)
@expectedCCResponse(
	SoundSwitchCCToneInfoReport,
	testResponseForSoundSwitchToneInfoGet,
)
export class SoundSwitchCCToneInfoGet extends SoundSwitchCC {
	public constructor(
		host: ZWaveHost,
		options:
			| CommandClassDeserializationOptions
			| SoundSwitchCCToneInfoGetOptions,
	) {
		super(host, options);
		if (gotDeserializationOptions(options)) {
			validatePayload(this.payload.length >= 1);
			this.toneId = this.payload[0];
		} else {
			this.toneId = options.toneId;
		}
	}

	public toneId: number;

	public serialize(ctx: CCEncodingContext): Buffer {
		this.payload = Buffer.from([this.toneId]);
		return super.serialize(ctx);
	}

	public toLogEntry(host?: GetValueDB): MessageOrCCLogEntry {
		return {
			...super.toLogEntry(host),
			message: { "tone id": this.toneId },
		};
	}
}

// @publicAPI
export interface SoundSwitchCCConfigurationSetOptions extends CCCommandOptions {
	defaultVolume: number;
	defaultToneId: number;
}

@CCCommand(SoundSwitchCommand.ConfigurationSet)
@useSupervision()
export class SoundSwitchCCConfigurationSet extends SoundSwitchCC {
	public constructor(
		host: ZWaveHost,
		options:
			| CommandClassDeserializationOptions
			| SoundSwitchCCConfigurationSetOptions,
	) {
		super(host, options);
		if (gotDeserializationOptions(options)) {
			validatePayload(this.payload.length >= 2);
			this.defaultVolume = this.payload[0];
			this.defaultToneId = this.payload[1];
		} else {
			this.defaultVolume = options.defaultVolume;
			this.defaultToneId = options.defaultToneId;
		}
	}

	public defaultVolume: number;
	public defaultToneId: number;

	public serialize(ctx: CCEncodingContext): Buffer {
		this.payload = Buffer.from([this.defaultVolume, this.defaultToneId]);
		return super.serialize(ctx);
	}

	public toLogEntry(host?: GetValueDB): MessageOrCCLogEntry {
		return {
			...super.toLogEntry(host),
			message: {
				"default volume": `${this.defaultVolume} %`,
				"default tone id": this.defaultToneId,
			},
		};
	}
}

// @publicAPI
export interface SoundSwitchCCConfigurationReportOptions {
	defaultVolume: number;
	defaultToneId: number;
}

@CCCommand(SoundSwitchCommand.ConfigurationReport)
export class SoundSwitchCCConfigurationReport extends SoundSwitchCC {
	public constructor(
		host: ZWaveHost,
		options:
			| CommandClassDeserializationOptions
			| (CCCommandOptions & SoundSwitchCCConfigurationReportOptions),
	) {
		super(host, options);
		if (gotDeserializationOptions(options)) {
			validatePayload(this.payload.length >= 2);
			this.defaultVolume = clamp(this.payload[0], 0, 100);
			this.defaultToneId = this.payload[1];
		} else {
			this.defaultVolume = options.defaultVolume;
			this.defaultToneId = options.defaultToneId;
		}
	}

	@ccValue(SoundSwitchCCValues.defaultVolume)
	public defaultVolume: number;

	@ccValue(SoundSwitchCCValues.defaultToneId)
	public defaultToneId: number;

	public serialize(ctx: CCEncodingContext): Buffer {
		this.payload = Buffer.from([this.defaultVolume, this.defaultToneId]);
		return super.serialize(ctx);
	}

	public toLogEntry(host?: GetValueDB): MessageOrCCLogEntry {
		return {
			...super.toLogEntry(host),
			message: {
				"default volume": `${this.defaultVolume} %`,
				"default tone id": this.defaultToneId,
			},
		};
	}
}

@CCCommand(SoundSwitchCommand.ConfigurationGet)
@expectedCCResponse(SoundSwitchCCConfigurationReport)
export class SoundSwitchCCConfigurationGet extends SoundSwitchCC {}

// @publicAPI
export interface SoundSwitchCCTonePlaySetOptions {
	toneId: ToneId | number;
	// V2+
	volume?: number;
}

@CCCommand(SoundSwitchCommand.TonePlaySet)
@useSupervision()
export class SoundSwitchCCTonePlaySet extends SoundSwitchCC {
	public constructor(
		host: ZWaveHost,
		options:
			| CommandClassDeserializationOptions
			| (CCCommandOptions & SoundSwitchCCTonePlaySetOptions),
	) {
		super(host, options);
		if (gotDeserializationOptions(options)) {
			validatePayload(this.payload.length >= 1);
			this.toneId = this.payload[0];
			if (this.toneId !== 0 && this.payload.length >= 2) {
				this.volume = this.payload[1];
			}
		} else {
			this.toneId = options.toneId;
			this.volume = options.volume;
		}
	}

	public toneId: ToneId | number;
	public volume?: number;

	public serialize(ctx: CCEncodingContext): Buffer {
		this.payload = Buffer.from([this.toneId, this.volume ?? 0]);
		return super.serialize(ctx);
	}

	public toLogEntry(host?: GetValueDB): MessageOrCCLogEntry {
		const message: MessageRecord = {
			"tone id": this.toneId,
		};
		if (this.volume != undefined) {
			message.volume = this.volume === 0 ? "default" : `${this.volume} %`;
		}
		return {
			...super.toLogEntry(host),
			message,
		};
	}
}

// @publicAPI
export interface SoundSwitchCCTonePlayReportOptions {
	toneId: ToneId | number;
	// V2+
	volume?: number;
}

@CCCommand(SoundSwitchCommand.TonePlayReport)
export class SoundSwitchCCTonePlayReport extends SoundSwitchCC {
	public constructor(
		host: ZWaveHost,
		options:
			| CommandClassDeserializationOptions
			| (CCCommandOptions & SoundSwitchCCTonePlayReportOptions),
	) {
		super(host, options);
		if (gotDeserializationOptions(options)) {
			validatePayload(this.payload.length >= 1);
			this.toneId = this.payload[0];
			if (this.toneId !== 0 && this.payload.length >= 2) {
				this.volume = this.payload[1];
			}
		} else {
			this.toneId = options.toneId;
			this.volume = options.volume;
		}
	}

	@ccValue(SoundSwitchCCValues.toneId)
	public readonly toneId: ToneId | number;

	@ccValue(SoundSwitchCCValues.volume)
	public volume?: number;

<<<<<<< HEAD
	public toLogEntry(host?: GetValueDB): MessageOrCCLogEntry {
=======
	public serialize(): Buffer {
		this.payload = Buffer.from([this.toneId, this.volume ?? 0]);
		return super.serialize();
	}

	public toLogEntry(host?: ZWaveValueHost): MessageOrCCLogEntry {
>>>>>>> 70f3550e
		const message: MessageRecord = {
			"tone id": this.toneId,
		};
		if (this.volume != undefined) {
			message.volume = this.volume === 0 ? "default" : `${this.volume} %`;
		}
		return {
			...super.toLogEntry(host),
			message,
		};
	}
}

@CCCommand(SoundSwitchCommand.TonePlayGet)
@expectedCCResponse(SoundSwitchCCTonePlayReport)
export class SoundSwitchCCTonePlayGet extends SoundSwitchCC {}<|MERGE_RESOLUTION|>--- conflicted
+++ resolved
@@ -801,16 +801,12 @@
 	@ccValue(SoundSwitchCCValues.volume)
 	public volume?: number;
 
-<<<<<<< HEAD
+	public serialize(ctx: CCEncodingContext): Buffer {
+		this.payload = Buffer.from([this.toneId, this.volume ?? 0]);
+		return super.serialize(ctx);
+	}
+
 	public toLogEntry(host?: GetValueDB): MessageOrCCLogEntry {
-=======
-	public serialize(): Buffer {
-		this.payload = Buffer.from([this.toneId, this.volume ?? 0]);
-		return super.serialize();
-	}
-
-	public toLogEntry(host?: ZWaveValueHost): MessageOrCCLogEntry {
->>>>>>> 70f3550e
 		const message: MessageRecord = {
 			"tone id": this.toneId,
 		};
