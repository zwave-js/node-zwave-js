import type { ParamInfoMap } from "@zwave-js/config";
import {
	CommandClasses,
	ConfigValueFormat,
	MessagePriority,
	ValueMetadata,
	ZWaveError,
	ZWaveErrorCodes,
	encodeBitMask,
	encodePartial,
	getBitMaskWidth,
	getIntegerLimits,
	getMinIntegerSize,
	isConsecutiveArray,
<<<<<<< HEAD
=======
	IVirtualEndpoint,
	IZWaveEndpoint,
	Maybe,
	mergeSupervisionResults,
	MessageOrCCLogEntry,
	MessagePriority,
	MessageRecord,
>>>>>>> 07376d80
	parseBitMask,
	parsePartial,
	stripUndefined,
	supervisedCommandSucceeded,
<<<<<<< HEAD
=======
	SupervisionResult,
	SupervisionStatus,
>>>>>>> 07376d80
	validatePayload,
	type ConfigurationMetadata,
	type IVirtualEndpoint,
	type IZWaveEndpoint,
	type Maybe,
	type MessageOrCCLogEntry,
	type MessageRecord,
	type SupervisionResult,
	type ValueID,
} from "@zwave-js/core/safe";
import type { ZWaveApplicationHost, ZWaveHost } from "@zwave-js/host/safe";
import { getEnumMemberName, pick } from "@zwave-js/shared/safe";
import { validateArgs } from "@zwave-js/transformers";
import { distinct } from "alcalzone-shared/arrays";
import { composeObject } from "alcalzone-shared/objects";
import { padStart } from "alcalzone-shared/strings";
import {
	CCAPI,
	POLL_VALUE,
	SET_VALUE,
	throwUnsupportedProperty,
	throwUnsupportedPropertyKey,
	throwWrongValueType,
	type PollValueImplementation,
	type SetValueImplementation,
} from "../lib/API";
import {
	CommandClass,
	gotDeserializationOptions,
	type CCCommandOptions,
	type CommandClassDeserializationOptions,
} from "../lib/CommandClass";
import {
	API,
	CCCommand,
	ccValues,
	commandClass,
	expectedCCResponse,
	implementedVersion,
	useSupervision,
} from "../lib/CommandClassDecorators";
import { V } from "../lib/Values";
import { ConfigurationCommand, type ConfigValue } from "../lib/_Types";

function configValueToString(value: ConfigValue): string {
	if (typeof value === "number") return value.toString();
	else return [...value].join(", ");
}

export class ConfigurationCCError extends ZWaveError {
	public constructor(
		public readonly message: string,
		public readonly code: ZWaveErrorCodes,
		public readonly argument: number,
	) {
		super(message, code);

		// We need to set the prototype explicitly
		Object.setPrototypeOf(this, ConfigurationCCError.prototype);
	}
}

export const ConfigurationCCValues = Object.freeze({
	...V.defineStaticCCValues(CommandClasses.Configuration, {
		...V.staticProperty(
			"isParamInformationFromConfig",
			undefined, // meta
			{ internal: true, supportsEndpoints: false }, // value options
		),
	}),

	...V.defineDynamicCCValues(CommandClasses.Configuration, {
		...V.dynamicPropertyAndKeyWithName(
			"paramInformation",
			// eslint-disable-next-line @typescript-eslint/no-unused-vars
			(parameter: number, bitMask?: number) => parameter,
			(parameter: number, bitMask?: number) => bitMask,
			({ property, propertyKey }) =>
				typeof property === "number" &&
				(typeof propertyKey === "number" || propertyKey == undefined),
			// Metadata is determined dynamically depending on other factors
			undefined,
			{ supportsEndpoints: false },
		),
	}),
});

export type ConfigurationCCAPISetOptions = {
	parameter: number;
} & (
	| {
			// Variant 1: Normal parameter, defined in a config file
			bitMask?: undefined;
			value: ConfigValue;
	  }
	| {
			// Variant 2: Normal parameter, not defined in a config file
			bitMask?: undefined;
			value: ConfigValue;
			valueSize: 1 | 2 | 4;
			valueFormat: ConfigValueFormat;
	  }
	| {
			// Variant 3: Partial parameter, must be defined in a config file
			bitMask: number;
			value: number;
	  }
);

type NormalizedConfigurationCCAPISetOptions = {
	parameter: number;
	valueSize: 1 | 2 | 4;
	valueFormat: ConfigValueFormat;
} & (
	| { bitMask?: undefined; value: ConfigValue }
	| { bitMask: number; value: number }
);

function createConfigurationCCInstance(
	applHost: ZWaveApplicationHost,
	endpoint: IZWaveEndpoint | IVirtualEndpoint,
): ConfigurationCC {
	return CommandClass.createInstanceUnchecked(
		applHost,
		endpoint.virtual ? endpoint.node.physicalNodes[0] : endpoint,
		ConfigurationCC,
	)!;
}

function normalizeConfigurationCCAPISetOptions(
	applHost: ZWaveApplicationHost,
	endpoint: IZWaveEndpoint | IVirtualEndpoint,
	options: ConfigurationCCAPISetOptions,
): NormalizedConfigurationCCAPISetOptions {
	if ("bitMask" in options && options.bitMask) {
		// Variant 3: Partial param, look it up in the device config
		const ccc = createConfigurationCCInstance(applHost, endpoint);
		const paramInfo = ccc.getParamInformation(
			applHost,
			options.parameter,
			options.bitMask,
		);
		if (!paramInfo.isFromConfig) {
			throw new ZWaveError(
				"Setting a partial configuration parameter requires it to be defined in a device config file!",
				ZWaveErrorCodes.Argument_Invalid,
			);
		}
		return {
			parameter: options.parameter,
			bitMask: options.bitMask,
			value: options.value,
			valueSize: paramInfo.valueSize as any,
			valueFormat: paramInfo.format!,
		};
	} else if ("valueSize" in options) {
		// Variant 2: Normal parameter, not defined in a config file
		return pick(options, [
			"parameter",
			"value",
			"valueSize",
			"valueFormat",
		]);
	} else {
		// Variant 1: Normal parameter, defined in a config file
		const ccc = createConfigurationCCInstance(applHost, endpoint);
		const paramInfo = ccc.getParamInformation(
			applHost,
			options.parameter,
			options.bitMask,
		);
		if (!paramInfo.isFromConfig) {
			throw new ZWaveError(
				"Setting a configuration parameter without specifying a value size and format requires it to be defined in a device config file!",
				ZWaveErrorCodes.Argument_Invalid,
			);
		}
		return {
			parameter: options.parameter,
			value: options.value,
			valueSize: paramInfo.valueSize as any,
			valueFormat: paramInfo.format!,
		};
	}
}

function bulkMergePartialParamValues(
	applHost: ZWaveApplicationHost,
	endpoint: IZWaveEndpoint | IVirtualEndpoint,
	options: NormalizedConfigurationCCAPISetOptions[],
): (NormalizedConfigurationCCAPISetOptions & { bitMask?: undefined })[] {
	// Merge partial parameters before doing anything else. Therefore, take the non-partials, ...
	const allParams = options.filter((o) => o.bitMask == undefined);
	// ... group the partials by parameter
	const unmergedPartials = new Map<
		number,
		NormalizedConfigurationCCAPISetOptions[]
	>();
	for (const partial of options.filter((o) => o.bitMask != undefined)) {
		if (!unmergedPartials.has(partial.parameter)) {
			unmergedPartials.set(partial.parameter, []);
		}
		unmergedPartials.get(partial.parameter)!.push(partial);
	}
	// and push the merged result into the array we'll be working with
	if (unmergedPartials.size) {
		const ccc = createConfigurationCCInstance(applHost, endpoint);
		for (const [parameter, partials] of unmergedPartials) {
			allParams.push({
				parameter,
				value: ccc.composePartialParamValues(
					applHost,
					parameter,
					partials.map((p) => ({
						bitMask: p.bitMask!,
						partialValue: p.value as number,
					})),
				),
				valueSize: partials[0].valueSize,
				valueFormat: partials[0].valueFormat,
			});
		}
	}
	return allParams as any;
}

/** Determines whether a partial parameter needs to be interpreted as signed */
function isSignedPartial(
	bitMask: number,
	format: ConfigValueFormat | undefined,
): boolean {
	// Only treat partial params as signed if they span more than 1 bit.
	// Otherwise we cannot model 0/1 properly.
	return (
		getBitMaskWidth(bitMask) > 1 &&
		(format ?? ConfigValueFormat.SignedInteger) ===
			ConfigValueFormat.SignedInteger
	);
}

function reInterpretSignedValue(
	value: ConfigValue,
	valueSize: number,
	targetFormat: ConfigValueFormat,
): ConfigValue {
	// Re-interpret the value with the new format
	const raw = Buffer.allocUnsafe(valueSize);
	serializeValue(raw, 0, valueSize, ConfigValueFormat.SignedInteger, value);
	return parseValue(raw, valueSize, targetFormat);
}

@API(CommandClasses.Configuration)
export class ConfigurationCCAPI extends CCAPI {
	public supportsCommand(cmd: ConfigurationCommand): Maybe<boolean> {
		switch (cmd) {
			case ConfigurationCommand.Get:
			case ConfigurationCommand.Set:
				return true; // This is mandatory

			case ConfigurationCommand.BulkGet:
			case ConfigurationCommand.BulkSet:
				return this.version >= 2;

			case ConfigurationCommand.NameGet:
			case ConfigurationCommand.InfoGet:
			case ConfigurationCommand.PropertiesGet:
				return this.version >= 3;

			case ConfigurationCommand.DefaultReset:
				return this.version >= 4;
		}
		return super.supportsCommand(cmd);
	}

	protected [SET_VALUE]: SetValueImplementation = async (
		{ property, propertyKey },
		value,
	) => {
		// Config parameters are addressed with numeric properties/keys
		if (typeof property !== "number") {
			throwUnsupportedProperty(this.ccId, property);
		}
		if (propertyKey != undefined && typeof propertyKey !== "number") {
			throwUnsupportedPropertyKey(this.ccId, property, propertyKey);
		}
		if (typeof value !== "number") {
			throwWrongValueType(this.ccId, property, "number", typeof value);
		}

		let ccInstance: ConfigurationCC;
		const applHost = this.applHost;

		if (this.isSinglecast()) {
			ccInstance = createConfigurationCCInstance(
				this.applHost,
				this.endpoint,
			);
		} else if (this.isMulticast()) {
			// Multicast is only possible if the parameter definition is the same on all target nodes
			const nodes = this.endpoint.node.physicalNodes;
			if (
				!nodes.every((node) =>
					node
						.getEndpoint(this.endpoint.index)
						?.supportsCC(CommandClasses.Configuration),
				)
			) {
				throw new ZWaveError(
					`The multicast setValue API for Configuration CC requires all virtual target endpoints to support Configuration CC!`,
					ZWaveErrorCodes.CC_Invalid,
				);
			}
			// Figure out if all the relevant info is the same
			const paramInfos = this.endpoint.node.physicalNodes.map((node) =>
				createConfigurationCCInstance(
					this.applHost,
					node.getEndpoint(this.endpoint.index)!,
				).getParamInformation(this.applHost, property, propertyKey),
			);
			if (
				!paramInfos.length ||
				!paramInfos.every((info, index) => {
					if (index === 0) return true;
					return (
						info.valueSize === paramInfos[0].valueSize &&
						info.format === paramInfos[0].format
					);
				})
			) {
				throw new ZWaveError(
					`The multicast setValue API for Configuration CC requires all virtual target nodes to have the same parameter definition!`,
					ZWaveErrorCodes.CC_Invalid,
				);
			}
			// If it is, just use the first node to create the CC instance
			ccInstance = createConfigurationCCInstance(
				this.applHost,
				this.endpoint,
			);
		} else {
			throw new ZWaveError(
				`The setValue API for Configuration CC is not supported via broadcast!`,
				ZWaveErrorCodes.CC_NotSupported,
			);
		}

		let {
			valueSize,
			format: valueFormat = ConfigValueFormat.SignedInteger,
		} = ccInstance.getParamInformation(applHost, property);

		let targetValue: number;
		if (propertyKey) {
			// This is a partial value, we need to update some bits only
			// Find out the correct value size
			if (!valueSize) {
				valueSize = ccInstance.getParamInformation(
					applHost,
					property,
					propertyKey,
				).valueSize;
			}
			// Add the target value to the remaining partial values
			targetValue = ccInstance.composePartialParamValue(
				applHost,
				property,
				propertyKey,
				value,
			);
			// Partial parameters are internally converted to unsigned values - update the valueFormat accordingly
			valueFormat = ConfigValueFormat.UnsignedInteger;
		} else {
			targetValue = value;
		}

		if (!valueSize) {
			// If there's no value size configured, figure out a matching value size
			valueSize = getMinIntegerSize(
				targetValue,
				valueFormat === ConfigValueFormat.SignedInteger,
			);
			// Throw if the value is too large or too small
			if (!valueSize) {
				throw new ZWaveError(
					`The value ${targetValue} is not valid for configuration parameters!`,
					ZWaveErrorCodes.Argument_Invalid,
				);
			}
		}

		// Make sure that the given value fits into the value size
		if (!isSafeValue(targetValue, valueSize, valueFormat)) {
			// If there is a value size configured, check that the given value is compatible
			throwInvalidValueError(
				targetValue,
				property,
				valueSize,
				valueFormat,
			);
		}

		const result = await this.set({
			parameter: property,
			value: targetValue,
			valueSize: valueSize as any,
			valueFormat,
		});

		if (
			!supervisedCommandSucceeded(result) &&
			(this as ConfigurationCCAPI).isSinglecast()
		) {
			// Verify the current value after a delay, unless the command was supervised and successful
			(this as ConfigurationCCAPI).schedulePoll(
				{ property, propertyKey },
				targetValue,
				// Configuration changes are instant
				{ transition: "fast" },
			);
		}

		return result;
	};

	protected [POLL_VALUE]: PollValueImplementation = async ({
		property,
		propertyKey,
	}): Promise<unknown> => {
		// Config parameters are addressed with numeric properties/keys
		if (typeof property !== "number") {
			throwUnsupportedProperty(this.ccId, property);
		}
		if (propertyKey != undefined && typeof propertyKey !== "number") {
			throwUnsupportedPropertyKey(this.ccId, property, propertyKey);
		}

		return this.get(property, { valueBitMask: propertyKey });
	};

	/**
	 * Requests the current value of a given config parameter from the device.
	 * This may timeout and return `undefined` if the node does not respond.
	 * If the node replied with a different parameter number, a `ConfigurationCCError`
	 * is thrown with the `argument` property set to the reported parameter number.
	 */
	@validateArgs()
	public async get(
		parameter: number,
		options?: {
			valueBitMask?: number;
			allowUnexpectedResponse?: boolean;
		},
	): Promise<ConfigValue | undefined> {
		// Get-type commands are only possible in singlecast
		this.assertPhysicalEndpoint(this.endpoint);

		// Two-byte parameter numbers can only be read using the BulkGet command
		if (parameter > 255) {
			const result = await this.getBulk([
				{
					parameter,
					bitMask: options?.valueBitMask,
				},
			]);
			return result.find((r) => r.parameter === parameter)?.value;
		}

		this.assertSupportsCommand(
			ConfigurationCommand,
			ConfigurationCommand.Get,
		);

		const { valueBitMask, allowUnexpectedResponse } = options ?? {};

		const cc = new ConfigurationCCGet(this.applHost, {
			nodeId: this.endpoint.nodeId,
			// Don't set an endpoint here, Configuration is device specific, not endpoint specific
			parameter,
			allowUnexpectedResponse,
		});
		const response = await this.applHost.sendCommand<ConfigurationCCReport>(
			cc,
			this.commandOptions,
		);
		if (!response) return;
		// Nodes may respond with a different parameter, e.g. if we
		// requested a non-existing one
		if (response.parameter === parameter) {
			if (!valueBitMask) return response.value;
			// If a partial parameter was requested, extract that value
			const paramInfo = cc.getParamInformation(
				this.applHost,
				response.parameter,
				valueBitMask,
			);
			return parsePartial(
				response.value as any,
				valueBitMask,
				isSignedPartial(valueBitMask, paramInfo.format),
			);
		}
		this.applHost.controllerLog.logNode(this.endpoint.nodeId, {
			message: `Received unexpected ConfigurationReport (param = ${
				response.parameter
			}, value = ${response.value.toString()})`,
			direction: "inbound",
			level: "error",
		});
		throw new ConfigurationCCError(
			`The first existing parameter on this node is ${response.parameter}`,
			ZWaveErrorCodes.ConfigurationCC_FirstParameterNumber,
			response.parameter,
		);
	}

	/**
	 * Requests the current value of the config parameters from the device.
	 * When the node does not respond due to a timeout, the `value` in the returned array will be `undefined`.
	 */
	@validateArgs()
	public async getBulk(
		options: {
			parameter: number;
			bitMask?: number;
		}[],
	): Promise<
		{
			parameter: number;
			bitMask?: number;
			value: ConfigValue | undefined;
		}[]
	> {
		// Get-type commands are only possible in singlecast
		this.assertPhysicalEndpoint(this.endpoint);

		let values: ReadonlyMap<number, ConfigValue>;

		// If the parameters are consecutive, we may use BulkGet
		const distinctParameters = distinct(options.map((o) => o.parameter));
		if (
			this.supportsCommand(ConfigurationCommand.BulkGet) &&
			isConsecutiveArray(distinctParameters)
		) {
			const cc = new ConfigurationCCBulkGet(this.applHost, {
				nodeId: this.endpoint.nodeId,
				// Don't set an endpoint here, Configuration is device specific, not endpoint specific
				parameters: distinctParameters,
			});
			const response =
				await this.applHost.sendCommand<ConfigurationCCBulkReport>(
					cc,
					this.commandOptions,
				);
			if (response) values = response.values;
		} else {
			this.assertSupportsCommand(
				ConfigurationCommand,
				ConfigurationCommand.Get,
			);

			const _values = new Map<number, ConfigValue>();
			for (const parameter of distinctParameters) {
				const cc = new ConfigurationCCGet(this.applHost, {
					nodeId: this.endpoint.nodeId,
					// Don't set an endpoint here, Configuration is device specific, not endpoint specific
					parameter,
				});
				const response =
					await this.applHost.sendCommand<ConfigurationCCReport>(
						cc,
						this.commandOptions,
					);
				if (response) {
					_values.set(response.parameter, response.value);
				}
			}
			values = _values;
		}

		// Combine the returned values with the requested ones
		const cc = createConfigurationCCInstance(this.applHost, this.endpoint);
		return options.map((o) => {
			let value = values.get(o.parameter);
			if (typeof value === "number" && o.bitMask) {
				const paramInfo = cc.getParamInformation(
					this.applHost,
					o.parameter,
					o.bitMask,
				);
				value = parsePartial(
					value,
					o.bitMask,
					isSignedPartial(o.bitMask, paramInfo.format),
				);
			}
			return { ...o, value };
		});
	}

	/**
	 * Sets a new value for a given config parameter of the device.
	 */
	@validateArgs({ strictEnums: true })
	public async set(
		options: ConfigurationCCAPISetOptions,
	): Promise<SupervisionResult | undefined> {
		// Two-byte parameter numbers can only be set using the BulkSet command
		if (options.parameter > 255) {
			return this.setBulk([options]);
		}

		this.assertSupportsCommand(
			ConfigurationCommand,
			ConfigurationCommand.Set,
		);

		const normalized = normalizeConfigurationCCAPISetOptions(
			this.applHost,
			this.endpoint,
			options,
		);
		let value = normalized.value;
		if (normalized.bitMask) {
			const ccc = createConfigurationCCInstance(
				this.applHost,
				this.endpoint,
			);
			value = ccc.composePartialParamValue(
				this.applHost,
				normalized.parameter,
				normalized.bitMask,
				normalized.value,
			);
		}
		const cc = new ConfigurationCCSet(this.applHost, {
			nodeId: this.endpoint.nodeId,
			// Don't set an endpoint here, Configuration is device specific, not endpoint specific
			resetToDefault: false,
			parameter: normalized.parameter,
			value,
			valueSize: normalized.valueSize,
			valueFormat: normalized.valueFormat,
		});

		return this.applHost.sendCommand(cc, this.commandOptions);
	}

	/**
	 * Sets new values for multiple config parameters of the device. Uses the `BulkSet` command if supported, otherwise falls back to individual `Set` commands.
	 */
	@validateArgs({ strictEnums: true })
	public async setBulk(
		values: ConfigurationCCAPISetOptions[],
	): Promise<SupervisionResult | undefined> {
		// Normalize the values so we can better work with them
		const normalized = values.map((v) =>
			normalizeConfigurationCCAPISetOptions(
				this.applHost,
				this.endpoint,
				v,
			),
		);
		// And merge multiple partials that belong the same "full" value
		const allParams = bulkMergePartialParamValues(
			this.applHost,
			this.endpoint,
			normalized,
		);

		const canUseBulkSet =
			this.supportsCommand(ConfigurationCommand.BulkSet) &&
			// For Bulk Set we need consecutive parameters
			isConsecutiveArray(allParams.map((v) => v.parameter)) &&
			// and identical format
			new Set(allParams.map((v) => v.valueFormat)).size === 1 &&
			// and identical size
			new Set(allParams.map((v) => v.valueSize)).size === 1;

		if (canUseBulkSet) {
			const cc = new ConfigurationCCBulkSet(this.applHost, {
				nodeId: this.endpoint.nodeId,
				// Don't set an endpoint here, Configuration is device specific, not endpoint specific
				parameters: allParams.map((v) => v.parameter),
				valueSize: allParams[0].valueSize,
				valueFormat: allParams[0].valueFormat,
				values: allParams.map((v) => v.value as number),
				handshake: true,
			});
			// The handshake flag is set, so we expect a BulkReport in response
			const result =
				await this.applHost.sendCommand<ConfigurationCCBulkReport>(
					cc,
					this.commandOptions,
				);

			// If we did receive a response, we also received the updated parameters,
			// so if any one was not accepted, we know by looking at the values.
			// Translate the result into a SupervisionResult by comparing the values
			if (result) {
				const sentValues = cc.values;
				const receivedValues = [...result.values.values()];
				const success =
					sentValues.length === receivedValues.length &&
					sentValues.every((v, i) => v === receivedValues[i]);
				return {
					status: success
						? SupervisionStatus.Success
						: SupervisionStatus.Fail,
				};
			} else {
				return undefined;
			}
		} else {
			this.assertSupportsCommand(
				ConfigurationCommand,
				ConfigurationCommand.Set,
			);

			const supervisionResults: (SupervisionResult | undefined)[] = [];
			for (const {
				parameter,
				value,
				valueSize,
				valueFormat,
			} of allParams) {
				const cc = new ConfigurationCCSet(this.applHost, {
					nodeId: this.endpoint.nodeId,
					// Don't set an endpoint here, Configuration is device specific, not endpoint specific
					parameter,
					value,
					valueSize,
					valueFormat,
				});
				supervisionResults.push(
					await this.applHost.sendCommand(cc, this.commandOptions),
				);
			}
			return mergeSupervisionResults(supervisionResults);
		}
	}

	/**
	 * Resets a configuration parameter to its default value.
	 *
	 * WARNING: This will throw on legacy devices (ConfigurationCC v3 and below)
	 */
	@validateArgs()
	public async reset(
		parameter: number,
	): Promise<SupervisionResult | undefined> {
		// Two-byte parameter numbers can only be reset using the BulkSet command
		if (parameter > 255) {
			return this.resetBulk([parameter]);
		}

		this.assertSupportsCommand(
			ConfigurationCommand,
			ConfigurationCommand.Set,
		);

		const cc = new ConfigurationCCSet(this.applHost, {
			nodeId: this.endpoint.nodeId,
			// Don't set an endpoint here, Configuration is device specific, not endpoint specific
			parameter,
			resetToDefault: true,
		});
		return this.applHost.sendCommand(cc, this.commandOptions);
	}

	/**
	 * Resets multiple configuration parameters to their default value. Uses BulkSet if supported, otherwise falls back to individual Set commands.
	 *
	 * WARNING: This will throw on legacy devices (ConfigurationCC v3 and below)
	 */
	@validateArgs()
	public async resetBulk(
		parameters: number[],
	): Promise<SupervisionResult | undefined> {
		if (
			isConsecutiveArray(parameters) &&
			this.supportsCommand(ConfigurationCommand.BulkSet)
		) {
			const cc = new ConfigurationCCBulkSet(this.applHost, {
				nodeId: this.endpoint.nodeId,
				// Don't set an endpoint here, Configuration is device specific, not endpoint specific
				parameters,
				resetToDefault: true,
			});
			return this.applHost.sendCommand(cc, this.commandOptions);
		} else {
			this.assertSupportsCommand(
				ConfigurationCommand,
				ConfigurationCommand.Set,
			);
			const CCs = distinct(parameters).map(
				(parameter) =>
					new ConfigurationCCSet(this.applHost, {
						nodeId: this.endpoint.nodeId,
						// Don't set an endpoint here, Configuration is device specific, not endpoint specific
						parameter,
						resetToDefault: true,
					}),
			);
			for (const cc of CCs) {
				await this.applHost.sendCommand(cc, this.commandOptions);
			}
		}
	}

	/** Resets all configuration parameters to their default value */
	public async resetAll(): Promise<void> {
		// This is dangerous - don't allow resetting all parameters via multicast
		this.assertPhysicalEndpoint(this.endpoint);

		this.assertSupportsCommand(
			ConfigurationCommand,
			ConfigurationCommand.DefaultReset,
		);

		const cc = new ConfigurationCCDefaultReset(this.applHost, {
			nodeId: this.endpoint.nodeId,
			// Don't set an endpoint here, Configuration is device specific, not endpoint specific
		});
		await this.applHost.sendCommand(cc, this.commandOptions);
	}

	@validateArgs()
	// eslint-disable-next-line @typescript-eslint/explicit-module-boundary-types
	public async getProperties(parameter: number) {
		// Get-type commands are only possible in singlecast
		this.assertPhysicalEndpoint(this.endpoint);

		const cc = new ConfigurationCCPropertiesGet(this.applHost, {
			nodeId: this.endpoint.nodeId,
			// Don't set an endpoint here, Configuration is device specific, not endpoint specific
			parameter,
		});
		const response =
			await this.applHost.sendCommand<ConfigurationCCPropertiesReport>(
				cc,
				this.commandOptions,
			);
		if (response) {
			return pick(response, [
				"valueSize",
				"valueFormat",
				"minValue",
				"maxValue",
				"defaultValue",
				"nextParameter",
				"altersCapabilities",
				"isReadonly",
				"isAdvanced",
				"noBulkSupport",
			]);
		}
	}

	/** Requests the name of a configuration parameter from the node */
	@validateArgs()
	public async getName(parameter: number): Promise<string | undefined> {
		// Get-type commands are only possible in singlecast
		this.assertPhysicalEndpoint(this.endpoint);

		const cc = new ConfigurationCCNameGet(this.applHost, {
			nodeId: this.endpoint.nodeId,
			// Don't set an endpoint here, Configuration is device specific, not endpoint specific
			parameter,
		});
		const response =
			await this.applHost.sendCommand<ConfigurationCCNameReport>(
				cc,
				this.commandOptions,
			);
		return response?.name;
	}

	/** Requests usage info for a configuration parameter from the node */
	@validateArgs()
	public async getInfo(parameter: number): Promise<string | undefined> {
		// Get-type commands are only possible in singlecast
		this.assertPhysicalEndpoint(this.endpoint);

		const cc = new ConfigurationCCInfoGet(this.applHost, {
			nodeId: this.endpoint.nodeId,
			// Don't set an endpoint here, Configuration is device specific, not endpoint specific
			parameter,
		});
		const response =
			await this.applHost.sendCommand<ConfigurationCCInfoReport>(
				cc,
				this.commandOptions,
			);
		return response?.info;
	}

	/**
	 * This scans the node for the existing parameters. Found parameters will be reported
	 * through the `value added` and `value updated` events.
	 *
	 * WARNING: This method throws for newer devices.
	 *
	 * WARNING: On nodes implementing V1 and V2, this process may take
	 * **up to an hour**, depending on the configured timeout.
	 *
	 * WARNING: On nodes implementing V2, all parameters after 255 will be ignored.
	 */
	public async scanParametersLegacy(): Promise<void> {
		if (this.version >= 3) {
			throw new ZWaveError(
				"Use ConfigurationCC.interview instead of scanning parameters for versions 3 and above.",
				ZWaveErrorCodes.ConfigurationCC_NoLegacyScanOnNewDevices,
			);
		}

		// Get-type commands are only possible in singlecast
		this.assertPhysicalEndpoint(this.endpoint);

		// TODO: Reduce the priority of the messages
		this.applHost.controllerLog.logNode(
			this.endpoint.nodeId,
			`Scanning available parameters...`,
		);
		const ccInstance = createConfigurationCCInstance(
			this.applHost,
			this.endpoint,
		);
		for (let param = 1; param <= 255; param++) {
			// Check if the parameter is readable
			let originalValue: ConfigValue | undefined;
			this.applHost.controllerLog.logNode(this.endpoint.nodeId, {
				message: `  trying param ${param}...`,
				direction: "outbound",
			});
			try {
				originalValue = await this.get(param, {
					// When requesting a non-existing parameter, a node SHOULD respond with the
					// first available parameter. We use this for the first param only,
					// because delayed responses might otherwise confuse the interview process
					allowUnexpectedResponse: param === 1,
				});
				if (originalValue != undefined) {
					const logMessage = `  Param ${param}:
    readable  = true
    valueSize = ${
		ccInstance.getParamInformation(this.applHost, param).valueSize
	}
    value     = ${originalValue.toString()}`;
					this.applHost.controllerLog.logNode(this.endpoint.nodeId, {
						message: logMessage,
						direction: "inbound",
					});
				}
			} catch (e) {
				if (
					e instanceof ConfigurationCCError &&
					e.code ===
						ZWaveErrorCodes.ConfigurationCC_FirstParameterNumber
				) {
					// Continue iterating with the next param
					if (e.argument - 1 > param) param = e.argument - 1;
					continue;
				}
				throw e;
			}
		}
	}
}

@commandClass(CommandClasses.Configuration)
@implementedVersion(4)
@ccValues(ConfigurationCCValues)
export class ConfigurationCC extends CommandClass {
	declare ccCommand: ConfigurationCommand;

	public async interview(applHost: ZWaveApplicationHost): Promise<void> {
		const node = this.getNode(applHost)!;
		const endpoint = this.getEndpoint(applHost)!;
		const api = CCAPI.create(
			CommandClasses.Configuration,
			applHost,
			endpoint,
		).withOptions({
			priority: MessagePriority.NodeQuery,
		});

		applHost.controllerLog.logNode(node.id, {
			endpoint: this.endpointIndex,
			message: `Interviewing ${this.ccName}...`,
			direction: "none",
		});

		const deviceConfig = applHost.getDeviceConfig?.(node.id);
		const paramInfo = deviceConfig?.paramInformation;
		if (paramInfo) {
			applHost.controllerLog.logNode(node.id, {
				endpoint: this.endpointIndex,
				message: `${this.constructor.name}: Loading configuration parameters from device config`,
				direction: "none",
			});
			this.deserializeParamInformationFromConfig(applHost, paramInfo);
		}
		const documentedParamNumbers = new Set(
			Array.from(paramInfo?.keys() ?? []).map((k) => k.parameter),
		);

		if (this.version >= 3) {
			applHost.controllerLog.logNode(node.id, {
				endpoint: this.endpointIndex,
				message: "finding first configuration parameter...",
				direction: "outbound",
			});
			const param0props = await api.getProperties(0);
			let param: number;
			if (param0props) {
				param = param0props.nextParameter;
				if (param === 0) {
					applHost.controllerLog.logNode(node.id, {
						endpoint: this.endpointIndex,
						message: `didn't report any config params, trying #1 just to be sure...`,
						direction: "inbound",
					});
					param = 1;
				}
			} else {
				applHost.controllerLog.logNode(node.id, {
					endpoint: this.endpointIndex,
					message:
						"Finding first configuration parameter timed out, skipping interview...",
					level: "warn",
				});
				return;
			}

			while (param > 0) {
				applHost.controllerLog.logNode(node.id, {
					endpoint: this.endpointIndex,
					message: `querying parameter #${param} information...`,
					direction: "outbound",
				});

				// Query properties and the next param
				const props = await api.getProperties(param).catch(
					// If querying the properties fails, don't abort the entire interview
					() => undefined,
				);
				if (!props) {
					applHost.controllerLog.logNode(node.id, {
						endpoint: this.endpointIndex,
						message: `Querying parameter #${param} information timed out, skipping scan...`,
						level: "warn",
					});
					break;
				}
				const { nextParameter, ...properties } = props;

				let logMessage: string;
				if (properties.valueSize === 0) {
					logMessage = `Parameter #${param} is unsupported. Next parameter: ${nextParameter}`;
				} else {
					let name: string | undefined;
					// Query the name and info for parameters that are NOT defined in a config file
					if (!documentedParamNumbers.has(param)) {
						// Skip the name query for bugged devices
						if (!deviceConfig?.compat?.skipConfigurationNameQuery) {
							name = await api.getName(param).catch(
								// If querying the name fails, don't abort the entire interview
								() => undefined,
							);
						}

						// Skip the info query for bugged devices
						if (!deviceConfig?.compat?.skipConfigurationInfoQuery) {
							await api.getInfo(param).catch(
								// If querying the info fails, don't abort the entire interview
								() => undefined,
							);
						}
					}

					logMessage = `received information for parameter #${param}:`;
					if (name) {
						logMessage += `
parameter name:      ${name}`;
					}
					logMessage += `
value format:        ${getEnumMemberName(
						ConfigValueFormat,
						properties.valueFormat,
					)}
value size:          ${properties.valueSize} bytes
min value:           ${properties.minValue?.toString() ?? "undefined"}
max value:           ${properties.maxValue?.toString() ?? "undefined"}
default value:       ${properties.defaultValue?.toString() ?? "undefined"}
is read-only:        ${!!properties.isReadonly}
is advanced (UI):    ${!!properties.isAdvanced}
has bulk support:    ${!properties.noBulkSupport}
alters capabilities: ${!!properties.altersCapabilities}`;
				}
				applHost.controllerLog.logNode(node.id, {
					endpoint: this.endpointIndex,
					message: logMessage,
					direction: "inbound",
				});

				// Some devices report their parameter 1 instead of 0 as the next one
				// when reaching the end. To avoid infinite loops, stop scanning
				// once the next parameter is lower than the current one
				if (nextParameter > param) {
					param = nextParameter;
				} else {
					break;
				}
			}
		}

		await this.refreshValues(applHost);

		// Remember that the interview is complete
		this.setInterviewComplete(applHost, true);
	}

	public async refreshValues(applHost: ZWaveApplicationHost): Promise<void> {
		const node = this.getNode(applHost)!;
		const endpoint = this.getEndpoint(applHost)!;
		const api = CCAPI.create(
			CommandClasses.Configuration,
			applHost,
			endpoint,
		).withOptions({
			priority: MessagePriority.NodeQuery,
		});

		if (this.version < 3) {
			// V1/V2: Query all values defined in the config file
			const paramInfo = applHost.getDeviceConfig?.(
				node.id,
			)?.paramInformation;
			if (paramInfo?.size) {
				// Because partial params share the same parameter number,
				// we need to remember which ones we have already queried.
				const alreadyQueried = new Set<number>();
				for (const param of paramInfo.keys()) {
					// No need to query writeonly params
					if (paramInfo.get(param)?.writeOnly) continue;
					// Don't double-query params
					if (alreadyQueried.has(param.parameter)) continue;
					alreadyQueried.add(param.parameter);

					// Query the current value
					applHost.controllerLog.logNode(node.id, {
						endpoint: this.endpointIndex,
						message: `querying parameter #${param.parameter} value...`,
						direction: "outbound",
					});
					// ... at least try to
					const paramValue = await api.get(param.parameter);
					if (typeof paramValue === "number") {
						applHost.controllerLog.logNode(node.id, {
							endpoint: this.endpointIndex,
							message: `parameter #${param.parameter} has value: ${paramValue}`,
							direction: "inbound",
						});
					} else if (!paramValue) {
						applHost.controllerLog.logNode(node.id, {
							endpoint: this.endpointIndex,
							message: `received no value for parameter #${param.parameter}`,
							direction: "inbound",
							level: "warn",
						});
					}
				}
			} else {
				applHost.controllerLog.logNode(node.id, {
					endpoint: this.endpointIndex,
					message: `${this.constructor.name}: skipping interview because CC version is < 3 and there is no config file`,
					direction: "none",
				});
			}
		} else {
			// V3+: Query the values of discovered parameters
			const parameters = distinct(
				this.getDefinedValueIDs(applHost)
					.map((v) => v.property)
					.filter((p): p is number => typeof p === "number"),
			);
			for (const param of parameters) {
				if (
					this.getParamInformation(applHost, param).readable !== false
				) {
					applHost.controllerLog.logNode(node.id, {
						endpoint: this.endpointIndex,
						message: `querying parameter #${param} value...`,
						direction: "outbound",
					});
					await api.get(param);
				} else {
					applHost.controllerLog.logNode(node.id, {
						endpoint: this.endpointIndex,
						message: `not querying parameter #${param} value, because it is writeonly`,
						direction: "none",
					});
				}
			}
		}
	}

	/**
	 * Whether this node's param information was loaded from a config file.
	 * If this is true, we don't trust what the node reports
	 */
	protected isParamInformationFromConfig(
		applHost: ZWaveApplicationHost,
	): boolean {
		return (
			this.getValue(
				applHost,
				ConfigurationCCValues.isParamInformationFromConfig,
			) === true
		);
	}

	/**
	 * @internal
	 * Stores config parameter metadata for this CC's node
	 */
	public extendParamInformation(
		applHost: ZWaveApplicationHost,
		parameter: number,
		valueBitMask: number | undefined,
		info: Partial<ConfigurationMetadata>,
	): void {
		// Don't trust param information that a node reports if we have already loaded it from a config file
		if (this.isParamInformationFromConfig(applHost)) return;

		const valueDB = this.getValueDB(applHost);
		const valueId = ConfigurationCCValues.paramInformation(
			parameter,
			valueBitMask,
		).id;
		// Retrieve the base metadata
		const metadata = this.getParamInformation(
			applHost,
			parameter,
			valueBitMask,
		);
		// Override it with new data
		Object.assign(metadata, info);
		// And store it back
		valueDB.setMetadata(valueId, metadata);
	}

	/**
	 * @internal
	 * Returns stored config parameter metadata for this CC's node
	 */
	public getParamInformation(
		applHost: ZWaveApplicationHost,
		parameter: number,
		valueBitMask?: number,
	): ConfigurationMetadata {
		return (
			this.getMetadata(
				applHost,
				ConfigurationCCValues.paramInformation(parameter, valueBitMask),
			) ?? {
				...ValueMetadata.Any,
			}
		);
	}

	/**
	 * **INTERNAL:** Returns the param info that was queried for this node. This returns the information that was returned by the node
	 * and does not include partial parameters.
	 */
	public getQueriedParamInfos(
		applHost: ZWaveApplicationHost,
	): Record<number, ConfigurationMetadata> {
		const parameters = distinct(
			this.getDefinedValueIDs(applHost)
				.map((v) => v.property)
				.filter((p): p is number => typeof p === "number"),
		);
		return composeObject(
			parameters.map((p) => [
				p as any,
				this.getParamInformation(applHost, p),
			]),
		);
	}

	/**
	 * Returns stored config parameter metadata for all partial config params addressed with the given parameter number
	 */
	public getPartialParamInfos(
		applHost: ZWaveApplicationHost,
		parameter: number,
	): (ValueID & { metadata: ConfigurationMetadata })[] {
		const valueDB = this.getValueDB(applHost);
		return valueDB.findMetadata(
			(id) =>
				id.commandClass === this.ccId &&
				id.property === parameter &&
				id.propertyKey != undefined,
		) as (ValueID & { metadata: ConfigurationMetadata })[];
	}

	/**
	 * Computes the full value of a parameter after applying a partial param value
	 */
	public composePartialParamValue(
		applHost: ZWaveApplicationHost,
		parameter: number,
		bitMask: number,
		partialValue: number,
	): number {
		return this.composePartialParamValues(applHost, parameter, [
			{ bitMask, partialValue },
		]);
	}

	/**
	 * Computes the full value of a parameter after applying multiple partial param values
	 */
	public composePartialParamValues(
		applHost: ZWaveApplicationHost,
		parameter: number,
		partials: {
			bitMask: number;
			partialValue: number;
		}[],
	): number {
		const valueDB = this.getValueDB(applHost);
		// Add the other values together
		const otherValues = valueDB.findValues(
			(id) =>
				id.commandClass === this.ccId &&
				id.property === parameter &&
				id.propertyKey != undefined &&
				!partials.some((p) => id.propertyKey === p.bitMask),
		);
		let ret = 0;
		for (const {
			propertyKey: bitMask,
			value: partialValue,
		} of otherValues) {
			ret = encodePartial(ret, partialValue as number, bitMask as number);
		}
		for (const { bitMask, partialValue } of partials) {
			ret = encodePartial(ret, partialValue, bitMask);
		}
		return ret;
	}

	/** Deserializes the config parameter info from a config file */
	public deserializeParamInformationFromConfig(
		applHost: ZWaveApplicationHost,
		config: ParamInfoMap,
	): void {
		const valueDB = this.getValueDB(applHost);

		// Clear old param information
		for (const meta of valueDB.getAllMetadata(this.ccId)) {
			if (typeof meta.property === "number") {
				// this is a param information, delete it
				valueDB.setMetadata(
					meta,
					undefined,
					// Don't emit the added/updated events, as this will spam applications with untranslated events
					{ noEvent: true },
				);
			}
		}

		// Allow overwriting the param info (mark it as unloaded)
		this.setValue(
			applHost,
			ConfigurationCCValues.isParamInformationFromConfig,
			false,
		);

		for (const [param, info] of config.entries()) {
			// We need to make the config information compatible with the
			// format that ConfigurationCC reports
			const paramInfo: Partial<ConfigurationMetadata> = stripUndefined({
				// TODO: Make this smarter! (0...1 ==> boolean)
				type: "number",
				valueSize: info.valueSize,
				min: info.minValue,
				max: info.maxValue,
				default: info.defaultValue,
				unit: info.unit,
				format: info.unsigned
					? ConfigValueFormat.UnsignedInteger
					: ConfigValueFormat.SignedInteger,
				readable: !info.writeOnly,
				writeable: !info.readOnly,
				allowManualEntry: info.allowManualEntry,
				states:
					info.options.length > 0
						? composeObject(
								info.options.map(({ label, value }) => [
									value.toString(),
									label,
								]),
						  )
						: undefined,
				label: info.label,
				description: info.description,
				isFromConfig: true,
			});
			this.extendParamInformation(
				applHost,
				param.parameter,
				param.valueBitMask,
				paramInfo,
			);
		}

		// Remember that we loaded the param information from a config file
		this.setValue(
			applHost,
			ConfigurationCCValues.isParamInformationFromConfig,
			true,
		);
	}

	public translatePropertyKey(
		applHost: ZWaveApplicationHost,
		property: string | number,
		propertyKey?: string | number,
	): string | undefined {
		if (
			typeof property === "number" &&
			(propertyKey == undefined || typeof propertyKey === "number")
		) {
			// This CC names all configuration parameters differently,
			// so no name for the property key is required
			return undefined;
		}
		return super.translateProperty(applHost, property, propertyKey);
	}

	public translateProperty(
		applHost: ZWaveApplicationHost,
		property: string | number,
		propertyKey?: string | number,
	): string {
		// Try to retrieve the configured param label
		if (
			typeof property === "number" &&
			(propertyKey == undefined || typeof propertyKey === "number")
		) {
			const paramInfo = this.getParamInformation(
				applHost,
				property,
				propertyKey,
			);
			if (paramInfo.label) return paramInfo.label;
			// fall back to paramXYZ[_key] if none is defined
			let ret = `param${padStart(property.toString(), 3, "0")}`;
			if (propertyKey != undefined) {
				ret += "_" + propertyKey.toString();
			}
			return ret;
		}
		return super.translateProperty(applHost, property, propertyKey);
	}
}

export interface ConfigurationCCReportOptions extends CCCommandOptions {
	parameter: number;
	value: ConfigValue;
	valueSize: number;
	valueFormat?: ConfigValueFormat;
}

@CCCommand(ConfigurationCommand.Report)
export class ConfigurationCCReport extends ConfigurationCC {
	public constructor(
		host: ZWaveHost,
		options:
			| CommandClassDeserializationOptions
			| ConfigurationCCReportOptions,
	) {
		super(host, options);

		if (gotDeserializationOptions(options)) {
			// All fields must be present
			validatePayload(this.payload.length > 2);
			this.parameter = this.payload[0];
			this.valueSize = this.payload[1] & 0b111;
			// Ensure we received a valid report
			validatePayload(
				this.valueSize >= 1,
				this.valueSize <= 4,
				this.payload.length >= 2 + this.valueSize,
			);
			// Default to parsing the value as SignedInteger, like the specs say.
			// We try to re-interpret the value in persistValues()
			this.value = parseValue(
				this.payload.slice(2),
				this.valueSize,
				ConfigValueFormat.SignedInteger,
			);
		} else {
			this.parameter = options.parameter;
			this.value = options.value;
			this.valueSize = options.valueSize;
			this.valueFormat = options.valueFormat;
		}
	}

	public parameter: number;
	public value: ConfigValue;
	public valueSize: number;
	private valueFormat?: ConfigValueFormat; // only used for serialization

	public persistValues(applHost: ZWaveApplicationHost): boolean {
		if (!super.persistValues(applHost)) return false;
		const valueDB = this.getValueDB(applHost);

		// Check if the initial assumption of SignedInteger holds true
		const oldParamInformation = this.getParamInformation(
			applHost,
			this.parameter,
		);
		if (
			oldParamInformation.format != undefined &&
			oldParamInformation.format !== ConfigValueFormat.SignedInteger
		) {
			// Re-interpret the value with the new format
			this.value = reInterpretSignedValue(
				this.value,
				this.valueSize,
				oldParamInformation.format,
			);
		}

		// Store the parameter size and value
		this.extendParamInformation(applHost, this.parameter, undefined, {
			valueSize: this.valueSize,
			type:
				oldParamInformation.format === ConfigValueFormat.BitField
					? "number[]"
					: "number",
		});
		if (
			this.version < 3 &&
			!this.isParamInformationFromConfig &&
			oldParamInformation.min == undefined &&
			oldParamInformation.max == undefined
		) {
			const isSigned =
				oldParamInformation.format == undefined ||
				oldParamInformation.format === ConfigValueFormat.SignedInteger;
			this.extendParamInformation(
				applHost,
				this.parameter,
				undefined,
				getIntegerLimits(this.valueSize as any, isSigned),
			);
		}
		// And store the value itself
		// If we have partial config params defined, we need to split the value
		const partialParams = this.getPartialParamInfos(
			applHost,
			this.parameter,
		);
		if (partialParams.length > 0) {
			for (const param of partialParams) {
				if (typeof param.propertyKey === "number") {
					valueDB.setValue(
						{
							commandClass: this.ccId,
							property: this.parameter,
							propertyKey: param.propertyKey,
						},
						parsePartial(
							this.value as any,
							param.propertyKey,
							isSignedPartial(
								param.propertyKey,
								param.metadata.format,
							),
						),
					);
				}
			}
		} else {
			// This is a single param
			valueDB.setValue(
				{
					commandClass: this.ccId,
					property: this.parameter,
				},
				this.value,
			);
		}
		return true;
	}

	public serialize(): Buffer {
		this.payload = Buffer.concat([
			Buffer.from([this.parameter, this.valueSize & 0b111]),
			Buffer.allocUnsafe(this.valueSize),
		]);
		const valueFormat =
			typeof this.value === "number"
				? this.valueFormat ?? ConfigValueFormat.SignedInteger
				: ConfigValueFormat.BitField;
		serializeValue(
			this.payload,
			2,
			this.valueSize,
			valueFormat,
			this.value,
		);

		return super.serialize();
	}

	public toLogEntry(applHost: ZWaveApplicationHost): MessageOrCCLogEntry {
		return {
			...super.toLogEntry(applHost),
			message: {
				"parameter #": this.parameter,
				"value size": this.valueSize,
				value: configValueToString(this.value),
			},
		};
	}
}

function testResponseForConfigurationGet(
	sent: ConfigurationCCGet,
	received: ConfigurationCCReport,
) {
	// We expect a Configuration Report that matches the requested parameter
	return (
		sent.parameter === received.parameter || sent.allowUnexpectedResponse
	);
}

interface ConfigurationCCGetOptions extends CCCommandOptions {
	parameter: number;
	/**
	 * If this is `true`, responses with different parameters than expected are accepted
	 * and treated as hints for the first parameter number.
	 */
	allowUnexpectedResponse?: boolean;
}

@CCCommand(ConfigurationCommand.Get)
@expectedCCResponse(ConfigurationCCReport, testResponseForConfigurationGet)
export class ConfigurationCCGet extends ConfigurationCC {
	public constructor(
		host: ZWaveHost,
		options: CommandClassDeserializationOptions | ConfigurationCCGetOptions,
	) {
		super(host, options);
		if (gotDeserializationOptions(options)) {
			validatePayload(this.payload.length >= 1);
			this.parameter = this.payload[0];
			this.allowUnexpectedResponse = false;
		} else {
			this.parameter = options.parameter;
			this.allowUnexpectedResponse =
				options.allowUnexpectedResponse ?? false;
		}
	}

	public parameter: number;
	public allowUnexpectedResponse: boolean;

	public serialize(): Buffer {
		this.payload = Buffer.from([this.parameter]);
		return super.serialize();
	}

	public toLogEntry(applHost: ZWaveApplicationHost): MessageOrCCLogEntry {
		return {
			...super.toLogEntry(applHost),
			message: { "parameter #": this.parameter },
		};
	}
}

type ConfigurationCCSetOptions = CCCommandOptions &
	(
		| {
				parameter: number;
				resetToDefault: true;
		  }
		| {
				parameter: number;
				resetToDefault?: false;
				valueSize: number;
				/** How the value is encoded. Defaults to SignedInteger */
				valueFormat?: ConfigValueFormat;
				value: ConfigValue;
		  }
	);

@CCCommand(ConfigurationCommand.Set)
@useSupervision()
export class ConfigurationCCSet extends ConfigurationCC {
	public constructor(
		host: ZWaveHost,
		options: CommandClassDeserializationOptions | ConfigurationCCSetOptions,
	) {
		super(host, options);
		if (gotDeserializationOptions(options)) {
			validatePayload(this.payload.length >= 2);
			this.parameter = this.payload[0];
			this.resetToDefault = !!(this.payload[1] & 0b1000_0000);
			this.valueSize = this.payload[1] & 0b111;

			// Ensure we received a valid report
			validatePayload(
				this.valueSize >= 1,
				this.valueSize <= 4,
				this.payload.length >= 2 + this.valueSize,
			);
			// Parse the value as signed integer. We don't know the format here.
			this.value = parseValue(
				this.payload.slice(2),
				this.valueSize,
				ConfigValueFormat.SignedInteger,
			);
		} else {
			this.parameter = options.parameter;
			// According to SDS14223 this flag SHOULD NOT be set
			// Because we don't want to test the behavior, we enforce that it MUST not be set
			// on legacy nodes
			if (options.resetToDefault && this.version <= 3) {
				throw new ZWaveError(
					`The resetToDefault flag MUST not be used on nodes implementing ConfigurationCC V3 or less!`,
					ZWaveErrorCodes.ConfigurationCC_NoResetToDefaultOnLegacyDevices,
				);
			}
			this.resetToDefault = !!options.resetToDefault;
			if (!options.resetToDefault) {
				// TODO: Default to the stored value size
				this.valueSize = options.valueSize;
				this.valueFormat =
					options.valueFormat ?? ConfigValueFormat.SignedInteger;
				this.value = options.value;
			}
		}
	}

	public resetToDefault: boolean;
	public parameter: number;
	public valueSize: number | undefined;
	public valueFormat: ConfigValueFormat | undefined;
	public value: ConfigValue | undefined;

	public serialize(): Buffer {
		const valueSize = this.resetToDefault ? 1 : this.valueSize!;
		const payloadLength = 2 + valueSize;
		this.payload = Buffer.alloc(payloadLength, 0);
		this.payload[0] = this.parameter;
		this.payload[1] =
			(this.resetToDefault ? 0b1000_0000 : 0) | (valueSize & 0b111);
		if (!this.resetToDefault) {
			// Make sure that the given value fits into the value size
			if (
				typeof this.value === "number" &&
				!isSafeValue(this.value, valueSize, this.valueFormat!)
			) {
				// If there is a value size configured, check that the given value is compatible
				throwInvalidValueError(
					this.value,
					this.parameter,
					valueSize,
					this.valueFormat!,
				);
			}

			try {
				serializeValue(
					this.payload,
					2,
					valueSize,
					this.valueFormat!,
					this.value!,
				);
			} catch (e) {
				tryCatchOutOfBoundsError(
					e as Error,
					this.value,
					this.parameter,
					valueSize,
					this.valueFormat!,
				);
			}
		}
		return super.serialize();
	}

	public toLogEntry(applHost: ZWaveApplicationHost): MessageOrCCLogEntry {
		const message: MessageRecord = {
			"parameter #": this.parameter,
			"reset to default": this.resetToDefault,
		};
		if (this.valueSize != undefined) {
			message["value size"] = this.valueSize;
		}
		if (this.valueFormat != undefined) {
			message["value format"] = getEnumMemberName(
				ConfigValueFormat,
				this.valueFormat,
			);
		}
		if (this.value != undefined) {
			message.value = configValueToString(this.value);
		}
		return {
			...super.toLogEntry(applHost),
			message,
		};
	}
}

type ConfigurationCCBulkSetOptions = CCCommandOptions & {
	parameters: number[];
	handshake?: boolean;
} & (
		| {
				resetToDefault: true;
		  }
		| {
				resetToDefault?: false;
				valueSize: number;
				valueFormat?: ConfigValueFormat;
				values: number[];
		  }
	);

function getResponseForBulkSet(cc: ConfigurationCCBulkSet) {
	return cc.handshake ? ConfigurationCCBulkReport : undefined;
}

@CCCommand(ConfigurationCommand.BulkSet)
@expectedCCResponse(getResponseForBulkSet)
@useSupervision()
export class ConfigurationCCBulkSet extends ConfigurationCC {
	public constructor(
		host: ZWaveHost,
		options:
			| CommandClassDeserializationOptions
			| ConfigurationCCBulkSetOptions,
	) {
		super(host, options);
		if (gotDeserializationOptions(options)) {
			// TODO: Deserialize payload
			throw new ZWaveError(
				`${this.constructor.name}: deserialization not implemented`,
				ZWaveErrorCodes.Deserialization_NotImplemented,
			);
		} else {
			this._parameters = options.parameters;
			if (this._parameters.length < 1) {
				throw new ZWaveError(
					`In a ConfigurationCC.BulkSet, parameters must be a non-empty array`,
					ZWaveErrorCodes.CC_Invalid,
				);
			} else if (!isConsecutiveArray(this._parameters)) {
				throw new ZWaveError(
					`A ConfigurationCC.BulkSet can only be used for consecutive parameters`,
					ZWaveErrorCodes.CC_Invalid,
				);
			}
			this._handshake = !!options.handshake;
			this._resetToDefault = !!options.resetToDefault;
			if (!!options.resetToDefault) {
				this._valueSize = 1;
				this._valueFormat = ConfigValueFormat.SignedInteger;
				this._values = this._parameters.map(() => 0);
			} else {
				this._valueSize = options.valueSize;
				this._valueFormat =
					options.valueFormat ?? ConfigValueFormat.SignedInteger;
				this._values = options.values;
			}
		}
	}

	private _parameters: number[];
	public get parameters(): number[] {
		return this._parameters;
	}
	private _resetToDefault: boolean;
	public get resetToDefault(): boolean {
		return this._resetToDefault;
	}
	private _valueSize: number;
	public get valueSize(): number {
		return this._valueSize;
	}
	private _valueFormat: ConfigValueFormat;
	public get valueFormat(): ConfigValueFormat {
		return this._valueFormat;
	}
	private _values: number[];
	public get values(): number[] {
		return this._values;
	}
	private _handshake: boolean;
	public get handshake(): boolean {
		return this._handshake;
	}

	public serialize(): Buffer {
		const valueSize = this._resetToDefault ? 1 : this.valueSize;
		const payloadLength = 4 + valueSize * this.parameters.length;
		this.payload = Buffer.alloc(payloadLength, 0);
		this.payload.writeUInt16BE(this.parameters[0], 0);
		this.payload[2] = this.parameters.length;
		this.payload[3] =
			(this._resetToDefault ? 0b1000_0000 : 0) |
			(this.handshake ? 0b0100_0000 : 0) |
			(valueSize & 0b111);
		if (!this._resetToDefault) {
			for (let i = 0; i < this.parameters.length; i++) {
				const value = this._values[i];
				const param = this._parameters[i];

				// Make sure that the given value fits into the value size
				if (!isSafeValue(value, valueSize, this._valueFormat)) {
					// If there is a value size configured, check that the given value is compatible
					throwInvalidValueError(
						value,
						param,
						valueSize,
						this._valueFormat,
					);
				}

				try {
					serializeValue(
						this.payload,
						4 + i * valueSize,
						valueSize,
						this._valueFormat,
						value,
					);
				} catch (e) {
					tryCatchOutOfBoundsError(
						e as Error,
						value,
						param,
						valueSize,
						this._valueFormat,
					);
				}
			}
		}
		return super.serialize();
	}

	public toLogEntry(applHost: ZWaveApplicationHost): MessageOrCCLogEntry {
		const message: MessageRecord = {
			handshake: this.handshake,
			"reset to default": this.resetToDefault,
			"value size": this.valueSize,
		};
		if (this._values.length > 0) {
			message.values = this._values
				.map(
					(value, i) =>
						`\n· #${this._parameters[i]}: ${configValueToString(
							value,
						)}`,
				)
				.join("");
		}
		return {
			...super.toLogEntry(applHost),
			message,
		};
	}
}

@CCCommand(ConfigurationCommand.BulkReport)
export class ConfigurationCCBulkReport extends ConfigurationCC {
	public constructor(
		host: ZWaveHost,
		options: CommandClassDeserializationOptions,
	) {
		super(host, options);

		// Ensure we received enough bytes for the preamble
		validatePayload(this.payload.length >= 5);
		const firstParameter = this.payload.readUInt16BE(0);
		const numParams = this.payload[2];
		this._reportsToFollow = this.payload[3];
		this._defaultValues = !!(this.payload[4] & 0b1000_0000);
		this._isHandshakeResponse = !!(this.payload[4] & 0b0100_0000);
		this._valueSize = this.payload[4] & 0b111;

		// Ensure the payload is long enough for all reported values
		validatePayload(this.payload.length >= 5 + numParams * this._valueSize);
		for (let i = 0; i < numParams; i++) {
			const param = firstParameter + i;
			this._values.set(
				param,
				// Default to parsing the value as SignedInteger, like the specs say.
				// We try to re-interpret the value in persistValues()
				parseValue(
					this.payload.slice(5 + i * this.valueSize),
					this.valueSize,
					ConfigValueFormat.SignedInteger,
				),
			);
		}
	}

	public persistValues(applHost: ZWaveApplicationHost): boolean {
		if (!super.persistValues(applHost)) return false;
		const valueDB = this.getValueDB(applHost);

		// Store every received parameter
		// eslint-disable-next-line prefer-const
		for (let [parameter, value] of this._values.entries()) {
			// Check if the initial assumption of SignedInteger holds true
			const oldParamInformation = this.getParamInformation(
				applHost,
				parameter,
			);
			if (
				oldParamInformation.format != undefined &&
				oldParamInformation.format !== ConfigValueFormat.SignedInteger
			) {
				// Re-interpret the value with the new format
				value = reInterpretSignedValue(
					value,
					this._valueSize,
					oldParamInformation.format,
				);
				this._values.set(parameter, value);
			}

			valueDB.setValue(
				{
					commandClass: this.ccId,
					property: parameter,
				},
				value,
			);
		}

		return true;
	}

	private _reportsToFollow: number;
	public get reportsToFollow(): number {
		return this._reportsToFollow;
	}

	public getPartialCCSessionId(): Record<string, any> | undefined {
		// We don't expect the applHost to merge CCs but we want to wait until all reports have been received
		return {};
	}

	public expectMoreMessages(): boolean {
		return this._reportsToFollow > 0;
	}

	private _defaultValues: boolean;
	public get defaultValues(): boolean {
		return this._defaultValues;
	}

	private _isHandshakeResponse: boolean;
	public get isHandshakeResponse(): boolean {
		return this._isHandshakeResponse;
	}

	private _valueSize: number;
	public get valueSize(): number {
		return this._valueSize;
	}

	private _values = new Map<number, ConfigValue>();
	public get values(): ReadonlyMap<number, ConfigValue> {
		return this._values;
	}

	public toLogEntry(applHost: ZWaveApplicationHost): MessageOrCCLogEntry {
		const message: MessageRecord = {
			"handshake response": this._isHandshakeResponse,
			"default values": this._defaultValues,
			"value size": this._valueSize,
			"reports to follow": this.reportsToFollow,
		};
		if (this._values.size > 0) {
			message.values = [...this._values]
				.map(
					([param, value]) => `
· #${param}: ${configValueToString(value)}`,
				)
				.join("");
		}
		return {
			...super.toLogEntry(applHost),
			message,
		};
	}
}

interface ConfigurationCCBulkGetOptions extends CCCommandOptions {
	parameters: number[];
}

@CCCommand(ConfigurationCommand.BulkGet)
@expectedCCResponse(ConfigurationCCBulkReport)
export class ConfigurationCCBulkGet extends ConfigurationCC {
	public constructor(
		host: ZWaveHost,
		options:
			| CommandClassDeserializationOptions
			| ConfigurationCCBulkGetOptions,
	) {
		super(host, options);
		if (gotDeserializationOptions(options)) {
			// TODO: Deserialize payload
			throw new ZWaveError(
				`${this.constructor.name}: deserialization not implemented`,
				ZWaveErrorCodes.Deserialization_NotImplemented,
			);
		} else {
			this._parameters = options.parameters.sort();
			if (!isConsecutiveArray(this.parameters)) {
				throw new ZWaveError(
					`A ConfigurationCC.BulkGet can only be used for consecutive parameters`,
					ZWaveErrorCodes.CC_Invalid,
				);
			}
		}
	}

	private _parameters: number[];
	public get parameters(): number[] {
		return this._parameters;
	}

	public serialize(): Buffer {
		this.payload = Buffer.allocUnsafe(3);
		this.payload.writeUInt16BE(this.parameters[0], 0);
		this.payload[2] = this.parameters.length;
		return super.serialize();
	}

	public toLogEntry(applHost: ZWaveApplicationHost): MessageOrCCLogEntry {
		return {
			...super.toLogEntry(applHost),
			message: { parameters: this.parameters.join(", ") },
		};
	}
}

export interface ConfigurationCCNameReportOptions extends CCCommandOptions {
	parameter: number;
	name: string;
	reportsToFollow: number;
}

@CCCommand(ConfigurationCommand.NameReport)
export class ConfigurationCCNameReport extends ConfigurationCC {
	public constructor(
		host: ZWaveHost,
		options:
			| CommandClassDeserializationOptions
			| ConfigurationCCNameReportOptions,
	) {
		super(host, options);

		if (gotDeserializationOptions(options)) {
			// Parameter and # of reports must be present
			validatePayload(this.payload.length >= 3);
			this.parameter = this.payload.readUInt16BE(0);
			this.reportsToFollow = this.payload[2];
			if (this.reportsToFollow > 0) {
				// If more reports follow, the info must at least be one byte
				validatePayload(this.payload.length >= 4);
			}
			this.name = this.payload.slice(3).toString("utf8");
		} else {
			this.parameter = options.parameter;
			this.name = options.name;
			this.reportsToFollow = options.reportsToFollow;
		}
	}

	public readonly parameter: number;
	public name: string;
	public readonly reportsToFollow: number;

	public persistValues(applHost: ZWaveApplicationHost): boolean {
		if (!super.persistValues(applHost)) return false;

		this.extendParamInformation(applHost, this.parameter, undefined, {
			name: this.name,
			label: this.name,
		});
		return true;
	}

	public serialize(): Buffer {
		const nameBuffer = Buffer.from(this.name, "utf8");
		this.payload = Buffer.allocUnsafe(3 + nameBuffer.length);
		this.payload.writeUInt16BE(this.parameter, 0);
		this.payload[2] = this.reportsToFollow;
		nameBuffer.copy(this.payload, 3);

		return super.serialize();
	}

	public getPartialCCSessionId(): Record<string, any> | undefined {
		// Distinguish sessions by the parameter number
		return { parameter: this.parameter };
	}

	public expectMoreMessages(): boolean {
		return this.reportsToFollow > 0;
	}

	public mergePartialCCs(
		applHost: ZWaveApplicationHost,
		partials: ConfigurationCCNameReport[],
	): void {
		// Concat the name
		this.name = [...partials, this]
			.map((report) => report.name)
			.reduce((prev, cur) => prev + cur, "");
	}

	public toLogEntry(applHost: ZWaveApplicationHost): MessageOrCCLogEntry {
		return {
			...super.toLogEntry(applHost),
			message: {
				"parameter #": this.parameter,
				name: this.name,
				"reports to follow": this.reportsToFollow,
			},
		};
	}
}

@CCCommand(ConfigurationCommand.NameGet)
@expectedCCResponse(ConfigurationCCNameReport)
export class ConfigurationCCNameGet extends ConfigurationCC {
	public constructor(
		host: ZWaveHost,
		options: CommandClassDeserializationOptions | ConfigurationCCGetOptions,
	) {
		super(host, options);
		if (gotDeserializationOptions(options)) {
			validatePayload(this.payload.length >= 2);
			this.parameter = this.payload.readUInt16BE(0);
		} else {
			this.parameter = options.parameter;
		}
	}

	public parameter: number;

	public serialize(): Buffer {
		this.payload = Buffer.allocUnsafe(2);
		this.payload.writeUInt16BE(this.parameter, 0);
		return super.serialize();
	}

	public toLogEntry(applHost: ZWaveApplicationHost): MessageOrCCLogEntry {
		return {
			...super.toLogEntry(applHost),
			message: { "parameter #": this.parameter },
		};
	}
}

export interface ConfigurationCCInfoReportOptions extends CCCommandOptions {
	parameter: number;
	info: string;
	reportsToFollow: number;
}

@CCCommand(ConfigurationCommand.InfoReport)
export class ConfigurationCCInfoReport extends ConfigurationCC {
	public constructor(
		host: ZWaveHost,
		options:
			| CommandClassDeserializationOptions
			| ConfigurationCCInfoReportOptions,
	) {
		super(host, options);

		if (gotDeserializationOptions(options)) {
			// Parameter and # of reports must be present
			validatePayload(this.payload.length >= 3);
			this.parameter = this.payload.readUInt16BE(0);
			this.reportsToFollow = this.payload[2];
			if (this.reportsToFollow > 0) {
				// If more reports follow, the info must at least be one byte
				validatePayload(this.payload.length >= 4);
			}
			this.info = this.payload.slice(3).toString("utf8");
		} else {
			this.parameter = options.parameter;
			this.info = options.info;
			this.reportsToFollow = options.reportsToFollow;
		}
	}

	public readonly parameter: number;
	public info: string;
	public readonly reportsToFollow: number;

	public persistValues(applHost: ZWaveApplicationHost): boolean {
		if (!super.persistValues(applHost)) return false;

		this.extendParamInformation(applHost, this.parameter, undefined, {
			info: this.info,
			description: this.info,
		});
		return true;
	}

	public serialize(): Buffer {
		const infoBuffer = Buffer.from(this.info, "utf8");
		this.payload = Buffer.allocUnsafe(3 + infoBuffer.length);
		this.payload.writeUInt16BE(this.parameter, 0);
		this.payload[2] = this.reportsToFollow;
		infoBuffer.copy(this.payload, 3);

		return super.serialize();
	}

	public getPartialCCSessionId(): Record<string, any> | undefined {
		// Distinguish sessions by the parameter number
		return { parameter: this.parameter };
	}

	public expectMoreMessages(): boolean {
		return this.reportsToFollow > 0;
	}

	public mergePartialCCs(
		applHost: ZWaveApplicationHost,
		partials: ConfigurationCCInfoReport[],
	): void {
		// Concat the info
		this.info = [...partials, this]
			.map((report) => report.info)
			.reduce((prev, cur) => prev + cur, "");
	}

	public toLogEntry(applHost: ZWaveApplicationHost): MessageOrCCLogEntry {
		return {
			...super.toLogEntry(applHost),
			message: {
				"parameter #": this.parameter,
				info: this.info,
				"reports to follow": this.reportsToFollow,
			},
		};
	}
}

@CCCommand(ConfigurationCommand.InfoGet)
@expectedCCResponse(ConfigurationCCInfoReport)
export class ConfigurationCCInfoGet extends ConfigurationCC {
	public constructor(
		host: ZWaveHost,
		options: CommandClassDeserializationOptions | ConfigurationCCGetOptions,
	) {
		super(host, options);
		if (gotDeserializationOptions(options)) {
			validatePayload(this.payload.length >= 2);
			this.parameter = this.payload.readUInt16BE(0);
		} else {
			this.parameter = options.parameter;
		}
	}

	public parameter: number;

	public serialize(): Buffer {
		this.payload = Buffer.allocUnsafe(2);
		this.payload.writeUInt16BE(this.parameter, 0);
		return super.serialize();
	}

	public toLogEntry(applHost: ZWaveApplicationHost): MessageOrCCLogEntry {
		return {
			...super.toLogEntry(applHost),
			message: { "parameter #": this.parameter },
		};
	}
}

export interface ConfigurationCCPropertiesReportOptions
	extends CCCommandOptions {
	parameter: number;
	valueSize: number;
	valueFormat: ConfigValueFormat;
	minValue?: ConfigValue;
	maxValue?: ConfigValue;
	defaultValue?: ConfigValue;
	nextParameter: number;
	altersCapabilities?: boolean;
	isReadonly?: boolean;
	isAdvanced?: boolean;
	noBulkSupport?: boolean;
}

@CCCommand(ConfigurationCommand.PropertiesReport)
export class ConfigurationCCPropertiesReport extends ConfigurationCC {
	public constructor(
		host: ZWaveHost,
		options:
			| CommandClassDeserializationOptions
			| ConfigurationCCPropertiesReportOptions,
	) {
		super(host, options);

		if (gotDeserializationOptions(options)) {
			validatePayload(this.payload.length >= 3);
			this.parameter = this.payload.readUInt16BE(0);
			this.valueFormat = (this.payload[2] & 0b111000) >>> 3;
			this.valueSize = this.payload[2] & 0b111;

			// GH#1309 Some devices don't tell us the first parameter if we query #0
			// Instead, they contain 0x000000
			if (this.valueSize === 0 && this.payload.length < 5) {
				this.nextParameter = 0;
				return;
			}

			// Ensure the payload contains the two bytes for next parameter
			const nextParameterOffset = 3 + 3 * this.valueSize;
			validatePayload(this.payload.length >= nextParameterOffset + 2);

			if (this.valueSize > 0) {
				if (this.valueFormat !== ConfigValueFormat.BitField) {
					this.minValue = parseValue(
						this.payload.slice(3),
						this.valueSize,
						this.valueFormat,
					);
				}
				this.maxValue = parseValue(
					this.payload.slice(3 + this.valueSize),
					this.valueSize,
					this.valueFormat,
				);
				this.defaultValue = parseValue(
					this.payload.slice(3 + 2 * this.valueSize),
					this.valueSize,
					this.valueFormat,
				);
			}
			if (this.version < 4) {
				// Read the last 2 bytes to work around nodes not omitting min/max value when their size is 0
				this.nextParameter = this.payload.readUInt16BE(
					this.payload.length - 2,
				);
			} else {
				this.nextParameter =
					this.payload.readUInt16BE(nextParameterOffset);

				// Ensure the payload contains a byte for the 2nd option flags
				validatePayload(this.payload.length >= nextParameterOffset + 3);
				const options1 = this.payload[2];
				const options2 = this.payload[3 + 3 * this.valueSize + 2];
				this.altersCapabilities = !!(options1 & 0b1000_0000);
				this.isReadonly = !!(options1 & 0b0100_0000);
				this.isAdvanced = !!(options2 & 0b1);
				this.noBulkSupport = !!(options2 & 0b10);
			}
		} else {
			this.parameter = options.parameter;
			this.valueSize = options.valueSize;
			this.valueFormat = options.valueFormat;
			if (this.valueSize > 0) {
				if (options.minValue == undefined) {
					throw new ZWaveError(
						"The minimum value must be set when the value size is non-zero",
						ZWaveErrorCodes.Argument_Invalid,
					);
				} else if (options.maxValue == undefined) {
					throw new ZWaveError(
						"The maximum value must be set when the value size is non-zero",
						ZWaveErrorCodes.Argument_Invalid,
					);
				} else if (options.defaultValue == undefined) {
					throw new ZWaveError(
						"The default value must be set when the value size is non-zero",
						ZWaveErrorCodes.Argument_Invalid,
					);
				}
				this.minValue = options.minValue;
				this.maxValue = options.maxValue;
				this.defaultValue = options.defaultValue;
			}
			this.nextParameter = options.nextParameter;
			this.altersCapabilities = options.altersCapabilities;
			this.isReadonly = options.isReadonly;
			this.isAdvanced = options.isAdvanced;
			this.noBulkSupport = options.noBulkSupport;
		}
	}

	public persistValues(applHost: ZWaveApplicationHost): boolean {
		if (!super.persistValues(applHost)) return false;

		// If we actually received parameter info, store it
		if (this.valueSize > 0) {
			const valueType =
				this.valueFormat === ConfigValueFormat.SignedInteger ||
				this.valueFormat === ConfigValueFormat.UnsignedInteger
					? "number"
					: "number[]";
			const paramInfo = stripUndefined({
				type: valueType,
				format: this.valueFormat,
				valueSize: this.valueSize,
				min: this.minValue,
				max: this.maxValue,
				default: this.defaultValue,
				requiresReInclusion: this.altersCapabilities,
				readable: true,
				writeable: !this.isReadonly,
				allowManualEntry: true,
				isAdvanced: this.isAdvanced,
				noBulkSupport: this.noBulkSupport,
				isFromConfig: false,
			} as const satisfies ConfigurationMetadata);

			this.extendParamInformation(
				applHost,
				this.parameter,
				undefined,
				paramInfo,
			);
		}

		return true;
	}

	public parameter: number;
	public valueSize: number;
	public valueFormat: ConfigValueFormat;
	public minValue: ConfigValue | undefined;
	public maxValue: ConfigValue | undefined;
	public defaultValue: ConfigValue | undefined;
	public nextParameter: number;
	public altersCapabilities: boolean | undefined;
	public isReadonly: boolean | undefined;
	public isAdvanced: boolean | undefined;
	public noBulkSupport: boolean | undefined;

	public serialize(): Buffer {
		this.payload = Buffer.allocUnsafe(
			3 + // preamble
				3 * this.valueSize + // min, max, default value
				2, // next parameter
		);
		this.payload.writeUInt16BE(this.parameter, 0);
		const options1 =
			(this.altersCapabilities ? 0b1000_0000 : 0) |
			(this.isReadonly ? 0b0100_0000 : 0) |
			((this.valueFormat & 0b111) << 3) |
			(this.valueSize & 0b111);
		this.payload[2] = options1;

		let offset = 3;
		if (this.valueSize > 0) {
			serializeValue(
				this.payload,
				offset,
				this.valueSize,
				this.valueFormat,
				this.minValue!,
			);
			offset += this.valueSize;
			serializeValue(
				this.payload,
				offset,
				this.valueSize,
				this.valueFormat,
				this.maxValue!,
			);
			offset += this.valueSize;
			serializeValue(
				this.payload,
				offset,
				this.valueSize,
				this.valueFormat,
				this.defaultValue!,
			);
			offset += this.valueSize;
		}
		this.payload.writeUInt16BE(this.nextParameter, offset);

		if (this.version >= 4) {
			const options2 =
				(this.isAdvanced ? 0b1 : 0) | (this.noBulkSupport ? 0b10 : 0);
			this.payload = Buffer.concat([
				this.payload,
				Buffer.from([options2]),
			]);
		}

		return super.serialize();
	}

	public toLogEntry(applHost: ZWaveApplicationHost): MessageOrCCLogEntry {
		const message: MessageRecord = {
			"parameter #": this.parameter,
			"next param #": this.nextParameter,
			"value size": this.valueSize,
			"value format": getEnumMemberName(
				ConfigValueFormat,
				this.valueFormat,
			),
		};
		if (this.minValue != undefined) {
			message["min value"] = configValueToString(this.minValue);
		}
		if (this.maxValue != undefined) {
			message["max value"] = configValueToString(this.maxValue);
		}
		if (this.defaultValue != undefined) {
			message["default value"] = configValueToString(this.defaultValue);
		}
		if (this.altersCapabilities != undefined) {
			message["alters capabilities"] = this.altersCapabilities;
		}
		if (this.isReadonly != undefined) {
			message.readonly = this.isReadonly;
		}
		if (this.isAdvanced != undefined) {
			message.advanced = this.isAdvanced;
		}
		if (this.noBulkSupport != undefined) {
			message["bulk support"] = !this.noBulkSupport;
		}
		return {
			...super.toLogEntry(applHost),
			message,
		};
	}
}

@CCCommand(ConfigurationCommand.PropertiesGet)
@expectedCCResponse(ConfigurationCCPropertiesReport)
export class ConfigurationCCPropertiesGet extends ConfigurationCC {
	public constructor(
		host: ZWaveHost,
		options: CommandClassDeserializationOptions | ConfigurationCCGetOptions,
	) {
		super(host, options);
		if (gotDeserializationOptions(options)) {
			validatePayload(this.payload.length >= 2);
			this.parameter = this.payload.readUInt16BE(0);
		} else {
			this.parameter = options.parameter;
		}
	}

	public parameter: number;

	public serialize(): Buffer {
		this.payload = Buffer.allocUnsafe(2);
		this.payload.writeUInt16BE(this.parameter, 0);
		return super.serialize();
	}

	public toLogEntry(applHost: ZWaveApplicationHost): MessageOrCCLogEntry {
		return {
			...super.toLogEntry(applHost),
			message: { "parameter #": this.parameter },
		};
	}
}

@CCCommand(ConfigurationCommand.DefaultReset)
export class ConfigurationCCDefaultReset extends ConfigurationCC {}

function isSafeValue(
	value: number,
	size: number,
	format: ConfigValueFormat,
): boolean {
	let minValue: number;
	let maxValue: number;
	switch (format) {
		case ConfigValueFormat.SignedInteger:
			minValue = -Math.pow(2, 8 * size - 1);
			maxValue = Math.pow(2, 8 * size - 1) - 1;
			break;
		case ConfigValueFormat.UnsignedInteger:
		case ConfigValueFormat.Enumerated:
			minValue = 0;
			maxValue = Math.pow(2, 8 * size);
			break;
		case ConfigValueFormat.BitField:
		default:
			throw new Error("not implemented");
	}
	return minValue <= value && value <= maxValue;
}

/** Interprets values from the payload depending on the value format */
function parseValue(
	raw: Buffer,
	size: number,
	format: ConfigValueFormat,
): ConfigValue {
	switch (format) {
		case ConfigValueFormat.SignedInteger:
			return raw.readIntBE(0, size);
		case ConfigValueFormat.UnsignedInteger:
		case ConfigValueFormat.Enumerated:
			return raw.readUIntBE(0, size);
		case ConfigValueFormat.BitField:
			return new Set(parseBitMask(raw.slice(0, size)));
	}
}

function throwInvalidValueError(
	value: any,
	parameter: number,
	valueSize: number,
	valueFormat: ConfigValueFormat,
): never {
	throw new ZWaveError(
		`The value ${value} is invalid for configuration parameter ${parameter} (size = ${valueSize}, format = ${getEnumMemberName(
			ConfigValueFormat,
			valueFormat,
		)})!`,
		ZWaveErrorCodes.Argument_Invalid,
	);
}

function tryCatchOutOfBoundsError(
	e: Error,
	value: any,
	parameter: number,
	valueSize: number,
	valueFormat: ConfigValueFormat,
): void {
	if (e.message.includes("out of bounds")) {
		throwInvalidValueError(value, parameter, valueSize, valueFormat);
	} else {
		throw e;
	}
}

/** Serializes values into the payload according to the value format */
function serializeValue(
	payload: Buffer,
	offset: number,
	size: number,
	format: ConfigValueFormat,
	value: ConfigValue,
): void {
	switch (format) {
		case ConfigValueFormat.SignedInteger:
			payload.writeIntBE(value as number, offset, size);
			return;
		case ConfigValueFormat.UnsignedInteger:
		case ConfigValueFormat.Enumerated:
			payload.writeUIntBE(value as number, offset, size);
			return;
		case ConfigValueFormat.BitField: {
			const mask = encodeBitMask(
				[...(value as Set<number>).values()],
				size * 8,
			);
			mask.copy(payload, offset);
			return;
		}
	}
}<|MERGE_RESOLUTION|>--- conflicted
+++ resolved
@@ -3,6 +3,7 @@
 	CommandClasses,
 	ConfigValueFormat,
 	MessagePriority,
+	SupervisionStatus,
 	ValueMetadata,
 	ZWaveError,
 	ZWaveErrorCodes,
@@ -12,25 +13,11 @@
 	getIntegerLimits,
 	getMinIntegerSize,
 	isConsecutiveArray,
-<<<<<<< HEAD
-=======
-	IVirtualEndpoint,
-	IZWaveEndpoint,
-	Maybe,
 	mergeSupervisionResults,
-	MessageOrCCLogEntry,
-	MessagePriority,
-	MessageRecord,
->>>>>>> 07376d80
 	parseBitMask,
 	parsePartial,
 	stripUndefined,
 	supervisedCommandSucceeded,
-<<<<<<< HEAD
-=======
-	SupervisionResult,
-	SupervisionStatus,
->>>>>>> 07376d80
 	validatePayload,
 	type ConfigurationMetadata,
 	type IVirtualEndpoint,
