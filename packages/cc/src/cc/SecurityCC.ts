import {
	CommandClasses,
	EncapsulationFlags,
	MessagePriority,
	SecurityClass,
	TransmitOptions,
	ZWaveError,
	ZWaveErrorCodes,
	computeMAC,
	decryptAES128OFB,
<<<<<<< HEAD
=======
	EncapsulationFlags,
	encodeCCList,
>>>>>>> 07376d80
	encryptAES128OFB,
	generateAuthKey,
	generateEncryptionKey,
	getCCName,
	isTransmissionError,
	parseCCList,
	validatePayload,
	type Maybe,
	type MessageOrCCLogEntry,
	type MessageRecord,
	type SecurityManager,
} from "@zwave-js/core";
import type { ZWaveApplicationHost, ZWaveHost } from "@zwave-js/host/safe";
import { buffer2hex, num2hex, pick } from "@zwave-js/shared/safe";
import { wait } from "alcalzone-shared/async";
import { randomBytes } from "crypto";
import { CCAPI, PhysicalCCAPI } from "../lib/API";
import {
	CommandClass,
	gotDeserializationOptions,
	type CCCommandOptions,
	type CommandClassDeserializationOptions,
} from "../lib/CommandClass";
import {
	API,
	CCCommand,
	commandClass,
	expectedCCResponse,
	implementedVersion,
} from "../lib/CommandClassDecorators";
import { SecurityCommand } from "../lib/_Types";
import { CRC16CC } from "./CRC16CC";
import { Security2CC } from "./Security2CC";
import { TransportServiceCC } from "./TransportServiceCC";

// @noSetValueAPI This is an encapsulation CC

function getAuthenticationData(
	senderNonce: Buffer,
	receiverNonce: Buffer,
	ccCommand: SecurityCommand,
	sendingNodeId: number,
	receivingNodeId: number,
	encryptedPayload: Buffer,
): Buffer {
	return Buffer.concat([
		senderNonce,
		receiverNonce,
		Buffer.from([
			ccCommand,
			sendingNodeId,
			receivingNodeId,
			encryptedPayload.length,
		]),
		encryptedPayload,
	]);
}

function throwNoNonce(reason?: string): never {
	let message = `Security CC requires a nonce to be sent!`;
	if (reason) message += ` Reason: ${reason}`;
	throw new ZWaveError(message, ZWaveErrorCodes.SecurityCC_NoNonce);
}

const HALF_NONCE_SIZE = 8;

// TODO: Ignore commands if received via multicast

// @noValidateArgs - Encapsulation CCs are used internally and too frequently that we
// want to pay the cost of validating each call
@API(CommandClasses.Security)
export class SecurityCCAPI extends PhysicalCCAPI {
	public supportsCommand(_cmd: SecurityCommand): Maybe<boolean> {
		// All commands are mandatory
		return true;
	}

	public async sendEncapsulated(
		encapsulated: CommandClass,
		requestNextNonce: boolean = false,
	): Promise<void> {
		if (requestNextNonce) {
			this.assertSupportsCommand(
				SecurityCommand,
				SecurityCommand.CommandEncapsulation,
			);
		} else {
			this.assertSupportsCommand(
				SecurityCommand,
				SecurityCommand.CommandEncapsulationNonceGet,
			);
		}

		const cc = new (
			requestNextNonce
				? SecurityCCCommandEncapsulationNonceGet
				: SecurityCCCommandEncapsulation
		)(this.applHost, {
			nodeId: this.endpoint.nodeId,
			encapsulated,
		});
		await this.applHost.sendCommand(cc, this.commandOptions);
	}

	/**
	 * Requests a new nonce for Security CC encapsulation which is not directly linked to a specific command.
	 */
	public async getNonce(): Promise<Buffer | undefined> {
		this.assertSupportsCommand(SecurityCommand, SecurityCommand.NonceGet);

		const cc = new SecurityCCNonceGet(this.applHost, {
			nodeId: this.endpoint.nodeId,
			endpoint: this.endpoint.index,
		});
		const response = await this.applHost.sendCommand<SecurityCCNonceReport>(
			cc,
			{
				...this.commandOptions,
				// Nonce requests must be handled immediately
				priority: MessagePriority.Nonce,
				// Only try getting a nonce once
				maxSendAttempts: 1,
			},
		);
		if (!response) return;

		const nonce = response.nonce;
		const secMan = this.applHost.securityManager!;
		secMan.setNonce(
			{
				issuer: this.endpoint.nodeId,
				nonceId: secMan.getNonceId(nonce),
			},
			{ nonce, receiver: this.applHost.ownNodeId },
			{ free: true },
		);
		return nonce;
	}

	/**
	 * Responds to a NonceGet request. The message is sent without any retransmission etc.
	 * The return value indicates whether a nonce was successfully sent
	 */
	public async sendNonce(): Promise<boolean> {
		this.assertSupportsCommand(
			SecurityCommand,
			SecurityCommand.NonceReport,
		);

		if (!this.applHost.securityManager) {
			throw new ZWaveError(
				`Nonces can only be sent if secure communication is set up!`,
				ZWaveErrorCodes.Driver_NoSecurity,
			);
		}

		const nonce = this.applHost.securityManager.generateNonce(
			this.endpoint.nodeId,
			HALF_NONCE_SIZE,
		);
		const nonceId = this.applHost.securityManager.getNonceId(nonce);

		const cc = new SecurityCCNonceReport(this.applHost, {
			nodeId: this.endpoint.nodeId,
			endpoint: this.endpoint.index,
			nonce,
		});

		try {
			await this.applHost.sendCommand(cc, {
				...this.commandOptions,
				// Seems we need these options or some nodes won't accept the nonce
				transmitOptions:
					TransmitOptions.ACK | TransmitOptions.AutoRoute,
				// Only try sending a nonce once
				maxSendAttempts: 1,
				// Nonce requests must be handled immediately
				priority: MessagePriority.Nonce,
				// We don't want failures causing us to treat the node as asleep or dead
				changeNodeStatusOnMissingACK: false,
			});
		} catch (e) {
			if (isTransmissionError(e)) {
				// The nonce could not be sent, invalidate it
				this.applHost.securityManager.deleteNonce(nonceId);
				return false;
			} else {
				// Pass other errors through
				throw e;
			}
		}
		return true;
	}

	public async getSecurityScheme(): Promise<[0]> {
		this.assertSupportsCommand(SecurityCommand, SecurityCommand.SchemeGet);

		const cc = new SecurityCCSchemeGet(this.applHost, {
			nodeId: this.endpoint.nodeId,
			endpoint: this.endpoint.index,
		});
		await this.applHost.sendCommand(cc, this.commandOptions);
		// There is only one scheme, so we hardcode it
		return [0];
	}

	public async inheritSecurityScheme(): Promise<void> {
		this.assertSupportsCommand(
			SecurityCommand,
			SecurityCommand.SchemeInherit,
		);

		const cc = new SecurityCCSchemeInherit(this.applHost, {
			nodeId: this.endpoint.nodeId,
			endpoint: this.endpoint.index,
		});
		await this.applHost.sendCommand(cc, this.commandOptions);
		// There is only one scheme, so we don't return anything here
	}

	public async setNetworkKey(networkKey: Buffer): Promise<void> {
		this.assertSupportsCommand(
			SecurityCommand,
			SecurityCommand.NetworkKeySet,
		);

		const keySet = new SecurityCCNetworkKeySet(this.applHost, {
			nodeId: this.endpoint.nodeId,
			endpoint: this.endpoint.index,
			networkKey,
		});
		const cc = new SecurityCCCommandEncapsulation(this.applHost, {
			nodeId: this.endpoint.nodeId,
			endpoint: this.endpoint.index,
			encapsulated: keySet,
			alternativeNetworkKey: Buffer.alloc(16, 0),
		});
		await this.applHost.sendCommand(cc, this.commandOptions);
	}

	// eslint-disable-next-line @typescript-eslint/explicit-module-boundary-types
	public async getSupportedCommands() {
		this.assertSupportsCommand(
			SecurityCommand,
			SecurityCommand.CommandsSupportedGet,
		);

		const cc = new SecurityCCCommandsSupportedGet(this.applHost, {
			nodeId: this.endpoint.nodeId,
			endpoint: this.endpoint.index,
		});
		const response =
			await this.applHost.sendCommand<SecurityCCCommandsSupportedReport>(
				cc,
				this.commandOptions,
			);
		if (response) {
			return pick(response, ["supportedCCs", "controlledCCs"]);
		}
	}

	public async reportSupportedCommands(
		supportedCCs: CommandClasses[],
		controlledCCs: CommandClasses[],
	): Promise<void> {
		this.assertSupportsCommand(
			SecurityCommand,
			SecurityCommand.CommandsSupportedReport,
		);

		const cc = new SecurityCCCommandsSupportedReport(this.applHost, {
			nodeId: this.endpoint.nodeId,
			endpoint: this.endpoint.index,
			supportedCCs,
			controlledCCs,
		});
		await this.applHost.sendCommand(cc, this.commandOptions);
	}
}

@commandClass(CommandClasses.Security)
@implementedVersion(1)
export class SecurityCC extends CommandClass {
	declare ccCommand: SecurityCommand;
	// Force singlecast for the Security CC (for now)
	declare nodeId: number;
	// Define the securityManager as existing
	declare host: ZWaveHost & {
		securityManager: SecurityManager;
	};

	public async interview(applHost: ZWaveApplicationHost): Promise<void> {
		const node = this.getNode(applHost)!;
		const endpoint = this.getEndpoint(applHost)!;
		const api = CCAPI.create(
			CommandClasses.Security,
			applHost,
			endpoint,
		).withOptions({
			priority: MessagePriority.NodeQuery,
		});

		applHost.controllerLog.logNode(node.id, {
			message: "Querying securely supported commands (S0)...",
			direction: "outbound",
		});

		let supportedCCs: CommandClasses[] | undefined;
		let controlledCCs: CommandClasses[] | undefined;

		// Try up to 3 times on the root device. We REALLY don't want a spurious timeout or collision to cause us to discard a known good security class
		const MAX_ATTEMPTS = this.endpointIndex === 0 ? 3 : 1;
		for (let attempts = 1; attempts <= MAX_ATTEMPTS; attempts++) {
			const resp = await api.getSupportedCommands();
			if (resp) {
				supportedCCs = resp.supportedCCs;
				controlledCCs = resp.controlledCCs;
				break;
			} else if (attempts < MAX_ATTEMPTS) {
				applHost.controllerLog.logNode(node.id, {
					endpoint: this.endpointIndex,
					message: `Querying securely supported commands (S0), attempt ${attempts}/${MAX_ATTEMPTS} failed. Retrying in 500ms...`,
					level: "warn",
				});
				await wait(500);
			}
		}

		if (!supportedCCs || !controlledCCs) {
			if (node.hasSecurityClass(SecurityClass.S0_Legacy) === true) {
				applHost.controllerLog.logNode(node.id, {
					endpoint: this.endpointIndex,
					message: "Querying securely supported commands (S0) failed",
					level: "warn",
				});
				// TODO: Abort interview?
			} else {
				// We didn't know if the node was secure and it didn't respond,
				// assume that it doesn't have the S0 security class
				applHost.controllerLog.logNode(
					node.id,
					`The node was not granted the S0 security class. Continuing interview non-securely.`,
				);
				node.setSecurityClass(SecurityClass.S0_Legacy, false);
			}
			return;
		}

		const logLines: string[] = [
			"received secure commands (S0)",
			"supported CCs:",
		];
		for (const cc of supportedCCs) {
			logLines.push(`· ${getCCName(cc)}`);
		}
		logLines.push("controlled CCs:");
		for (const cc of controlledCCs) {
			logLines.push(`· ${getCCName(cc)}`);
		}
		applHost.controllerLog.logNode(node.id, {
			message: logLines.join("\n"),
			direction: "inbound",
		});

		// Remember which commands are supported securely
		for (const cc of supportedCCs) {
			endpoint.addCC(cc, { isSupported: true, secure: true });
		}
		for (const cc of controlledCCs) {
			endpoint.addCC(cc, { isControlled: true, secure: true });
		}

		// We know for sure that the node is included securely
		if (node.hasSecurityClass(SecurityClass.S0_Legacy) !== true) {
			node.setSecurityClass(SecurityClass.S0_Legacy, true);
			applHost.controllerLog.logNode(
				node.id,
				`The node was granted the S0 security class`,
			);
		}

		// Remember that the interview is complete
		this.setInterviewComplete(applHost, true);
	}

	/** Tests if a command should be sent secure and thus requires encapsulation */
	public static requiresEncapsulation(cc: CommandClass): boolean {
		// No security flag -> no encapsulation
		if (!(cc.encapsulationFlags & EncapsulationFlags.Security)) {
			return false;
		}

		// S2, CRC16, Transport Service -> no S2 encapsulation
		if (
			cc instanceof Security2CC ||
			cc instanceof CRC16CC ||
			cc instanceof TransportServiceCC
		) {
			return false;
		}

		// S0: check command
		if (cc instanceof SecurityCC) {
			switch (cc.ccCommand) {
				// Already encapsulated
				case SecurityCommand.CommandEncapsulation:
				case SecurityCommand.CommandEncapsulationNonceGet:
				// Cannot be sent encapsulated:
				case SecurityCommand.NonceGet:
				case SecurityCommand.NonceReport:
				case SecurityCommand.SchemeGet:
				case SecurityCommand.SchemeReport:
					return false;

				default:
					// All other commands must be encapsulated
					return true;
			}
		}

		// Everything else needs to be encapsulated if the CC is secure
		return true;
	}

	/** Encapsulates a command that should be sent encrypted */
	public static encapsulate(
		host: ZWaveHost,
		cc: CommandClass,
	): SecurityCCCommandEncapsulation {
		// TODO: When to return a SecurityCCCommandEncapsulationNonceGet?
		const ret = new SecurityCCCommandEncapsulation(host, {
			nodeId: cc.nodeId,
			encapsulated: cc,
		});

		// Copy the encapsulation flags from the encapsulated command
		// but omit Security, since we're doing that right now
		ret.encapsulationFlags =
			cc.encapsulationFlags & ~EncapsulationFlags.Security;

		return ret;
	}
}

interface SecurityCCNonceReportOptions extends CCCommandOptions {
	nonce: Buffer;
}

@CCCommand(SecurityCommand.NonceReport)
export class SecurityCCNonceReport extends SecurityCC {
	constructor(
		host: ZWaveHost,
		options:
			| CommandClassDeserializationOptions
			| SecurityCCNonceReportOptions,
	) {
		super(host, options);
		if (gotDeserializationOptions(options)) {
			validatePayload.withReason("Invalid nonce length")(
				this.payload.length === HALF_NONCE_SIZE,
			);
			this.nonce = this.payload;
		} else {
			if (options.nonce.length !== HALF_NONCE_SIZE) {
				throw new ZWaveError(
					`Nonce must have length ${HALF_NONCE_SIZE}!`,
					ZWaveErrorCodes.Argument_Invalid,
				);
			}
			this.nonce = options.nonce;
		}
	}

	public nonce: Buffer;

	public serialize(): Buffer {
		this.payload = this.nonce;
		return super.serialize();
	}

	public toLogEntry(applHost: ZWaveApplicationHost): MessageOrCCLogEntry {
		return {
			...super.toLogEntry(applHost),
			message: { nonce: buffer2hex(this.nonce) },
		};
	}
}

@CCCommand(SecurityCommand.NonceGet)
@expectedCCResponse(SecurityCCNonceReport)
export class SecurityCCNonceGet extends SecurityCC {}

interface SecurityCCCommandEncapsulationOptions extends CCCommandOptions {
	encapsulated: CommandClass;
	alternativeNetworkKey?: Buffer;
}

function getCCResponseForCommandEncapsulation(
	sent: SecurityCCCommandEncapsulation,
) {
	if (sent.encapsulated.expectsCCResponse()) {
		return SecurityCCCommandEncapsulation;
	}
}

@CCCommand(SecurityCommand.CommandEncapsulation)
@expectedCCResponse(
	getCCResponseForCommandEncapsulation,
	() => "checkEncapsulated",
)
export class SecurityCCCommandEncapsulation extends SecurityCC {
	public constructor(
		host: ZWaveHost,
		options:
			| CommandClassDeserializationOptions
			| SecurityCCCommandEncapsulationOptions,
	) {
		super(host, options);

		const verb = gotDeserializationOptions(options) ? "decoded" : "sent";
		if (!(this.host.ownNodeId as unknown)) {
			throw new ZWaveError(
				`Secure commands (S0) can only be ${verb} when the controller's node id is known!`,
				ZWaveErrorCodes.Driver_NotReady,
			);
		} else if (!(this.host.securityManager as unknown)) {
			throw new ZWaveError(
				`Secure commands (S0) can only be ${verb} when the network key for the applHost is set`,
				ZWaveErrorCodes.Driver_NoSecurity,
			);
		}

		if (gotDeserializationOptions(options)) {
			// HALF_NONCE_SIZE bytes iv, 1 byte frame control, at least 1 CC byte, 1 byte nonce id, 8 bytes auth code
			validatePayload(
				this.payload.length >= HALF_NONCE_SIZE + 1 + 1 + 1 + 8,
			);
			const iv = this.payload.slice(0, HALF_NONCE_SIZE);
			const encryptedPayload = this.payload.slice(HALF_NONCE_SIZE, -9);
			const nonceId = this.payload[this.payload.length - 9];
			const authCode = this.payload.slice(-8);

			// Retrieve the used nonce from the nonce store
			const nonce = this.host.securityManager.getNonce(nonceId);
			// Only accept the message if the nonce hasn't expired
			validatePayload.withReason(
				`Nonce ${num2hex(
					nonceId,
				)} expired, cannot decode security encapsulated command.`,
			)(!!nonce);
			// and mark the nonce as used
			this.host.securityManager.deleteNonce(nonceId);

			this.authKey = this.host.securityManager.authKey;
			this.encryptionKey = this.host.securityManager.encryptionKey;

			// Validate the encrypted data
			const authData = getAuthenticationData(
				iv,
				nonce!,
				this.ccCommand,
				this.nodeId,
				this.host.ownNodeId,
				encryptedPayload,
			);
			const expectedAuthCode = computeMAC(authData, this.authKey);
			// Only accept messages with a correct auth code
			validatePayload.withReason(
				"Invalid auth code, won't accept security encapsulated command.",
			)(authCode.equals(expectedAuthCode));

			// Decrypt the encapsulated CC
			const frameControlAndDecryptedCC = decryptAES128OFB(
				encryptedPayload,
				this.encryptionKey,
				Buffer.concat([iv, nonce!]),
			);
			const frameControl = frameControlAndDecryptedCC[0];
			this.sequenceCounter = frameControl & 0b1111;
			this.sequenced = !!(frameControl & 0b1_0000);
			this.secondFrame = !!(frameControl & 0b10_0000);

			this.decryptedCCBytes = frameControlAndDecryptedCC.slice(1);
		} else {
			this.encapsulated = options.encapsulated;
			options.encapsulated.encapsulatingCC = this as any;
			if (options.alternativeNetworkKey) {
				this.authKey = generateAuthKey(options.alternativeNetworkKey);
				this.encryptionKey = generateEncryptionKey(
					options.alternativeNetworkKey,
				);
			} else {
				this.authKey = this.host.securityManager.authKey;
				this.encryptionKey = this.host.securityManager.encryptionKey;
			}
		}
	}

	private sequenced: boolean | undefined;
	private secondFrame: boolean | undefined;
	private sequenceCounter: number | undefined;

	private decryptedCCBytes: Buffer | undefined;
	public encapsulated!: CommandClass;

	private authKey: Buffer;
	private encryptionKey: Buffer;

	public get nonceId(): number | undefined {
		if (!this.nonce) return undefined;
		return this.host.securityManager.getNonceId(this.nonce);
	}
	public nonce: Buffer | undefined;

	public getPartialCCSessionId(): Record<string, any> | undefined {
		if (this.sequenced) {
			return {
				// Treat Encapsulation and EncapsulationNonceGet as one
				ccCommand: undefined,
				sequence: this.sequenceCounter,
			};
		} else {
			return {
				// Treat Encapsulation and EncapsulationNonceGet as one
				ccCommand: undefined,
			};
		}
	}

	public expectMoreMessages(): boolean {
		return !!this.sequenced && !this.secondFrame;
	}

	public mergePartialCCs(
		applHost: ZWaveApplicationHost,
		partials: SecurityCCCommandEncapsulation[],
	): void {
		// Concat the CC buffers
		this.decryptedCCBytes = Buffer.concat(
			[...partials, this].map((cc) => cc.decryptedCCBytes!),
		);
		// make sure this contains a complete CC command that's worth splitting
		validatePayload(this.decryptedCCBytes.length >= 2);
		// and deserialize the CC
		this.encapsulated = CommandClass.from(this.host, {
			data: this.decryptedCCBytes,
			fromEncapsulation: true,
			encapCC: this,
		});
	}

	public serialize(): Buffer {
		if (!this.nonce) throwNoNonce();
		if (this.nonce.length !== HALF_NONCE_SIZE)
			throwNoNonce("Invalid nonce size");

		const serializedCC = this.encapsulated.serialize();
		const plaintext = Buffer.concat([
			Buffer.from([0]), // TODO: frame control
			serializedCC,
		]);
		// Encrypt the payload
		const senderNonce = randomBytes(HALF_NONCE_SIZE);
		const iv = Buffer.concat([senderNonce, this.nonce]);
		const ciphertext = encryptAES128OFB(plaintext, this.encryptionKey, iv);
		// And generate the auth code
		const authData = getAuthenticationData(
			senderNonce,
			this.nonce,
			this.ccCommand,
			this.host.ownNodeId,
			this.nodeId,
			ciphertext,
		);
		const authCode = computeMAC(authData, this.authKey);

		this.payload = Buffer.concat([
			senderNonce,
			ciphertext,
			Buffer.from([this.nonceId!]),
			authCode,
		]);
		return super.serialize();
	}

	protected computeEncapsulationOverhead(): number {
		// Security CC adds 8 bytes IV, 1 byte frame control, 1 byte nonce ID, 8 bytes MAC
		return super.computeEncapsulationOverhead() + 18;
	}

	public toLogEntry(applHost: ZWaveApplicationHost): MessageOrCCLogEntry {
		const message: MessageRecord = {};
		if (this.nonceId != undefined) {
			message["nonce id"] = this.nonceId;
		}
		if (this.sequenced != undefined) {
			message.sequenced = this.sequenced;
			if (this.sequenced) {
				if (this.secondFrame != undefined) {
					message["second frame"] = this.secondFrame;
				}
				if (this.sequenceCounter != undefined) {
					message["sequence counter"] = this.sequenceCounter;
				}
			}
		}
		return {
			...super.toLogEntry(applHost),
			message,
		};
	}
}

// This is the same message, but with another CC command
@CCCommand(SecurityCommand.CommandEncapsulationNonceGet)
export class SecurityCCCommandEncapsulationNonceGet extends SecurityCCCommandEncapsulation {}

@CCCommand(SecurityCommand.SchemeReport)
export class SecurityCCSchemeReport extends SecurityCC {
	public constructor(
		host: ZWaveHost,
		options: CommandClassDeserializationOptions,
	) {
		super(host, options);
		validatePayload(
			this.payload.length >= 1,
			// Since it is unlikely that any more schemes will be added to S0, we hardcode the default scheme here (bit 0 = 0)
			(this.payload[0] & 0b1) === 0,
		);
	}
}

@CCCommand(SecurityCommand.SchemeGet)
@expectedCCResponse(SecurityCCSchemeReport)
export class SecurityCCSchemeGet extends SecurityCC {
	public constructor(
		host: ZWaveHost,
		options: CommandClassDeserializationOptions | CCCommandOptions,
	) {
		super(host, options);
		// Don't care, we won't get sent this and we have no options
	}

	public serialize(): Buffer {
		// Since it is unlikely that any more schemes will be added to S0, we hardcode the default scheme here (bit 0 = 0)
		this.payload = Buffer.from([0]);
		return super.serialize();
	}

	public toLogEntry(applHost: ZWaveApplicationHost): MessageOrCCLogEntry {
		return {
			...super.toLogEntry(applHost),
			// Hide the default payload line
			message: undefined,
		};
	}
}

@CCCommand(SecurityCommand.SchemeInherit)
@expectedCCResponse(SecurityCCSchemeReport)
export class SecurityCCSchemeInherit extends SecurityCC {
	public constructor(
		host: ZWaveHost,
		options: CommandClassDeserializationOptions | CCCommandOptions,
	) {
		super(host, options);
		// Don't care, we won't get sent this and we have no options
	}

	public serialize(): Buffer {
		// Since it is unlikely that any more schemes will be added to S0, we hardcode the default scheme here (bit 0 = 0)
		this.payload = Buffer.from([0]);
		return super.serialize();
	}

	public toLogEntry(applHost: ZWaveApplicationHost): MessageOrCCLogEntry {
		return {
			...super.toLogEntry(applHost),
			// Hide the default payload line
			message: undefined,
		};
	}
}

@CCCommand(SecurityCommand.NetworkKeyVerify)
export class SecurityCCNetworkKeyVerify extends SecurityCC {}

interface SecurityCCNetworkKeySetOptions extends CCCommandOptions {
	networkKey: Buffer;
}

@CCCommand(SecurityCommand.NetworkKeySet)
@expectedCCResponse(SecurityCCNetworkKeyVerify)
export class SecurityCCNetworkKeySet extends SecurityCC {
	public constructor(
		host: ZWaveHost,
		options:
			| CommandClassDeserializationOptions
			| SecurityCCNetworkKeySetOptions,
	) {
		super(host, options);
		if (gotDeserializationOptions(options)) {
			// TODO: Deserialize payload
			throw new ZWaveError(
				`${this.constructor.name}: deserialization not implemented`,
				ZWaveErrorCodes.Deserialization_NotImplemented,
			);
		} else {
			if (options.networkKey.length !== 16) {
				throw new ZWaveError(
					`The network key must have length 16!`,
					ZWaveErrorCodes.Argument_Invalid,
				);
			}
			this.networkKey = options.networkKey;
		}
	}

	public networkKey: Buffer;

	public serialize(): Buffer {
		this.payload = this.networkKey;
		return super.serialize();
	}

	// @noLogEntry - The network key shouldn't be logged, so users can safely post their logs online
}

interface SecurityCCCommandsSupportedReportOptions extends CCCommandOptions {
	supportedCCs: CommandClasses[];
	controlledCCs: CommandClasses[];
}

@CCCommand(SecurityCommand.CommandsSupportedReport)
export class SecurityCCCommandsSupportedReport extends SecurityCC {
	public constructor(
		host: ZWaveHost,
		options:
			| CommandClassDeserializationOptions
			| SecurityCCCommandsSupportedReportOptions,
	) {
		super(host, options);

		if (gotDeserializationOptions(options)) {
			validatePayload(this.payload.length >= 1);
			this.reportsToFollow = this.payload[0];
			const list = parseCCList(this.payload.slice(1));
			this.supportedCCs = list.supportedCCs;
			this.controlledCCs = list.controlledCCs;
		} else {
			this.supportedCCs = options.supportedCCs;
			this.controlledCCs = options.controlledCCs;
			// TODO: properly split the CCs into multiple reports
			this.reportsToFollow = 0;
		}
	}

	public readonly reportsToFollow: number;

	public serialize(): Buffer {
		this.payload = Buffer.concat([
			Buffer.from([this.reportsToFollow]),
			encodeCCList(this.supportedCCs, this.controlledCCs),
		]);
		return super.serialize();
	}

	public getPartialCCSessionId(): Record<string, any> | undefined {
		// Nothing special we can distinguish sessions with
		return {};
	}

	public expectMoreMessages(): boolean {
		return this.reportsToFollow > 0;
	}

	public supportedCCs: CommandClasses[];
	public controlledCCs: CommandClasses[];

	public mergePartialCCs(
		applHost: ZWaveApplicationHost,
		partials: SecurityCCCommandsSupportedReport[],
	): void {
		// Concat the lists of CCs
		this.supportedCCs = [...partials, this]
			.map((report) => report.supportedCCs)
			.reduce((prev, cur) => prev.concat(...cur), []);
		this.controlledCCs = [...partials, this]
			.map((report) => report.controlledCCs)
			.reduce((prev, cur) => prev.concat(...cur), []);
	}

	public toLogEntry(applHost: ZWaveApplicationHost): MessageOrCCLogEntry {
		return {
			...super.toLogEntry(applHost),
			message: {
				reportsToFollow: this.reportsToFollow,
				supportedCCs: this.supportedCCs
					.map((cc) => getCCName(cc))
					.map((cc) => `\n· ${cc}`)
					.join(""),
				controlledCCs: this.controlledCCs
					.map((cc) => getCCName(cc))
					.map((cc) => `\n· ${cc}`)
					.join(""),
			},
		};
	}
}

@CCCommand(SecurityCommand.CommandsSupportedGet)
@expectedCCResponse(SecurityCCCommandsSupportedReport)
export class SecurityCCCommandsSupportedGet extends SecurityCC {}<|MERGE_RESOLUTION|>--- conflicted
+++ resolved
@@ -8,11 +8,7 @@
 	ZWaveErrorCodes,
 	computeMAC,
 	decryptAES128OFB,
-<<<<<<< HEAD
-=======
-	EncapsulationFlags,
 	encodeCCList,
->>>>>>> 07376d80
 	encryptAES128OFB,
 	generateAuthKey,
 	generateEncryptionKey,
