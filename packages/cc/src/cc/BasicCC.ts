import {
	CommandClasses,
	Duration,
	MessagePriority,
	ValueMetadata,
	parseMaybeNumber,
	parseNumber,
<<<<<<< HEAD
	supervisedCommandSucceeded,
=======
	SupervisionResult,
>>>>>>> 07376d80
	unknownNumber,
	validatePayload,
	type Maybe,
	type MessageOrCCLogEntry,
	type MessageRecord,
	type SupervisionResult,
} from "@zwave-js/core/safe";
import type { ZWaveApplicationHost, ZWaveHost } from "@zwave-js/host/safe";
import { pick, type AllOrNone } from "@zwave-js/shared/safe";
import { validateArgs } from "@zwave-js/transformers";
import {
	CCAPI,
	POLL_VALUE,
<<<<<<< HEAD
=======
	SetValueImplementation,
	SetValueImplementationHooksFactory,
>>>>>>> 07376d80
	SET_VALUE,
	SET_VALUE_HOOKS,
	throwUnsupportedProperty,
	throwWrongValueType,
	type PollValueImplementation,
	type SetValueImplementation,
} from "../lib/API";
import {
	CommandClass,
	gotDeserializationOptions,
	type CCCommandOptions,
	type CommandClassDeserializationOptions,
} from "../lib/CommandClass";
import {
	API,
	CCCommand,
	ccValue,
	ccValues,
	commandClass,
	expectedCCResponse,
	implementedVersion,
	useSupervision,
} from "../lib/CommandClassDecorators";
import { V } from "../lib/Values";
import { BasicCommand } from "../lib/_Types";

export const BasicCCValues = Object.freeze({
	...V.defineStaticCCValues(CommandClasses.Basic, {
		...V.staticProperty("currentValue", {
			...ValueMetadata.ReadOnlyLevel,
			label: "Current value" as const,
		}),
		...V.staticProperty("targetValue", {
			...ValueMetadata.UInt8,
			label: "Target value" as const,
			forceCreation: true,
		}),
		...V.staticProperty("duration", {
			...ValueMetadata.ReadOnlyDuration,
			label: "Remaining duration" as const,
			minVersion: 2,
		}),

		...V.staticProperty("restorePrevious", {
			...ValueMetadata.WriteOnlyBoolean,
			label: "Restore previous value" as const,
			states: {
				true: "Restore",
			},
		}),

		// TODO: This should really not be a static CC value, but depend on compat flags:
		...V.staticPropertyWithName(
			"compatEvent",
			"event",
			{
				...ValueMetadata.ReadOnlyUInt8,
				label: "Event value",
			} as const,
			{
				stateful: false,
				autoCreate: (applHost, endpoint) =>
					!!applHost.getDeviceConfig?.(endpoint.nodeId)?.compat
						?.treatBasicSetAsEvent,
			},
		),
	}),
});

@API(CommandClasses.Basic)
export class BasicCCAPI extends CCAPI {
	public supportsCommand(cmd: BasicCommand): Maybe<boolean> {
		switch (cmd) {
			case BasicCommand.Get:
				return this.isSinglecast();
			case BasicCommand.Set:
				return true;
		}
		return super.supportsCommand(cmd);
	}

	protected [SET_VALUE]: SetValueImplementation = async (
		{ property },
		value,
	) => {
		// Enable restoring the previous non-zero value
		if (property === "restorePrevious") {
			property = "targetValue";
			value = 255;
		}

		if (property !== "targetValue") {
			throwUnsupportedProperty(this.ccId, property);
		}
		if (typeof value !== "number") {
			throwWrongValueType(this.ccId, property, "number", typeof value);
		}

		return this.set(value);
	};

	protected [SET_VALUE_HOOKS]: SetValueImplementationHooksFactory = (
		{ property },
		value,
		_options,
	) => {
		// Enable restoring the previous non-zero value
		if (property === "restorePrevious") {
			property = "targetValue";
			value = 255;
		}

		if (property === "targetValue") {
			const currentValueValueId = BasicCCValues.currentValue.endpoint(
				this.endpoint.index,
			);
			return {
				optimisticallyUpdateRelatedValues: () => {
					// Only update currentValue for valid target values
					if (
						typeof value === "number" &&
						value >= 0 &&
						value <= 99
					) {
						if (this.isSinglecast()) {
							this.tryGetValueDB()?.setValue(
								currentValueValueId,
								value,
							);
						} else if (this.isMulticast()) {
							// Figure out which nodes were affected by this command
							const affectedNodes =
								this.endpoint.node.physicalNodes.filter(
									(node) =>
										node
											.getEndpoint(this.endpoint.index)
											?.supportsCC(this.ccId),
								);
							// and optimistically update the currentValue
							for (const node of affectedNodes) {
								this.applHost
									.tryGetValueDB(node.id)
									?.setValue(currentValueValueId, value);
							}
						}
					}
				},
				forceVerifyChanges: () => {
					// If we don't know the actual value, we need to verify the change, regardless of the supervision result
					return value === 255;
				},
				verifyChanges: () => {
					if (
						this.isSinglecast() ||
						// We generally don't want to poll for multicasts because of how much traffic it can cause
						// However, when setting the value 255 (ON), we don't know the actual state
						(this.isMulticast() && value === 255)
					) {
						// We query currentValue instead of targetValue to make sure that unsolicited updates cancel the scheduled poll
						(this as this).schedulePoll(
							currentValueValueId,
							value === 255 ? undefined : value,
						);
					}
				},
			};
		}
	};

	protected [POLL_VALUE]: PollValueImplementation = async ({
		property,
	}): Promise<unknown> => {
		switch (property) {
			case "currentValue":
			case "targetValue":
			case "duration":
				return (await this.get())?.[property];
			default:
				throwUnsupportedProperty(this.ccId, property);
		}
	};

	// eslint-disable-next-line @typescript-eslint/explicit-module-boundary-types
	public async get() {
		this.assertSupportsCommand(BasicCommand, BasicCommand.Get);

		const cc = new BasicCCGet(this.applHost, {
			nodeId: this.endpoint.nodeId,
			endpoint: this.endpoint.index,
		});
		const response = await this.applHost.sendCommand<BasicCCReport>(
			cc,
			this.commandOptions,
		);
		if (response) {
			this.tryGetValueDB()?.setValue(
				BasicCCValues.currentValue.endpoint(this.endpoint.index),
				response.currentValue,
			);
			return pick(response, ["currentValue", "targetValue", "duration"]);
		}
	}

	@validateArgs()
	public async set(
		targetValue: number,
	): Promise<SupervisionResult | undefined> {
		this.assertSupportsCommand(BasicCommand, BasicCommand.Set);

		const cc = new BasicCCSet(this.applHost, {
			nodeId: this.endpoint.nodeId,
			endpoint: this.endpoint.index,
			targetValue,
		});
		return this.applHost.sendCommand(cc, this.commandOptions);
	}
}

@commandClass(CommandClasses.Basic)
@implementedVersion(2) // Update tests in CommandClass.test.ts when changing this
@ccValues(BasicCCValues)
export class BasicCC extends CommandClass {
	declare ccCommand: BasicCommand;

	public async interview(applHost: ZWaveApplicationHost): Promise<void> {
		const node = this.getNode(applHost)!;
		const endpoint = this.getEndpoint(applHost)!;

		applHost.controllerLog.logNode(node.id, {
			endpoint: this.endpointIndex,
			message: `Interviewing ${this.ccName}...`,
			direction: "none",
		});

		// try to query the current state
		await this.refreshValues(applHost);

		// Remove Basic CC support when there was no response,
		// but only if the compat event shouldn't be used.
		if (
			!applHost.getDeviceConfig?.(node.id)?.compat
				?.treatBasicSetAsEvent &&
			this.getValue(applHost, BasicCCValues.currentValue) == undefined
		) {
			applHost.controllerLog.logNode(node.id, {
				endpoint: this.endpointIndex,
				message:
					"No response to Basic Get command, assuming the node does not support Basic CC...",
			});
			// SDS14223: A controlling node MUST conclude that the Basic Command Class is not supported by a node (or
			// endpoint) if no Basic Report is returned.
			endpoint.removeCC(CommandClasses.Basic);
		}

		// Remember that the interview is complete
		this.setInterviewComplete(applHost, true);
	}

	public async refreshValues(applHost: ZWaveApplicationHost): Promise<void> {
		const node = this.getNode(applHost)!;
		const endpoint = this.getEndpoint(applHost)!;
		const api = CCAPI.create(
			CommandClasses.Basic,
			applHost,
			endpoint,
		).withOptions({
			priority: MessagePriority.NodeQuery,
		});

		// try to query the current state
		applHost.controllerLog.logNode(node.id, {
			endpoint: this.endpointIndex,
			message: "querying Basic CC state...",
			direction: "outbound",
		});

		const basicResponse = await api.get();
		if (basicResponse) {
			let logMessage = `received Basic CC state:
current value:      ${basicResponse.currentValue}`;
			if (basicResponse.targetValue != undefined) {
				logMessage += `
target value:       ${basicResponse.targetValue}
remaining duration: ${basicResponse.duration?.toString() ?? "undefined"}`;
			}
			applHost.controllerLog.logNode(node.id, {
				endpoint: this.endpointIndex,
				message: logMessage,
				direction: "inbound",
			});
		}
	}
}

interface BasicCCSetOptions extends CCCommandOptions {
	targetValue: number;
}

@CCCommand(BasicCommand.Set)
@useSupervision()
export class BasicCCSet extends BasicCC {
	public constructor(
		host: ZWaveHost,
		options: CommandClassDeserializationOptions | BasicCCSetOptions,
	) {
		super(host, options);
		if (gotDeserializationOptions(options)) {
			validatePayload(this.payload.length >= 1);
			this.targetValue = this.payload[0];
		} else {
			this.targetValue = options.targetValue;
		}
	}

	public targetValue: number;

	public serialize(): Buffer {
		this.payload = Buffer.from([this.targetValue]);
		return super.serialize();
	}

	public toLogEntry(applHost: ZWaveApplicationHost): MessageOrCCLogEntry {
		return {
			...super.toLogEntry(applHost),
			message: { "target value": this.targetValue },
		};
	}
}

type BasicCCReportOptions = CCCommandOptions & {
	currentValue: number;
} & AllOrNone<{
		targetValue: number;
		duration: Duration;
	}>;

@CCCommand(BasicCommand.Report)
export class BasicCCReport extends BasicCC {
	// @noCCValues See comment in the constructor
	public constructor(
		host: ZWaveHost,
		options: CommandClassDeserializationOptions | BasicCCReportOptions,
	) {
		super(host, options);

		if (gotDeserializationOptions(options)) {
			validatePayload(this.payload.length >= 1);
			this._currentValue = parseMaybeNumber(this.payload[0]);

			if (this.version >= 2 && this.payload.length >= 3) {
				this.targetValue = parseNumber(this.payload[1]);
				this.duration = Duration.parseReport(this.payload[2]);
			}
			// Do not persist values here. We want to control when this is happening,
			// in case the report is mapped to another CC
		} else {
			this._currentValue = options.currentValue;
			if ("targetValue" in options) {
				this.targetValue = options.targetValue;
				this.duration = options.duration;
			}
		}
	}

	public persistValues(applHost: ZWaveApplicationHost): boolean {
		if (
			this.currentValue === unknownNumber &&
			!applHost.options.preserveUnknownValues
		) {
			this._currentValue = undefined;
		}

		return super.persistValues(applHost);
	}

	private _currentValue: Maybe<number> | undefined;
	@ccValue(BasicCCValues.currentValue)
	public get currentValue(): Maybe<number> | undefined {
		return this._currentValue;
	}

	@ccValue(BasicCCValues.targetValue)
	public readonly targetValue: number | undefined;

	@ccValue(BasicCCValues.duration)
	public readonly duration: Duration | undefined;

	public serialize(): Buffer {
		const payload: number[] = [
			typeof this.currentValue !== "number" ? 0xfe : this.currentValue,
		];
		if (this.version >= 2 && this.targetValue && this.duration) {
			payload.push(this.targetValue, this.duration.serializeReport());
		}
		this.payload = Buffer.from(payload);
		return super.serialize();
	}

	public toLogEntry(applHost: ZWaveApplicationHost): MessageOrCCLogEntry {
		const message: MessageRecord = {
			"current value": this.currentValue,
		};
		if (this.targetValue != undefined) {
			message["target value"] = this.targetValue;
		}
		if (this.duration != undefined) {
			message.duration = this.duration.toString();
		}
		return {
			...super.toLogEntry(applHost),
			message,
		};
	}
}

@CCCommand(BasicCommand.Get)
@expectedCCResponse(BasicCCReport)
export class BasicCCGet extends BasicCC {}<|MERGE_RESOLUTION|>--- conflicted
+++ resolved
@@ -5,11 +5,6 @@
 	ValueMetadata,
 	parseMaybeNumber,
 	parseNumber,
-<<<<<<< HEAD
-	supervisedCommandSucceeded,
-=======
-	SupervisionResult,
->>>>>>> 07376d80
 	unknownNumber,
 	validatePayload,
 	type Maybe,
@@ -23,17 +18,13 @@
 import {
 	CCAPI,
 	POLL_VALUE,
-<<<<<<< HEAD
-=======
-	SetValueImplementation,
-	SetValueImplementationHooksFactory,
->>>>>>> 07376d80
 	SET_VALUE,
 	SET_VALUE_HOOKS,
 	throwUnsupportedProperty,
 	throwWrongValueType,
 	type PollValueImplementation,
 	type SetValueImplementation,
+	type SetValueImplementationHooksFactory,
 } from "../lib/API";
 import {
 	CommandClass,
