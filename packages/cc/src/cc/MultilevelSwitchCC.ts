import {
	CommandClasses,
	Duration,
	type MaybeNotKnown,
	type MaybeUnknown,
	type MessageOrCCLogEntry,
	MessagePriority,
	type MessageRecord,
	NOT_KNOWN,
	type SupervisionResult,
	ValueMetadata,
	maybeUnknownToString,
	parseMaybeNumber,
	validatePayload,
} from "@zwave-js/core/safe";
import type {
	CCEncodingContext,
	CCParsingContext,
	GetValueDB,
	ZWaveApplicationHost,
	ZWaveHost,
} from "@zwave-js/host/safe";
import { getEnumMemberName, pick } from "@zwave-js/shared/safe";
import { validateArgs } from "@zwave-js/transformers";
import {
	CCAPI,
	POLL_VALUE,
	type PollValueImplementation,
	SET_VALUE,
	SET_VALUE_HOOKS,
	type SetValueImplementation,
	type SetValueImplementationHooksFactory,
	throwUnsupportedProperty,
	throwWrongValueType,
} from "../lib/API";
import {
	type CCCommandOptions,
	type CCNode,
	CommandClass,
	type CommandClassDeserializationOptions,
	gotDeserializationOptions,
} from "../lib/CommandClass";
import {
	API,
	CCCommand,
	ccValue,
	ccValues,
	commandClass,
	expectedCCResponse,
	implementedVersion,
	useSupervision,
} from "../lib/CommandClassDecorators";
import { V } from "../lib/Values";
import {
	LevelChangeDirection,
	MultilevelSwitchCommand,
	SwitchType,
} from "../lib/_Types";

/**
 * Translates a switch type into two actions that may be performed. Unknown types default to Down/Up
 */
function switchTypeToActions(switchType: string): [down: string, up: string] {
	if (!switchType.includes("/")) switchType = SwitchType[0x02]; // Down/Up
	return switchType.split("/", 2) as any;
}

/**
 * The property names are organized so that positive motions are at odd indices and negative motions at even indices
 */
const switchTypeProperties = Object.keys(SwitchType)
	.filter((key) => key.includes("/"))
	.map((key) => switchTypeToActions(key))
	.reduce<string[]>((acc, cur) => acc.concat(...cur), []);

export const MultilevelSwitchCCValues = Object.freeze({
	...V.defineStaticCCValues(CommandClasses["Multilevel Switch"], {
		...V.staticProperty(
			"currentValue",
			{
				...ValueMetadata.ReadOnlyLevel,
				label: "Current value",
			} as const,
		),

		...V.staticProperty(
			"targetValue",
			{
				...ValueMetadata.Level,
				label: "Target value",
				valueChangeOptions: ["transitionDuration"],
			} as const,
		),

		...V.staticProperty(
			"duration",
			{
				...ValueMetadata.ReadOnlyDuration,
				label: "Remaining duration",
			} as const,
		),

		...V.staticProperty(
			"restorePrevious",
			{
				...ValueMetadata.WriteOnlyBoolean,
				label: "Restore previous value",
				states: {
					true: "Restore",
				},
			} as const,
		),

		...V.staticPropertyWithName(
			"compatEvent",
			"event",
			{
				...ValueMetadata.ReadOnlyUInt8,
				label: "Event value",
			} as const,
			{
				stateful: false,
				autoCreate: (applHost, endpoint) =>
					!!applHost.getDeviceConfig?.(endpoint.nodeId)?.compat
						?.treatMultilevelSwitchSetAsEvent,
			},
		),

		...V.staticProperty("switchType", undefined, { internal: true }),

		// TODO: Solve this differently
		...V.staticProperty("superviseStartStopLevelChange", undefined, {
			internal: true,
			supportsEndpoints: false,
		}),
	}),

	...V.defineDynamicCCValues(CommandClasses["Multilevel Switch"], {
		...V.dynamicPropertyWithName(
			"levelChangeUp",
			// This is called "up" here, but the actual property name will depend on
			// the given switch type
			(switchType: SwitchType) => {
				const switchTypeName = getEnumMemberName(
					SwitchType,
					switchType,
				);
				const [, up] = switchTypeToActions(switchTypeName);
				return up;
			},
			({ property }) =>
				typeof property === "string"
				&& switchTypeProperties.indexOf(property) % 2 === 1,
			(switchType: SwitchType) => {
				const switchTypeName = getEnumMemberName(
					SwitchType,
					switchType,
				);
				const [, up] = switchTypeToActions(switchTypeName);
				return {
					...ValueMetadata.WriteOnlyBoolean,
					label: `Perform a level change (${up})`,
					valueChangeOptions: ["transitionDuration"],
					states: {
						true: "Start",
						false: "Stop",
					},
					ccSpecific: { switchType },
				} as const;
			},
		),

		...V.dynamicPropertyWithName(
			"levelChangeDown",
			// This is called "down" here, but the actual property name will depend on
			// the given switch type
			(switchType: SwitchType) => {
				const switchTypeName = getEnumMemberName(
					SwitchType,
					switchType,
				);
				const [down] = switchTypeToActions(switchTypeName);
				return down;
			},
			({ property }) =>
				typeof property === "string"
				&& switchTypeProperties.indexOf(property) % 2 === 0,
			(switchType: SwitchType) => {
				const switchTypeName = getEnumMemberName(
					SwitchType,
					switchType,
				);
				const [down] = switchTypeToActions(switchTypeName);
				return {
					...ValueMetadata.WriteOnlyBoolean,
					label: `Perform a level change (${down})`,
					valueChangeOptions: ["transitionDuration"],
					states: {
						true: "Start",
						false: "Stop",
					},
					ccSpecific: { switchType },
				} as const;
			},
		),
	}),
});

@API(CommandClasses["Multilevel Switch"])
export class MultilevelSwitchCCAPI extends CCAPI {
	public supportsCommand(
		cmd: MultilevelSwitchCommand,
	): MaybeNotKnown<boolean> {
		switch (cmd) {
			case MultilevelSwitchCommand.Get:
				return this.isSinglecast();
			case MultilevelSwitchCommand.Set:
			case MultilevelSwitchCommand.StartLevelChange:
			case MultilevelSwitchCommand.StopLevelChange:
				return true; // This is mandatory
			case MultilevelSwitchCommand.SupportedGet:
				return this.version >= 3 && this.isSinglecast();
		}
		return super.supportsCommand(cmd);
	}

	// eslint-disable-next-line @typescript-eslint/explicit-module-boundary-types
	public async get() {
		this.assertSupportsCommand(
			MultilevelSwitchCommand,
			MultilevelSwitchCommand.Get,
		);

		const cc = new MultilevelSwitchCCGet(this.applHost, {
			nodeId: this.endpoint.nodeId,
			endpoint: this.endpoint.index,
		});
		const response = await this.applHost.sendCommand<
			MultilevelSwitchCCReport
		>(
			cc,
			this.commandOptions,
		);
		if (response) {
			return pick(response, ["currentValue", "targetValue", "duration"]);
		}
	}

	/**
	 * Sets the switch to a new value
	 * @param targetValue The new target value for the switch
	 * @param duration The duration after which the target value should be reached. Can be a Duration instance or a user-friendly duration string like `"1m17s"`. Only supported in V2 and above.
	 * @returns A promise indicating whether the command was completed
	 */
	@validateArgs()
	public async set(
		targetValue: number,
		duration?: Duration | string,
	): Promise<SupervisionResult | undefined> {
		this.assertSupportsCommand(
			MultilevelSwitchCommand,
			MultilevelSwitchCommand.Set,
		);

		const cc = new MultilevelSwitchCCSet(this.applHost, {
			nodeId: this.endpoint.nodeId,
			endpoint: this.endpoint.index,
			targetValue,
			duration,
		});
		return this.applHost.sendCommand(cc, this.commandOptions);
	}

	@validateArgs()
	public async startLevelChange(
		options: MultilevelSwitchCCStartLevelChangeOptions,
	): Promise<SupervisionResult | undefined> {
		this.assertSupportsCommand(
			MultilevelSwitchCommand,
			MultilevelSwitchCommand.StartLevelChange,
		);

		const cc = new MultilevelSwitchCCStartLevelChange(this.applHost, {
			nodeId: this.endpoint.nodeId,
			endpoint: this.endpoint.index,
			...options,
		});

		return this.applHost.sendCommand(cc, this.commandOptions);
	}

	public async stopLevelChange(): Promise<SupervisionResult | undefined> {
		this.assertSupportsCommand(
			MultilevelSwitchCommand,
			MultilevelSwitchCommand.StopLevelChange,
		);

		const cc = new MultilevelSwitchCCStopLevelChange(this.applHost, {
			nodeId: this.endpoint.nodeId,
			endpoint: this.endpoint.index,
		});

		return this.applHost.sendCommand(cc, this.commandOptions);
	}

	public async getSupported(): Promise<MaybeNotKnown<SwitchType>> {
		this.assertSupportsCommand(
			MultilevelSwitchCommand,
			MultilevelSwitchCommand.SupportedGet,
		);

		const cc = new MultilevelSwitchCCSupportedGet(this.applHost, {
			nodeId: this.endpoint.nodeId,
			endpoint: this.endpoint.index,
		});
		const response = await this.applHost.sendCommand<
			MultilevelSwitchCCSupportedReport
		>(
			cc,
			this.commandOptions,
		);
		return response?.switchType;
	}

	protected override get [SET_VALUE](): SetValueImplementation {
		return async function(
			this: MultilevelSwitchCCAPI,
			{ property },
			value,
			options,
		) {
			// Enable restoring the previous non-zero value
			if (property === "restorePrevious") {
				property = "targetValue";
				value = 255;
			}

			if (property === "targetValue") {
				if (typeof value !== "number") {
					throwWrongValueType(
						this.ccId,
						property,
						"number",
						typeof value,
					);
				}
				const duration = Duration.from(options?.transitionDuration);
				return this.set(value, duration);
			} else if (switchTypeProperties.includes(property as string)) {
				// Since the switch only supports one of the switch types, we would
				// need to check if the correct one is used. But since the names are
				// purely cosmetic, we just accept all of them
				if (typeof value !== "boolean") {
					throwWrongValueType(
						this.ccId,
						property,
						"number",
						typeof value,
					);
				}
				if (value) {
					// The property names are organized so that positive motions are
					// at odd indices and negative motions at even indices
					const direction =
						switchTypeProperties.indexOf(property as string) % 2
								=== 0
							? "down"
							: "up";
					// Singlecast only: Try to retrieve the current value to use as the start level,
					// even if the target node is going to ignore it. There might
					// be some bugged devices that ignore the ignore start level flag.
					const startLevel = this.tryGetValueDB()?.getValue<
						MaybeUnknown<number>
					>(
						MultilevelSwitchCCValues.currentValue.endpoint(
							this.endpoint.index,
						),
					);
					// And perform the level change
					const duration = Duration.from(options?.transitionDuration);
					return this.startLevelChange({
						direction,
						ignoreStartLevel: true,
						startLevel: typeof startLevel === "number"
							? startLevel
							: undefined,
						duration,
					});
				} else {
					return this.stopLevelChange();
				}
			} else {
				throwUnsupportedProperty(this.ccId, property);
			}
		};
	}

	protected [SET_VALUE_HOOKS]: SetValueImplementationHooksFactory = (
		{ property },
		value,
		options,
	) => {
		// Enable restoring the previous non-zero value
		if (property === "restorePrevious") {
			property = "targetValue";
			value = 255;
		}

		if (property === "targetValue") {
			const duration = Duration.from(options?.transitionDuration);
			const currentValueValueId = MultilevelSwitchCCValues.currentValue
				.endpoint(
					this.endpoint.index,
				);

			return {
				// Multilevel Switch commands may take some time to be executed.
				// Therefore we try to supervise the command execution and delay the
				// optimistic update until the final result is received.
				supervisionDelayedUpdates: true,
				supervisionOnSuccess: async () => {
					// Only update currentValue for valid target values
					if (
						typeof value === "number"
						&& value >= 0
						&& value <= 99
					) {
						this.tryGetValueDB()?.setValue(
							currentValueValueId,
							value,
						);
					} else if (value === 255) {
						// We don't know the status now, so refresh the current value
						try {
							await this.get();
						} catch {
							// ignore
						}
					}
				},
				supervisionOnFailure: async () => {
					// The transition failed, so now we don't know the status - refresh the current value
					try {
						await this.get();
					} catch {
						// ignore
					}
				},
				optimisticallyUpdateRelatedValues: (
					_supervisedAndSuccessful,
				) => {
					// Only update currentValue for valid target values
					if (
						typeof value === "number"
						&& value >= 0
						&& value <= 99
					) {
						if (this.isSinglecast()) {
							this.tryGetValueDB()?.setValue(
								currentValueValueId,
								value,
							);
						} else if (this.isMulticast()) {
							// Figure out which nodes were affected by this command
							const affectedNodes = this.endpoint.node
								.physicalNodes.filter(
									(node) =>
										node
											.getEndpoint(this.endpoint.index)
											?.supportsCC(this.ccId),
								);
							// and optimistically update the currentValue
							for (const node of affectedNodes) {
								this.applHost
									.tryGetValueDB(node.id)
									?.setValue(currentValueValueId, value);
							}
						}
					}
				},
				forceVerifyChanges: () => {
					// If we don't know the actual value, we need to verify the change, regardless of the supervision result
					return value === 255;
				},
				verifyChanges: () => {
					if (
						this.isSinglecast()
						// We generally don't want to poll for multicasts because of how much traffic it can cause
						// However, when setting the value 255 (ON), we don't know the actual state
						|| (this.isMulticast() && value === 255)
					) {
						// We query currentValue instead of targetValue to make sure that unsolicited updates cancel the scheduled poll
						(this as this).schedulePoll(
							currentValueValueId,
							value === 255 ? undefined : value,
							{ duration },
						);
					}
				},
			};
		}
	};

	protected get [POLL_VALUE](): PollValueImplementation {
		return async function(this: MultilevelSwitchCCAPI, { property }) {
			switch (property) {
				case "currentValue":
				case "targetValue":
				case "duration":
					return (await this.get())?.[property];
				default:
					throwUnsupportedProperty(this.ccId, property);
			}
		};
	}
}

@commandClass(CommandClasses["Multilevel Switch"])
@implementedVersion(4)
@ccValues(MultilevelSwitchCCValues)
export class MultilevelSwitchCC extends CommandClass {
	declare ccCommand: MultilevelSwitchCommand;

	public async interview(
		applHost: ZWaveApplicationHost<CCNode>,
	): Promise<void> {
		const node = this.getNode(applHost)!;
		const endpoint = this.getEndpoint(applHost)!;
		const api = CCAPI.create(
			CommandClasses["Multilevel Switch"],
			applHost,
			endpoint,
		).withOptions({
			priority: MessagePriority.NodeQuery,
		});

		applHost.controllerLog.logNode(node.id, {
			endpoint: this.endpointIndex,
			message: `Interviewing ${this.ccName}...`,
			direction: "none",
		});

		if (this.version >= 3) {
			// Find out which kind of switch this is
			applHost.controllerLog.logNode(node.id, {
				endpoint: this.endpointIndex,
				message: "requesting switch type...",
				direction: "outbound",
			});
			const switchType = await api.getSupported();
			if (switchType != undefined) {
				applHost.controllerLog.logNode(node.id, {
					endpoint: this.endpointIndex,
					message: `has switch type ${
						getEnumMemberName(
							SwitchType,
							switchType,
						)
					}`,
					direction: "inbound",
				});
			}
		} else {
			// requesting the switch type automatically creates the up/down actions
			// We need to do this manually for V1 and V2
			this.createMetadataForLevelChangeActions(applHost);
		}

		await this.refreshValues(applHost);

		// Remember that the interview is complete
		this.setInterviewComplete(applHost, true);
	}

	public async refreshValues(
		applHost: ZWaveApplicationHost<CCNode>,
	): Promise<void> {
		const node = this.getNode(applHost)!;
		const endpoint = this.getEndpoint(applHost)!;
		const api = CCAPI.create(
			CommandClasses["Multilevel Switch"],
			applHost,
			endpoint,
		).withOptions({
			priority: MessagePriority.NodeQuery,
		});

		applHost.controllerLog.logNode(node.id, {
			endpoint: this.endpointIndex,
			message: "requesting current switch state...",
			direction: "outbound",
		});
		await api.get();
	}

	public setMappedBasicValue(
		applHost: ZWaveApplicationHost,
		value: number,
	): boolean {
		this.setValue(applHost, MultilevelSwitchCCValues.currentValue, value);
		return true;
	}

	protected createMetadataForLevelChangeActions(
		applHost: ZWaveApplicationHost,
		// SDS13781: The Primary Switch Type SHOULD be 0x02 (Up/Down)
		switchType: SwitchType = SwitchType["Down/Up"],
	): void {
		this.ensureMetadata(
			applHost,
			MultilevelSwitchCCValues.levelChangeUp(switchType),
		);
		this.ensureMetadata(
			applHost,
			MultilevelSwitchCCValues.levelChangeDown(switchType),
		);
	}
}

// @publicAPI
export interface MultilevelSwitchCCSetOptions extends CCCommandOptions {
	targetValue: number;
	// Version >= 2:
	duration?: Duration | string;
}

@CCCommand(MultilevelSwitchCommand.Set)
@useSupervision()
export class MultilevelSwitchCCSet extends MultilevelSwitchCC {
	public constructor(
		host: ZWaveHost,
		options:
			| CommandClassDeserializationOptions
			| MultilevelSwitchCCSetOptions,
	) {
		super(host, options);
		if (gotDeserializationOptions(options)) {
			validatePayload(this.payload.length >= 1);
			this.targetValue = this.payload[0];

			if (this.payload.length >= 2) {
				this.duration = Duration.parseReport(this.payload[1]);
			}
		} else {
			this.targetValue = options.targetValue;
			this.duration = Duration.from(options.duration);
		}
	}

	public targetValue: number;
	public duration: Duration | undefined;

	public serialize(ctx: CCEncodingContext): Buffer {
		this.payload = Buffer.from([
			this.targetValue,
			(this.duration ?? Duration.default()).serializeSet(),
		]);

		if (
			this.version < 2 && ctx.getDeviceConfig?.(
				this.nodeId as number,
			)?.compat?.encodeCCsUsingTargetVersion
		) {
			// When forcing CC version 1, only include the target value
			this.payload = this.payload.subarray(0, 1);
		}

		return super.serialize(ctx);
	}

	public toLogEntry(host?: GetValueDB): MessageOrCCLogEntry {
		const message: MessageRecord = {
			"target value": this.targetValue,
		};
		if (this.duration) {
			message.duration = this.duration.toString();
		}
		return {
			...super.toLogEntry(host),
			message,
		};
	}
}

// @publicAPI
export interface MultilevelSwitchCCReportOptions extends CCCommandOptions {
	currentValue: MaybeUnknown<number>;
	targetValue: MaybeUnknown<number>;
	duration?: Duration | string;
}

@CCCommand(MultilevelSwitchCommand.Report)
export class MultilevelSwitchCCReport extends MultilevelSwitchCC {
	public constructor(
		host: ZWaveHost,
		options:
			| CommandClassDeserializationOptions
			| MultilevelSwitchCCReportOptions,
	) {
		super(host, options);

		if (gotDeserializationOptions(options)) {
			validatePayload(this.payload.length >= 1);
			this.currentValue =
				// 0xff is a legacy value for 100% (99)
				this.payload[0] === 0xff
					? 99
					: parseMaybeNumber(this.payload[0]);
			if (this.version >= 4 && this.payload.length >= 3) {
				this.targetValue = parseMaybeNumber(this.payload[1]);
				this.duration = Duration.parseReport(this.payload[2]);
			}
		} else {
			this.currentValue = options.currentValue;
			this.targetValue = options.targetValue;
			this.duration = Duration.from(options.duration);
		}
	}

	@ccValue(MultilevelSwitchCCValues.targetValue)
	public targetValue: MaybeUnknown<number> | undefined;

	@ccValue(MultilevelSwitchCCValues.duration)
	public duration: Duration | undefined;

	@ccValue(MultilevelSwitchCCValues.currentValue)
	public currentValue: MaybeUnknown<number> | undefined;

	public serialize(ctx: CCEncodingContext): Buffer {
		this.payload = Buffer.from([
			this.currentValue ?? 0xfe,
			this.targetValue ?? 0xfe,
			(this.duration ?? Duration.default()).serializeReport(),
		]);
		return super.serialize(ctx);
	}

	public toLogEntry(host?: GetValueDB): MessageOrCCLogEntry {
		const message: MessageRecord = {
			"current value": maybeUnknownToString(this.currentValue),
		};
		if (this.targetValue !== NOT_KNOWN && this.duration) {
			message["target value"] = maybeUnknownToString(this.targetValue);
			message.duration = this.duration.toString();
		}
		return {
			...super.toLogEntry(host),
			message,
		};
	}
}

@CCCommand(MultilevelSwitchCommand.Get)
@expectedCCResponse(MultilevelSwitchCCReport)
export class MultilevelSwitchCCGet extends MultilevelSwitchCC {}

// @publicAPI
export type MultilevelSwitchCCStartLevelChangeOptions =
	& {
		direction: keyof typeof LevelChangeDirection;
	}
	& (
		| {
			ignoreStartLevel: true;
			startLevel?: number;
		}
		| {
			ignoreStartLevel: false;
			startLevel: number;
		}
	)
	& {
		// Version >= 2:
		duration?: Duration | string;
	};

@CCCommand(MultilevelSwitchCommand.StartLevelChange)
@useSupervision()
export class MultilevelSwitchCCStartLevelChange extends MultilevelSwitchCC {
	public constructor(
		host: ZWaveHost,
		options:
			| CommandClassDeserializationOptions
			| (CCCommandOptions & MultilevelSwitchCCStartLevelChangeOptions),
	) {
		super(host, options);
		if (gotDeserializationOptions(options)) {
			validatePayload(this.payload.length >= 2);
			const ignoreStartLevel = (this.payload[0] & 0b0_0_1_00000) >>> 5;
			this.ignoreStartLevel = !!ignoreStartLevel;
			const direction = (this.payload[0] & 0b0_1_0_00000) >>> 6;
			this.direction = direction ? "down" : "up";

			this.startLevel = this.payload[1];

			if (this.payload.length >= 3) {
				this.duration = Duration.parseSet(this.payload[2]);
			}
		} else {
			this.duration = Duration.from(options.duration);
			this.ignoreStartLevel = options.ignoreStartLevel;
			this.startLevel = options.startLevel ?? 0;
			this.direction = options.direction;
		}
	}

	public duration: Duration | undefined;
	public startLevel: number;
	public ignoreStartLevel: boolean;
	public direction: keyof typeof LevelChangeDirection;

	public serialize(ctx: CCEncodingContext): Buffer {
		const controlByte = (LevelChangeDirection[this.direction] << 6)
			| (this.ignoreStartLevel ? 0b0010_0000 : 0);
		this.payload = Buffer.from([
			controlByte,
			this.startLevel,
			(this.duration ?? Duration.default()).serializeSet(),
		]);

		if (
			this.version < 2 && ctx.getDeviceConfig?.(
				this.nodeId as number,
			)?.compat?.encodeCCsUsingTargetVersion
		) {
			// When forcing CC version 1, omit the duration byte
			this.payload = this.payload.subarray(0, -1);
		}

		return super.serialize(ctx);
	}

	public toLogEntry(host?: GetValueDB): MessageOrCCLogEntry {
		const message: MessageRecord = {
			startLevel: `${this.startLevel}${
				this.ignoreStartLevel ? " (ignored)" : ""
			}`,
			direction: this.direction,
		};
		if (this.duration) {
			message.duration = this.duration.toString();
		}
		return {
			...super.toLogEntry(host),
			message,
		};
	}
}

@CCCommand(MultilevelSwitchCommand.StopLevelChange)
@useSupervision()
export class MultilevelSwitchCCStopLevelChange extends MultilevelSwitchCC {}

// @publicAPI
export interface MultilevelSwitchCCSupportedReportOptions {
	switchType: SwitchType;
}

@CCCommand(MultilevelSwitchCommand.SupportedReport)
export class MultilevelSwitchCCSupportedReport extends MultilevelSwitchCC {
	public constructor(
		host: ZWaveHost,
		options:
			| CommandClassDeserializationOptions
			| (CCCommandOptions & MultilevelSwitchCCSupportedReportOptions),
	) {
		super(host, options);

		if (gotDeserializationOptions(options)) {
			validatePayload(this.payload.length >= 1);
			this.switchType = this.payload[0] & 0b11111;
			// We do not support the deprecated secondary switch type
		} else {
			this.switchType = options.switchType;
		}
	}

	// This is the primary switch type. We're not supporting secondary switch types
	@ccValue(MultilevelSwitchCCValues.switchType)
	public readonly switchType: SwitchType;

	public persistValues(applHost: ZWaveApplicationHost<CCNode>): boolean {
		if (!super.persistValues(applHost)) return false;
		this.createMetadataForLevelChangeActions(applHost, this.switchType);
		return true;
	}

<<<<<<< HEAD
	public toLogEntry(host?: GetValueDB): MessageOrCCLogEntry {
=======
	public serialize(): Buffer {
		this.payload = Buffer.from([this.switchType & 0b11111]);
		return super.serialize();
	}

	public toLogEntry(host?: ZWaveValueHost): MessageOrCCLogEntry {
>>>>>>> 70f3550e
		return {
			...super.toLogEntry(host),
			message: {
				"switch type": getEnumMemberName(SwitchType, this.switchType),
			},
		};
	}
}

@CCCommand(MultilevelSwitchCommand.SupportedGet)
@expectedCCResponse(MultilevelSwitchCCSupportedReport)
export class MultilevelSwitchCCSupportedGet extends MultilevelSwitchCC {}<|MERGE_RESOLUTION|>--- conflicted
+++ resolved
@@ -885,16 +885,12 @@
 		return true;
 	}
 
-<<<<<<< HEAD
+	public serialize(ctx: CCEncodingContext): Buffer {
+		this.payload = Buffer.from([this.switchType & 0b11111]);
+		return super.serialize(ctx);
+	}
+
 	public toLogEntry(host?: GetValueDB): MessageOrCCLogEntry {
-=======
-	public serialize(): Buffer {
-		this.payload = Buffer.from([this.switchType & 0b11111]);
-		return super.serialize();
-	}
-
-	public toLogEntry(host?: ZWaveValueHost): MessageOrCCLogEntry {
->>>>>>> 70f3550e
 		return {
 			...super.toLogEntry(host),
 			message: {
