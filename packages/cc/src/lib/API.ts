--- conflicted
+++ resolved
@@ -19,16 +19,12 @@
 	type ValueID,
 } from "@zwave-js/core";
 import type { ZWaveApplicationHost } from "@zwave-js/host";
-<<<<<<< HEAD
-import { getEnumMemberName, num2hex, type OnlyMethods } from "@zwave-js/shared";
-=======
 import {
-	AllOrNone,
 	getEnumMemberName,
 	num2hex,
-	OnlyMethods,
+	type AllOrNone,
+	type OnlyMethods,
 } from "@zwave-js/shared";
->>>>>>> 07376d80
 import { isArray } from "alcalzone-shared/typeguards";
 import {
 	getAPI,
