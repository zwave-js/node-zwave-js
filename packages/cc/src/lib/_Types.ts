import type { Scale } from "@zwave-js/config/safe";
import {
	CommandClasses,
	DataRate,
	FLiRS,
	Maybe,
	ValueMetadata,
	ZWaveDataRate,
} from "@zwave-js/core/safe";

export enum AlarmSensorCommand {
	Get = 0x01,
	Report = 0x02,
	SupportedGet = 0x03,
	SupportedReport = 0x04,
}

export enum AlarmSensorType {
	"General Purpose" = 0x00,
	Smoke,
	CO,
	CO2,
	Heat,
	"Water Leak",
	Any = 0xff,
}

export type AlarmSensorValueMetadata = ValueMetadata & {
	ccSpecific: {
		sensorType: AlarmSensorType;
	};
};

export enum AssociationCommand {
	Set = 0x01,
	Get = 0x02,
	Report = 0x03,
	Remove = 0x04,
	SupportedGroupingsGet = 0x05,
	SupportedGroupingsReport = 0x06,
	// TODO: These two commands are V2. I have no clue how this is supposed to function:
	// SpecificGroupGet = 0x0b,
	// SpecificGroupReport = 0x0c,

	// Here's what the docs have to say:
	// This functionality allows a supporting multi-button device to detect a key press and subsequently advertise
	// the identity of the key. The following sequence of events takes place:
	// * The user activates a special identification sequence and pushes the button to be identified
	// * The device issues a Node Information frame (NIF)
	// * The NIF allows the portable controller to determine the NodeID of the multi-button device
	// * The portable controller issues an Association Specific Group Get Command to the multi-button device
	// * The multi-button device returns an Association Specific Group Report Command that advertises the
	//   association group that represents the most recently detected button
}

export enum AssociationGroupInfoCommand {
	NameGet = 0x01,
	NameReport = 0x02,
	InfoGet = 0x03,
	InfoReport = 0x04,
	CommandListGet = 0x05,
	CommandListReport = 0x06,
}

// TODO: Check if this should be in a config file instead

export enum AssociationGroupInfoProfile {
	"General: N/A" = 0x00_00,
	"General: Lifeline" = 0x00_01,

	"Control: Key 01" = 0x20_01,
	"Control: Key 02",
	"Control: Key 03",
	"Control: Key 04",
	"Control: Key 05",
	"Control: Key 06",
	"Control: Key 07",
	"Control: Key 08",
	"Control: Key 09",
	"Control: Key 10",
	"Control: Key 11",
	"Control: Key 12",
	"Control: Key 13",
	"Control: Key 14",
	"Control: Key 15",
	"Control: Key 16",
	"Control: Key 17",
	"Control: Key 18",
	"Control: Key 19",
	"Control: Key 20",
	"Control: Key 21",
	"Control: Key 22",
	"Control: Key 23",
	"Control: Key 24",
	"Control: Key 25",
	"Control: Key 26",
	"Control: Key 27",
	"Control: Key 28",
	"Control: Key 29",
	"Control: Key 30",
	"Control: Key 31",
	"Control: Key 32",

	"Sensor: Air temperature" = 0x31_01,
	"Sensor: General purpose",
	"Sensor: Illuminance",
	"Sensor: Power",
	"Sensor: Humidity",
	"Sensor: Velocity",
	"Sensor: Direction",
	"Sensor: Atmospheric pressure",
	"Sensor: Barometric pressure",
	"Sensor: Solar radiation",
	"Sensor: Dew point",
	"Sensor: Rain rate",
	"Sensor: Tide level",
	"Sensor: Weight",
	"Sensor: Voltage",
	"Sensor: Current",
	"Sensor: Carbon dioxide (CO2) level",
	"Sensor: Air flow",
	"Sensor: Tank capacity",
	"Sensor: Distance",
	"Sensor: Angle position",
	"Sensor: Rotation",
	"Sensor: Water temperature",
	"Sensor: Soil temperature",
	"Sensor: Seismic Intensity",
	"Sensor: Seismic magnitude",
	"Sensor: Ultraviolet",
	"Sensor: Electrical resistivity",
	"Sensor: Electrical conductivity",
	"Sensor: Loudness",
	"Sensor: Moisture",
	"Sensor: Frequency",
	"Sensor: Time",
	"Sensor: Target temperature",
	"Sensor: Particulate Matter 2.5",
	"Sensor: Formaldehyde (CH2O) level",
	"Sensor: Radon concentration",
	"Sensor: Methane (CH4) density",
	"Sensor: Volatile Organic Compound level",
	"Sensor: Carbon monoxide (CO) level",
	"Sensor: Soil humidity",
	"Sensor: Soil reactivity",
	"Sensor: Soil salinity",
	"Sensor: Heart rate",
	"Sensor: Blood pressure",
	"Sensor: Muscle mass",
	"Sensor: Fat mass",
	"Sensor: Bone mass",
	"Sensor: Total body water (TBW)",
	"Sensor: Basis metabolic rate (BMR)",
	"Sensor: Body Mass Index (BMI)",
	"Sensor: Acceleration X-axis",
	"Sensor: Acceleration Y-axis",
	"Sensor: Acceleration Z-axis",
	"Sensor: Smoke density",
	"Sensor: Water flow",
	"Sensor: Water pressure",
	"Sensor: RF signal strength",
	"Sensor: Particulate Matter 10",
	"Sensor: Respiratory rate",
	"Sensor: Relative Modulation level",
	"Sensor: Boiler water temperature",
	"Sensor: Domestic Hot Water (DHW) temperature",
	"Sensor: Outside temperature",
	"Sensor: Exhaust temperature",
	"Sensor: Water Chlorine level",
	"Sensor: Water acidity",
	"Sensor: Water Oxidation reduction potential",
	"Sensor: Heart Rate LF/HF ratio",
	"Sensor: Motion Direction",
	"Sensor: Applied force on the sensor",
	"Sensor: Return Air temperature",
	"Sensor: Supply Air temperature",
	"Sensor: Condenser Coil temperature",
	"Sensor: Evaporator Coil temperature",
	"Sensor: Liquid Line temperature",
	"Sensor: Discharge Line temperature",
	"Sensor: Suction Pressure",
	"Sensor: Discharge Pressure",
	"Sensor: Defrost temperature",

	"Notification: Smoke Alarm" = 0x71_01,
	"Notification: CO Alarm",
	"Notification: CO2 Alarm",
	"Notification: Heat Alarm",
	"Notification: Water Alarm",
	"Notification: Access Control",
	"Notification: Home Security",
	"Notification: Power Management",
	"Notification: System",
	"Notification: Emergency Alarm",
	"Notification: Clock",
	"Notification: Appliance",
	"Notification: Home Health",
	"Notification: Siren",
	"Notification: Water Valve",
	"Notification: Weather Alarm",
	"Notification: Irrigation",
	"Notification: Gas alarm",
	"Notification: Pest Control",
	"Notification: Light sensor",
	"Notification: Water Quality Monitoring",
	"Notification: Home monitoring",

	"Meter: Electric" = 0x32_01,
	"Meter: Gas",
	"Meter: Water",
	"Meter: Heating",
	"Meter: Cooling",

	"Irrigation: Channel 01" = 0x6b_01,
	"Irrigation: Channel 02",
	"Irrigation: Channel 03",
	"Irrigation: Channel 04",
	"Irrigation: Channel 05",
	"Irrigation: Channel 06",
	"Irrigation: Channel 07",
	"Irrigation: Channel 08",
	"Irrigation: Channel 09",
	"Irrigation: Channel 10",
	"Irrigation: Channel 11",
	"Irrigation: Channel 12",
	"Irrigation: Channel 13",
	"Irrigation: Channel 14",
	"Irrigation: Channel 15",
	"Irrigation: Channel 16",
	"Irrigation: Channel 17",
	"Irrigation: Channel 18",
	"Irrigation: Channel 19",
	"Irrigation: Channel 20",
	"Irrigation: Channel 21",
	"Irrigation: Channel 22",
	"Irrigation: Channel 23",
	"Irrigation: Channel 24",
	"Irrigation: Channel 25",
	"Irrigation: Channel 26",
	"Irrigation: Channel 27",
	"Irrigation: Channel 28",
	"Irrigation: Channel 29",
	"Irrigation: Channel 30",
	"Irrigation: Channel 31",
	"Irrigation: Channel 32",
}

export interface AssociationGroup {
	/** How many nodes this association group supports */
	maxNodes: number;
	/** Whether this is the lifeline association (where the Controller must not be removed) */
	isLifeline: boolean;
	/** Whether multi channel associations are allowed */
	multiChannel: boolean;
	/** The name of the group */
	label: string;
	/** The association group profile (if known) */
	profile?: AssociationGroupInfoProfile;
	/** A map of Command Classes and commands issued by this group (if known) */
	issuedCommands?: ReadonlyMap<CommandClasses, readonly number[]>;
}

export enum BarrierOperatorCommand {
	Set = 0x01,
	Get = 0x02,
	Report = 0x03,
	SignalingCapabilitiesGet = 0x04,
	SignalingCapabilitiesReport = 0x05,
	EventSignalingSet = 0x06,
	EventSignalingGet = 0x07,
	EventSignalingReport = 0x08,
}

export enum BarrierState {
	Closed = 0x00,
	Closing = 0xfc,
	Stopped = 0xfd,
	Opening = 0xfe,
	Open = 0xff,
}

export enum SubsystemType {
	Audible = 0x01,
	Visual = 0x02,
}

export enum SubsystemState {
	Off = 0x00,
	On = 0xff,
}

export enum BasicCommand {
	Set = 0x01,
	Get = 0x02,
	Report = 0x03,
}

export enum BatteryChargingStatus {
	Discharging = 0x00,
	Charging = 0x01,
	Maintaining = 0x02,
}

export enum BatteryReplacementStatus {
	No = 0x00,
	Soon = 0x01,
	Now = 0x02,
}

export enum BatteryCommand {
	Get = 0x02,
	Report = 0x03,
	HealthGet = 0x04,
	HealthReport = 0x05,
}

export enum BinarySensorCommand {
	Get = 0x02,
	Report = 0x03,
	SupportedGet = 0x01,
	SupportedReport = 0x04,
}

export enum BinarySensorType {
	"General Purpose" = 0x01,
	Smoke = 0x02,
	CO = 0x03,
	CO2 = 0x04,
	Heat = 0x05,
	Water = 0x06,
	Freeze = 0x07,
	Tamper = 0x08,
	Aux = 0x09,
	"Door/Window" = 0x0a,
	Tilt = 0x0b,
	Motion = 0x0c,
	"Glass Break" = 0x0d,
	Any = 0xff,
}

export type BinarySensorValueMetadata = ValueMetadata & {
	ccSpecific: {
		sensorType: BinarySensorType;
	};
};

export enum BinarySwitchCommand {
	Set = 0x01,
	Get = 0x02,
	Report = 0x03,
}

export enum CentralSceneCommand {
	SupportedGet = 0x01,
	SupportedReport = 0x02,
	Notification = 0x03,
	ConfigurationSet = 0x04,
	ConfigurationGet = 0x05,
	ConfigurationReport = 0x06,
}

export enum CentralSceneKeys {
	KeyPressed = 0x00,
	KeyReleased = 0x01,
	KeyHeldDown = 0x02,
	KeyPressed2x = 0x03,
	KeyPressed3x = 0x04,
	KeyPressed4x = 0x05,
	KeyPressed5x = 0x06,
}

export enum ClimateControlScheduleCommand {
	Set = 0x01,
	Get = 0x02,
	Report = 0x03,
	ChangedGet = 0x04,
	ChangedReport = 0x05,
	OverrideSet = 0x06,
	OverrideGet = 0x07,
	OverrideReport = 0x08,
}

export enum ScheduleOverrideType {
	None = 0x00,
	Temporary = 0x01,
	Permanent = 0x02,
}

export enum ClockCommand {
	Set = 0x04,
	Get = 0x05,
	Report = 0x06,
}

export enum Weekday {
	Unknown = 0x00,
	Monday = 0x01,
	Tuesday = 0x02,
	Wednesday = 0x03,
	Thursday = 0x04,
	Friday = 0x05,
	Saturday = 0x06,
	Sunday = 0x07,
}

export enum ColorSwitchCommand {
	SupportedGet = 0x01,
	SupportedReport = 0x02,
	Get = 0x03,
	Report = 0x04,
	Set = 0x05,
	StartLevelChange = 0x06,
	StopLevelChange = 0x07,
}

export enum ColorComponent {
	"Warm White" = 0,
	"Cold White",
	Red,
	Green,
	Blue,
	Amber,
	Cyan,
	Purple,
	Index,
}

export const ColorComponentMap = {
	warmWhite: ColorComponent["Warm White"],
	coldWhite: ColorComponent["Cold White"],
	red: ColorComponent.Red,
	green: ColorComponent.Green,
	blue: ColorComponent.Blue,
	amber: ColorComponent.Amber,
	cyan: ColorComponent.Cyan,
	purple: ColorComponent.Purple,
	index: ColorComponent.Index,
};
export type ColorKey = keyof typeof ColorComponentMap;

/**
 * @publicAPI
 * This type is used to accept both the kebabCase names and numeric components as table keys
 */
export type ColorTable =
	| Partial<Record<ColorKey, number>>
	| Partial<Record<ColorComponent, number>>;

export enum ConfigurationCommand {
	Set = 0x04,
	Get = 0x05,
	Report = 0x06,
	BulkSet = 0x07,
	BulkGet = 0x08,
	BulkReport = 0x09,
	NameGet = 0x0a,
	NameReport = 0x0b,
	InfoGet = 0x0c,
	InfoReport = 0x0d,
	PropertiesGet = 0x0e,
	PropertiesReport = 0x0f,
	DefaultReset = 0x01,
}

export type { ConfigValue } from "@zwave-js/core/safe";

export enum CRC16Command {
	CommandEncapsulation = 0x01,
}

export enum DeviceResetLocallyCommand {
	Notification = 0x01,
}

export enum DoorLockCommand {
	OperationSet = 0x01,
	OperationGet = 0x02,
	OperationReport = 0x03,
	ConfigurationSet = 0x04,
	ConfigurationGet = 0x05,
	ConfigurationReport = 0x06,
	CapabilitiesGet = 0x07,
	CapabilitiesReport = 0x08,
}

export enum DoorLockMode {
	Unsecured = 0x00,
	UnsecuredWithTimeout = 0x01,
	InsideUnsecured = 0x10,
	InsideUnsecuredWithTimeout = 0x11,
	OutsideUnsecured = 0x20,
	OutsideUnsecuredWithTimeout = 0x21,
	Unknown = 0xfe,
	Secured = 0xff,
}

export enum DoorLockOperationType {
	Constant = 0x01,
	Timed = 0x02,
}

export type DoorHandleStatus = [boolean, boolean, boolean, boolean];

export enum EntryControlEventTypes {
	Caching = 0x00,
	CachedKeys = 0x01,
	Enter = 0x02,
	DisarmAll = 0x03,
	ArmAll = 0x04,
	ArmAway = 0x05,
	ArmHome = 0x06,
	ExitDelay = 0x07,
	Arm1 = 0x08,
	Arm2 = 0x09,
	Arm3 = 0x0a,
	Arm4 = 0x0b,
	Arm5 = 0x0c,
	Arm6 = 0x0d,
	Rfid = 0x0e,
	Bell = 0x0f,
	Fire = 0x10,
	Police = 0x11,
	AlertPanic = 0x12,
	AlertMedical = 0x13,
	GateOpen = 0x14,
	GateClose = 0x15,
	Lock = 0x16,
	Unlock = 0x17,
	Test = 0x18,
	Cancel = 0x19,
}

export const entryControlEventTypeLabels: Record<
	EntryControlEventTypes,
	string
> = {
	[EntryControlEventTypes.Caching]: "Caching",
	[EntryControlEventTypes.CachedKeys]: "Cached keys",
	[EntryControlEventTypes.Enter]: "Enter",
	[EntryControlEventTypes.DisarmAll]: "Disarm all",
	[EntryControlEventTypes.ArmAll]: "Arm all",
	[EntryControlEventTypes.ArmAway]: "Away",
	[EntryControlEventTypes.ArmHome]: "Home",
	[EntryControlEventTypes.ExitDelay]: "Arm delay",
	[EntryControlEventTypes.Arm1]: "Arm zone 1",
	[EntryControlEventTypes.Arm2]: "Arm zone 2",
	[EntryControlEventTypes.Arm3]: "Arm zone 3",
	[EntryControlEventTypes.Arm4]: "Arm zone 4",
	[EntryControlEventTypes.Arm5]: "Arm zone 5",
	[EntryControlEventTypes.Arm6]: "Arm zone 6",
	[EntryControlEventTypes.Rfid]: "RFID",
	[EntryControlEventTypes.Bell]: "Bell",
	[EntryControlEventTypes.Fire]: "Fire",
	[EntryControlEventTypes.Police]: "Police",
	[EntryControlEventTypes.AlertPanic]: "Panic alert",
	[EntryControlEventTypes.AlertMedical]: "Medical alert",
	[EntryControlEventTypes.GateOpen]: "Open gate",
	[EntryControlEventTypes.GateClose]: "Close gate",
	[EntryControlEventTypes.Lock]: "Lock",
	[EntryControlEventTypes.Unlock]: "Unlock",
	[EntryControlEventTypes.Test]: "Test",
	[EntryControlEventTypes.Cancel]: "Cancel",
};

export enum DoorLockLoggingCommand {
	RecordsSupportedGet = 0x01,
	RecordsSupportedReport = 0x02,
	RecordGet = 0x03,
	RecordReport = 0x04,
}

export enum DoorLockLoggingEventType {
	LockCode = 0x01,
	UnlockCode = 0x02,
	LockButton = 0x03,
	UnlockButton = 0x04,
	LockCodeOutOfSchedule = 0x05,
	UnlockCodeOutOfSchedule = 0x06,
	IllegalCode = 0x07,
	LockManual = 0x08,
	UnlockManual = 0x09,
	LockAuto = 0x0a,
	UnlockAuto = 0x0b,
	LockRemoteCode = 0x0c,
	UnlockRemoteCode = 0x0d,
	LockRemote = 0x0e,
	UnlockRemote = 0x0f,
	LockRemoteCodeOutOfSchedule = 0x10,
	UnlockRemoteCodeOutOfSchedule = 0x11,
	RemoteIllegalCode = 0x12,
	LockManual2 = 0x13,
	UnlockManual2 = 0x14,
	LockSecured = 0x15,
	LockUnsecured = 0x16,
	UserCodeAdded = 0x17,
	UserCodeDeleted = 0x18,
	AllUserCodesDeleted = 0x19,
	MasterCodeChanged = 0x1a,
	UserCodeChanged = 0x1b,
	LockReset = 0x1c,
	ConfigurationChanged = 0x1d,
	LowBattery = 0x1e,
	NewBattery = 0x1f,
	Unknown = 0x20,
}

export interface DoorLockLoggingRecord {
	timestamp: string;
	eventType: DoorLockLoggingEventType;
	label: string;
	userId?: number;
	userCode?: string | Buffer;
}

export enum DoorLockLoggingRecordStatus {
	Empty = 0x00,
	HoldsLegalData = 0x01,
}

export enum EntryControlCommand {
	Notification = 0x01,
	KeySupportedGet = 0x02,
	KeySupportedReport = 0x03,
	EventSupportedGet = 0x04,
	EventSupportedReport = 0x05,
	ConfigurationSet = 0x06,
	ConfigurationGet = 0x07,
	ConfigurationReport = 0x08,
}

export enum EntryControlDataTypes {
	None = 0x00,
	Raw = 0x01,
	ASCII = 0x02,
	MD5 = 0x03,
}

<<<<<<< HEAD
export interface ZWaveNotificationCallbackArgs_EntryControlCC {
	eventType: EntryControlEventTypes;
	/** A human-readable label for the event type */
	eventTypeLabel: string;
	dataType: EntryControlDataTypes;
	/** A human-readable label for the data type */
	dataTypeLabel: string;
	eventData?: Buffer | string;
}

/**
 * @publicAPI
 * Parameter types for the Entry Control CC specific version of ZWaveNotificationCallback
 */
export type ZWaveNotificationCallbackParams_EntryControlCC = [
	node: IZWaveNode,
	ccId: typeof CommandClasses["Entry Control"],
	args: ZWaveNotificationCallbackArgs_EntryControlCC,
];

=======
/** @publicAPI */
>>>>>>> d163321d
export enum FirmwareUpdateMetaDataCommand {
	MetaDataGet = 0x01,
	MetaDataReport = 0x02,
	RequestGet = 0x03,
	RequestReport = 0x04,
	Get = 0x05,
	Report = 0x06,
	StatusReport = 0x07,
	ActivationSet = 0x08,
	ActivationReport = 0x09,
	PrepareGet = 0x0a,
	PrepareReport = 0x0b,
}

<<<<<<< HEAD
=======
export interface FirmwareUpdateMetaData {
	manufacturerId: number;
	firmwareId: number;
	checksum: number;
	firmwareUpgradable: boolean;
	maxFragmentSize?: number;
	additionalFirmwareIDs: readonly number[];
	hardwareVersion?: number;
	continuesToFunction: Maybe<boolean>;
	supportsActivation: Maybe<boolean>;
}

/** @publicAPI */
>>>>>>> d163321d
export enum FirmwareUpdateRequestStatus {
	Error_InvalidManufacturerOrFirmwareID = 0,
	Error_AuthenticationExpected = 1,
	Error_FragmentSizeTooLarge = 2,
	Error_NotUpgradable = 3,
	Error_InvalidHardwareVersion = 4,
	Error_FirmwareUpgradeInProgress = 5,
	Error_BatteryLow = 6,
	OK = 0xff,
}

export enum FirmwareUpdateStatus {
	// Error_Timeout is not part of the Z-Wave standard, but we use it to report
	// that no status report was received
	Error_Timeout = -1,

	Error_Checksum = 0,
	/** TransmissionFailed is also used for user-aborted upgrades */
	Error_TransmissionFailed = 1,
	Error_InvalidManufacturerID = 2,
	Error_InvalidFirmwareID = 3,
	Error_InvalidFirmwareTarget = 4,
	Error_InvalidHeaderInformation = 5,
	Error_InvalidHeaderFormat = 6,
	Error_InsufficientMemory = 7,
	Error_InvalidHardwareVersion = 8,

	// When adding more OK statuses, change the check in Node::finishFirmwareUpdate
	OK_WaitingForActivation = 0xfd,
	OK_NoRestart = 0xfe,
	OK_RestartPending = 0xff,
}

export enum FirmwareUpdateActivationStatus {
	Error_InvalidFirmware = 0,
	Error_ActivationFailed = 1,
	OK = 0xff,
}

export enum FirmwareDownloadStatus {
	Error_InvalidManufacturerOrFirmwareID = 0,
	Error_AuthenticationExpected = 1,
	Error_FragmentSizeTooLarge = 2,
	Error_NotDownloadable = 3,
	Error_InvalidHardwareVersion = 4,
	OK = 0xff,
}

export type FirmwareUpdateCapabilities =
	| {
			/** Indicates whether the node's firmware can be upgraded */
			readonly firmwareUpgradable: false;
	  }
	| {
			/** Indicates whether the node's firmware can be upgraded */
			readonly firmwareUpgradable: true;
			/** An array of firmware targets that can be upgraded */
			readonly firmwareTargets: readonly number[];
			/** Indicates whether the node continues to function normally during an upgrade */
			readonly continuesToFunction: Maybe<boolean>;
			/** Indicates whether the node supports delayed activation of the new firmware */
			readonly supportsActivation: Maybe<boolean>;
	  };

<<<<<<< HEAD
=======
export interface FirmwareUpdateProgress {
	/** Which part/file of the firmware update process is currently in progress. This is a number from 1 to `totalFiles` and can be used to display progress. */
	currentFile: number;
	/** How many files the firmware update process consists of. */
	totalFiles: number;
	/** How many fragments of the current file have been transmitted. Together with `totalFragments` this can be used to display progress. */
	sentFragments: number;
	/** How many fragments the current file of the firmware update consists of. */
	totalFragments: number;
	/** The total progress of the firmware update in %, rounded to two digits. This considers the total size of all files. */
	progress: number;
}

export interface FirmwareUpdateResult {
	/** The status returned by the device for this firmware update attempt. For multi-target updates, this will be the status for the last update. */
	status: FirmwareUpdateStatus;
	/** Whether the update was successful. This is a simpler interpretation of the `status` field. */
	success: boolean;
	/** How long (in seconds) to wait before interacting with the device again */
	waitTime?: number;
	/** Whether the device will be re-interviewed. If this is `true`, applications should wait for the `"ready"` event to interact with the device again. */
	reInterview: boolean;
}

/** @publicAPI */
>>>>>>> d163321d
export enum HailCommand {
	Hail = 0x01,
}

export enum HumidityControlModeCommand {
	Set = 0x01,
	Get = 0x02,
	Report = 0x03,
	SupportedGet = 0x04,
	SupportedReport = 0x05,
}

export enum HumidityControlMode {
	"Off" = 0x00,
	"Humidify" = 0x01,
	"De-humidify" = 0x02,
	"Auto" = 0x03,
}

export enum HumidityControlOperatingStateCommand {
	Get = 0x01,
	Report = 0x02,
}

export enum HumidityControlOperatingState {
	"Idle" = 0x00,
	"Humidifying" = 0x01,
	"De-humidifying" = 0x02,
}

export enum HumidityControlSetpointCommand {
	Set = 0x01,
	Get = 0x02,
	Report = 0x03,
	SupportedGet = 0x04,
	SupportedReport = 0x05,
	ScaleSupportedGet = 0x06,
	ScaleSupportedReport = 0x07,
	CapabilitiesGet = 0x08,
	CapabilitiesReport = 0x09,
}

export enum HumidityControlSetpointType {
	"N/A" = 0x00,
	"Humidifier" = 0x01, // CC v1
	"De-humidifier" = 0x02, // CC v1
	"Auto" = 0x03, // CC v2
}

export interface HumidityControlSetpointValue {
	value: number;
	scale: number;
}

export interface HumidityControlSetpointCapabilities {
	minValue: number;
	minValueScale: number;
	maxValue: number;
	maxValueScale: number;
}

export type HumidityControlSetpointMetadata = ValueMetadata & {
	ccSpecific: {
		setpointType: HumidityControlSetpointType;
	};
};

export enum InclusionControllerCommand {
	Initiate = 0x01,
	Complete = 0x02,
}

export enum InclusionControllerStep {
	ProxyInclusion = 0x01,
	S0Inclusion = 0x02,
	ProxyInclusionReplace = 0x03,
}

export enum InclusionControllerStatus {
	OK = 0x01,
	UserRejected = 0x02,
	Failed = 0x03,
	NotSupported = 0x04,
}

export enum IndicatorCommand {
	Set = 0x01,
	Get = 0x02,
	Report = 0x03,
	SupportedGet = 0x04,
	SupportedReport = 0x05,
}

export type IndicatorMetadata = ValueMetadata & {
	ccSpecific: {
		indicatorId: number;
		// only present on V2+ indicators:
		propertyId?: number;
	};
};

export enum IrrigationCommand {
	SystemInfoGet = 0x01,
	SystemInfoReport = 0x02,
	SystemStatusGet = 0x03,
	SystemStatusReport = 0x04,
	SystemConfigSet = 0x05,
	SystemConfigGet = 0x06,
	SystemConfigReport = 0x07,
	ValveInfoGet = 0x08,
	ValveInfoReport = 0x09,
	ValveConfigSet = 0x0a,
	ValveConfigGet = 0x0b,
	ValveConfigReport = 0x0c,
	ValveRun = 0x0d,
	ValveTableSet = 0x0e,
	ValveTableGet = 0x0f,
	ValveTableReport = 0x10,
	ValveTableRun = 0x11,
	SystemShutoff = 0x12,
}

export enum IrrigationSensorPolarity {
	Low = 0,
	High = 1,
}

export enum ValveType {
	ZoneValve = 0,
	MasterValve = 1,
}

export type ValveId = "master" | number;

export interface ValveTableEntry {
	valveId: number;
	duration: number;
}

export enum LanguageCommand {
	Set = 0x01,
	Get = 0x02,
	Report = 0x03,
}

export enum LockCommand {
	Set = 0x01,
	Get = 0x02,
	Report = 0x03,
}

export enum ManufacturerSpecificCommand {
	Get = 0x04,
	Report = 0x05,
	DeviceSpecificGet = 0x06,
	DeviceSpecificReport = 0x07,
}

export enum DeviceIdType {
	FactoryDefault = 0x00,
	SerialNumber = 0x01,
	PseudoRandom = 0x02,
}

export enum MeterCommand {
	Get = 0x01,
	Report = 0x02,
	SupportedGet = 0x03,
	SupportedReport = 0x04,
	Reset = 0x05,
}

export enum RateType {
	Unspecified = 0x00,
	Consumed = 0x01,
	Produced = 0x02,
}

export type MeterMetadata = ValueMetadata & {
	ccSpecific: {
		meterType: number;
		rateType?: RateType;
		scale?: number;
	};
};

export enum MultiChannelAssociationCommand {
	Set = 0x01,
	Get = 0x02,
	Report = 0x03,
	Remove = 0x04,
	SupportedGroupingsGet = 0x05,
	SupportedGroupingsReport = 0x06,
}

export interface AssociationAddress {
	nodeId: number;
	endpoint?: number;
}

export interface EndpointAddress {
	nodeId: number;
	endpoint: number | number[];
}

export enum MultiChannelCommand {
	// Legacy commands for V1 (Multi Instance)
	GetV1 = 0x04,
	ReportV1 = 0x05,
	CommandEncapsulationV1 = 0x06,

	// V2+
	EndPointGet = 0x07,
	EndPointReport = 0x08,
	CapabilityGet = 0x09,
	CapabilityReport = 0x0a,
	EndPointFind = 0x0b,
	EndPointFindReport = 0x0c,
	CommandEncapsulation = 0x0d,
	AggregatedMembersGet = 0x0e,
	AggregatedMembersReport = 0x0f,
}

export enum MultiCommandCommand {
	CommandEncapsulation = 0x01,
}

export enum MultilevelSensorCommand {
	GetSupportedSensor = 0x01,
	SupportedSensorReport = 0x02,
	GetSupportedScale = 0x03,
	Get = 0x04,
	Report = 0x05,
	SupportedScaleReport = 0x06,
}

export interface MultilevelSensorValue {
	value: number;
	scale: Scale;
}

export type MultilevelSensorValueMetadata = ValueMetadata & {
	ccSpecific: {
		sensorType: number;
		scale: number;
	};
};

export enum MultilevelSwitchCommand {
	Set = 0x01,
	Get = 0x02,
	Report = 0x03,
	StartLevelChange = 0x04,
	StopLevelChange = 0x05,
	SupportedGet = 0x06,
	SupportedReport = 0x07,
}

export enum LevelChangeDirection {
	"up" = 0b0,
	"down" = 0b1,
	// "none" = 0b11,
}

export enum SwitchType {
	"not supported" = 0x00,
	"Off/On" = 0x01,
	"Down/Up" = 0x02,
	"Close/Open" = 0x03,
	"CCW/CW" = 0x04,
	"Left/Right" = 0x05,
	"Reverse/Forward" = 0x06,
	"Pull/Push" = 0x07,
}

export type MultilevelSwitchLevelChangeMetadata = ValueMetadata & {
	ccSpecific: {
		switchType: SwitchType;
	};
};

<<<<<<< HEAD
/**
 * @publicAPI
 * This is emitted when a start or stop event is received
 */
export interface ZWaveNotificationCallbackArgs_MultilevelSwitchCC {
	/** The numeric identifier for the event type */
	eventType:
		| MultilevelSwitchCommand.StartLevelChange
		| MultilevelSwitchCommand.StopLevelChange;
	/** A human-readable label for the event type */
	eventTypeLabel: string;
	/** The direction of the level change */
	direction?: string;
}

/**
 * @publicAPI
 * Parameter types for the MultilevelSwitch CC specific version of ZWaveNotificationCallback
 */
export type ZWaveNotificationCallbackParams_MultilevelSwitchCC = [
	node: IZWaveNode,
	ccId: typeof CommandClasses["Multilevel Switch"],
	args: ZWaveNotificationCallbackArgs_MultilevelSwitchCC,
];

=======
/** @publicAPI */
>>>>>>> d163321d
export enum NodeNamingAndLocationCommand {
	NameSet = 0x01,
	NameGet = 0x02,
	NameReport = 0x03,
	LocationSet = 0x04,
	LocationGet = 0x05,
	LocationReport = 0x06,
}

export enum NotificationCommand {
	EventSupportedGet = 0x01,
	EventSupportedReport = 0x02,
	Get = 0x04,
	Report = 0x05,
	Set = 0x06,
	SupportedGet = 0x07,
	SupportedReport = 0x08,
}

export type NotificationMetadata = ValueMetadata & {
	ccSpecific: {
		notificationType: number;
	};
};

<<<<<<< HEAD
export interface ZWaveNotificationCallbackArgs_NotificationCC {
	/** The numeric identifier for the notification type */
	type: number;
	/** The human-readable label for the notification type */
	label: string;
	/** The numeric identifier for the notification event */
	event: number;
	/** The human-readable label for the notification event */
	eventLabel: string;
	/** Additional information related to the event */
	parameters?: NotificationCCReport["eventParameters"];
}

/**
 * @publicAPI
 * Parameter types for the Notification CC specific version of ZWaveNotificationCallback
 */
export type ZWaveNotificationCallbackParams_NotificationCC = [
	node: IZWaveNode,
	ccId: CommandClasses.Notification,
	args: ZWaveNotificationCallbackArgs_NotificationCC,
];

=======
/** @publicAPI */
>>>>>>> d163321d
export enum PowerlevelCommand {
	Set = 0x01,
	Get = 0x02,
	Report = 0x03,
	TestNodeSet = 0x04,
	TestNodeGet = 0x05,
	TestNodeReport = 0x06,
}

export enum Powerlevel {
	"Normal Power" = 0x00,
	"-1 dBm" = 0x01,
	"-2 dBm" = 0x02,
	"-3 dBm" = 0x03,
	"-4 dBm" = 0x04,
	"-5 dBm" = 0x05,
	"-6 dBm" = 0x06,
	"-7 dBm" = 0x07,
	"-8 dBm" = 0x08,
	"-9 dBm" = 0x09,
}

export enum PowerlevelTestStatus {
	Failed = 0x00,
	Success = 0x01,
	"In Progress" = 0x02,
}

<<<<<<< HEAD
/**
 * @publicAPI
 * This is emitted when an unsolicited powerlevel test report is received
 */
export interface ZWaveNotificationCallbackArgs_PowerlevelCC {
	testNodeId: number;
	status: PowerlevelTestStatus;
	acknowledgedFrames: number;
}

/**
 * @publicAPI
 * Parameter types for the Powerlevel CC specific version of ZWaveNotificationCallback
 */
export type ZWaveNotificationCallbackParams_PowerlevelCC = [
	node: IZWaveNode,
	ccId: CommandClasses.Powerlevel,
	args: ZWaveNotificationCallbackArgs_PowerlevelCC,
];

=======
/** @publicAPI */
>>>>>>> d163321d
export enum ProtectionCommand {
	Set = 0x01,
	Get = 0x02,
	Report = 0x03,
	SupportedGet = 0x04,
	SupportedReport = 0x05,
	ExclusiveControlSet = 0x06,
	ExclusiveControlGet = 0x07,
	ExclusiveControlReport = 0x08,
	TimeoutSet = 0x09,
	TimeoutGet = 0x0a,
	TimeoutReport = 0x0b,
}

export enum LocalProtectionState {
	Unprotected = 0,
	ProtectedBySequence = 1,
	NoOperationPossible = 2,
}

export enum RFProtectionState {
	Unprotected = 0,
	NoControl = 1,
	NoResponse = 2,
}

export enum SceneActivationCommand {
	Set = 0x01,
}

export enum SceneActuatorConfigurationCommand {
	Set = 0x01,
	Get = 0x02,
	Report = 0x03,
}

export enum SceneControllerConfigurationCommand {
	Set = 0x01,
	Get = 0x02,
	Report = 0x03,
}

<<<<<<< HEAD
=======
/** @publicAPI */
export enum ScheduleEntryLockCommand {
	EnableSet = 0x01,
	EnableAllSet = 0x02,
	WeekDayScheduleSet = 0x03,
	WeekDayScheduleGet = 0x04,
	WeekDayScheduleReport = 0x05,
	YearDayScheduleSet = 0x06,
	YearDayScheduleGet = 0x07,
	YearDayScheduleReport = 0x08,
	SupportedGet = 0x09,
	SupportedReport = 0x0a,
	TimeOffsetGet = 0x0b,
	TimeOffsetReport = 0x0c,
	TimeOffsetSet = 0x0d,
	DailyRepeatingScheduleGet = 0x0e,
	DailyRepeatingScheduleReport = 0x0f,
	DailyRepeatingScheduleSet = 0x10,
}

/** @publicAPI */
export enum ScheduleEntryLockSetAction {
	Erase,
	Set,
}

/** @publicAPI */
export interface ScheduleEntryLockSlotId {
	userId: number;
	slotId: number;
}

/** @publicAPI */
export enum ScheduleEntryLockWeekday {
	// Yay, consistency!
	Sunday = 0x00,
	Monday = 0x01,
	Tuesday = 0x02,
	Wednesday = 0x03,
	Thursday = 0x04,
	Friday = 0x05,
	Saturday = 0x06,
}

/** @publicAPI */
export interface ScheduleEntryLockDailyRepeatingSchedule {
	weekdays: ScheduleEntryLockWeekday[];
	startHour: number;
	startMinute: number;
	durationHour: number;
	durationMinute: number;
}

/** @publicAPI */
export interface ScheduleEntryLockYearDaySchedule {
	startYear: number;
	startMonth: number;
	startDay: number;
	startHour: number;
	startMinute: number;
	stopYear: number;
	stopMonth: number;
	stopDay: number;
	stopHour: number;
	stopMinute: number;
}

/** @publicAPI */
export interface ScheduleEntryLockWeekDaySchedule {
	weekday: ScheduleEntryLockWeekday;
	startHour: number;
	startMinute: number;
	stopHour: number;
	stopMinute: number;
}

/** @publicAPI */
>>>>>>> d163321d
export enum Security2Command {
	NonceGet = 0x01,
	NonceReport = 0x02,
	MessageEncapsulation = 0x03,
	KEXGet = 0x04,
	KEXReport = 0x05,
	KEXSet = 0x06,
	KEXFail = 0x07,
	PublicKeyReport = 0x08,
	NetworkKeyGet = 0x09,
	NetworkKeyReport = 0x0a,
	NetworkKeyVerify = 0x0b,
	TransferEnd = 0x0c,
	CommandsSupportedGet = 0x0d,
	CommandsSupportedReport = 0x0e,
}

export enum SecurityCommand {
	CommandsSupportedGet = 0x02,
	CommandsSupportedReport = 0x03,
	SchemeGet = 0x04,
	SchemeReport = 0x05,
	SchemeInherit = 0x08,
	NetworkKeySet = 0x06,
	NetworkKeyVerify = 0x07,
	NonceGet = 0x40,
	NonceReport = 0x80,
	CommandEncapsulation = 0x81,
	CommandEncapsulationNonceGet = 0xc1,
}

export enum SoundSwitchCommand {
	TonesNumberGet = 0x01,
	TonesNumberReport = 0x02,
	ToneInfoGet = 0x03,
	ToneInfoReport = 0x04,
	ConfigurationSet = 0x05,
	ConfigurationGet = 0x06,
	ConfigurationReport = 0x07,
	TonePlaySet = 0x08,
	TonePlayGet = 0x09,
	TonePlayReport = 0x0a,
}

export enum ToneId {
	Off = 0x00,
	Default = 0xff,
}

export enum SupervisionCommand {
	Get = 0x01,
	Report = 0x02,
}

<<<<<<< HEAD
=======
/** @publicAPI */
export interface Timezone {
	standardOffset: number;
	dstOffset: number;
}

/** @publicAPI */
>>>>>>> d163321d
export enum ThermostatFanModeCommand {
	Set = 0x01,
	Get = 0x02,
	Report = 0x03,
	SupportedGet = 0x04,
	SupportedReport = 0x05,
}

export enum ThermostatFanMode {
	"Auto low" = 0x00,
	"Low" = 0x01,
	"Auto high" = 0x02,
	"High" = 0x03,
	"Auto medium" = 0x04,
	"Medium" = 0x05,
	"Circulation" = 0x06,
	"Humidity circulation" = 0x07,
	"Left and right" = 0x08,
	"Up and down" = 0x09,
	"Quiet" = 0x0a,
	"External circulation" = 0x0b,
}

export enum ThermostatFanStateCommand {
	Get = 0x02,
	Report = 0x03,
}

export enum ThermostatFanState {
	"Idle / off" = 0x00,
	"Running / running low" = 0x01,
	"Running high" = 0x02,
	"Running medium" = 0x03,
	"Circulation mode" = 0x04,
	"Humidity circulation mode" = 0x05,
	"Right - left circulation mode" = 0x06,
	"Up - down circulation mode" = 0x07,
	"Quiet circulation mode" = 0x08,
}

export enum ThermostatModeCommand {
	Set = 0x01,
	Get = 0x02,
	Report = 0x03,
	SupportedGet = 0x04,
	SupportedReport = 0x05,
}

export enum ThermostatMode {
	"Off" = 0x00,
	"Heat" = 0x01,
	"Cool" = 0x02,
	"Auto" = 0x03,
	"Auxiliary" = 0x04,
	"Resume (on)" = 0x05,
	"Fan" = 0x06,
	"Furnace" = 0x07,
	"Dry" = 0x08,
	"Moist" = 0x09,
	"Auto changeover" = 0x0a,
	"Energy heat" = 0x0b,
	"Energy cool" = 0x0c,
	"Away" = 0x0d,
	"Full power" = 0x0f,
	"Manufacturer specific" = 0x1f,
}

export enum ThermostatOperatingStateCommand {
	Get = 0x02,
	Report = 0x03,
	// TODO: Implement V2 commands
	// LoggingSupportedGet = 0x01,
	// LoggingSupportedReport = 0x04,
	// LoggingGet = 0x05,
	// LoggingReport = 0x06,
}

export enum ThermostatOperatingState {
	"Idle" = 0x00,
	"Heating" = 0x01,
	"Cooling" = 0x02,
	"Fan Only" = 0x03,
	"Pending Heat" = 0x04,
	"Pending Cool" = 0x05,
	"Vent/Economizer" = 0x06,
	"Aux Heating" = 0x07,
	"2nd Stage Heating" = 0x08,
	"2nd Stage Cooling" = 0x09,
	"2nd Stage Aux Heat" = 0x0a,
	"3rd Stage Aux Heat" = 0x0b,
}

export enum ThermostatSetbackCommand {
	Set = 0x01,
	Get = 0x02,
	Report = 0x03,
}

/** @publicAPI */
export enum SetbackType {
	None = 0x00,
	Temporary = 0x01,
	Permanent = 0x02,
}

export type SetbackSpecialState =
	| "Frost Protection"
	| "Energy Saving"
	| "Unused";

export type SetbackState = number | SetbackSpecialState;

export interface Switchpoint {
	hour: number;
	minute: number;
	state: SetbackState | undefined;
}

export enum ThermostatSetpointCommand {
	Set = 0x01,
	Get = 0x02,
	Report = 0x03,
	SupportedGet = 0x04,
	SupportedReport = 0x05,
	CapabilitiesGet = 0x09,
	CapabilitiesReport = 0x0a,
}

export enum ThermostatSetpointType {
	"N/A" = 0x00,
	"Heating" = 0x01, // CC v1
	"Cooling" = 0x02, // CC v1
	"Furnace" = 0x07, // CC v1
	"Dry Air" = 0x08, // CC v1
	"Moist Air" = 0x09, // CC v1
	"Auto Changeover" = 0x0a, // CC v1
	"Energy Save Heating" = 0x0b, // CC v2
	"Energy Save Cooling" = 0x0c, // CC v2
	"Away Heating" = 0x0d, // CC v2
	"Away Cooling" = 0x0e, // CC v3
	"Full Power" = 0x0f, // CC v3
}

export interface ThermostatSetpointValue {
	value: number;
	scale: number;
}

export interface ThermostatSetpointCapabilities {
	minValue: number;
	minValueScale: number;
	maxValue: number;
	maxValueScale: number;
}

export type ThermostatSetpointMetadata = ValueMetadata & {
	ccSpecific: {
		setpointType: ThermostatSetpointType;
	};
};

export enum TimeCommand {
	TimeGet = 0x01,
	TimeReport = 0x02,
	DateGet = 0x03,
	DateReport = 0x04,
	TimeOffsetSet = 0x05,
	TimeOffsetGet = 0x06,
	TimeOffsetReport = 0x07,
}

export enum TimeParametersCommand {
	Set = 0x01,
	Get = 0x02,
	Report = 0x03,
}

export enum TransportServiceCommand {
	FirstSegment = 0xc0,
	SegmentComplete = 0xe8,
	SegmentRequest = 0xc8,
	SegmentWait = 0xf0,
	SubsequentSegment = 0xe0,
}

export enum UserCodeCommand {
	Set = 0x01,
	Get = 0x02,
	Report = 0x03,
	// V2+
	UsersNumberGet = 0x04,
	UsersNumberReport = 0x05,
	CapabilitiesGet = 0x06,
	CapabilitiesReport = 0x07,
	KeypadModeSet = 0x08,
	KeypadModeGet = 0x09,
	KeypadModeReport = 0x0a,
	ExtendedUserCodeSet = 0x0b,
	ExtendedUserCodeGet = 0x0c,
	ExtendedUserCodeReport = 0x0d,
	MasterCodeSet = 0x0e,
	MasterCodeGet = 0x0f,
	MasterCodeReport = 0x10,
	UserCodeChecksumGet = 0x11,
	UserCodeChecksumReport = 0x12,
}

export enum UserIDStatus {
	Available = 0x00,
	Enabled,
	Disabled,
	Messaging,
	PassageMode,
	StatusNotAvailable = 0xfe,
}

export enum KeypadMode {
	Normal = 0x00,
	Vacation,
	Privacy,
	LockedOut,
}

export enum VersionCommand {
	Get = 0x11,
	Report = 0x12,
	CommandClassGet = 0x13,
	CommandClassReport = 0x14,
	CapabilitiesGet = 0x15,
	CapabilitiesReport = 0x16,
	ZWaveSoftwareGet = 0x17,
	ZWaveSoftwareReport = 0x18,
}

export enum WakeUpCommand {
	IntervalSet = 0x04,
	IntervalGet = 0x05,
	IntervalReport = 0x06,
	WakeUpNotification = 0x07,
	NoMoreInformation = 0x08,
	IntervalCapabilitiesGet = 0x09,
	IntervalCapabilitiesReport = 0x0a,
}

export enum ZWavePlusCommand {
	Get = 0x01,
	Report = 0x02,
}

export enum ZWavePlusRoleType {
	CentralStaticController = 0x00,
	SubStaticController = 0x01,
	PortableController = 0x02,
	PortableReportingController = 0x03,
	PortableSlave = 0x04,
	AlwaysOnSlave = 0x05,
	SleepingReportingSlave = 0x06,
	SleepingListeningSlave = 0x07,
	NetworkAwareSlave = 0x08,
}

export enum ZWavePlusNodeType {
	Node = 0x00, // ZWave+ Node
	IPGateway = 0x02, // ZWave+ for IP Gateway
}

export enum ZWaveProtocolCommand {
	NodeInformationFrame = 0x01,
	RequestNodeInformationFrame = 0x02,
	AssignIDs = 0x03,
	FindNodesInRange = 0x04,
	GetNodesInRange = 0x05,
	RangeInfo = 0x06,
	CommandComplete = 0x07,
	TransferPresentation = 0x08,
	TransferNodeInformation = 0x09,
	TransferRangeInformation = 0x0a,
	TransferEnd = 0x0b,
	AssignReturnRoute = 0x0c,
	NewNodeRegistered = 0x0d,
	NewRangeRegistered = 0x0e,
	TransferNewPrimaryControllerComplete = 0x0f,
	AutomaticControllerUpdateStart = 0x10,
	SUCNodeID = 0x11,
	SetSUC = 0x12,
	SetSUCAck = 0x13,
	AssignSUCReturnRoute = 0x14,
	StaticRouteRequest = 0x15,
	Lost = 0x16,
	AcceptLost = 0x17,
	NOPPower = 0x18,
	ReserveNodeIDs = 0x19,
	ReservedIDs = 0x1a,
	NodesExist = 0x1f,
	NodesExistReply = 0x20,
	SetNWIMode = 0x22,
	ExcludeRequest = 0x23,
	AssignReturnRoutePriority = 0x24,
	AssignSUCReturnRoutePriority = 0x25,
	SmartStartIncludedNodeInformation = 0x26,
	SmartStartPrime = 0x27,
	SmartStartInclusionRequest = 0x28,
}

export enum WakeUpTime {
	None,
	"1000ms",
	"250ms",
}

export function FLiRS2WakeUpTime(value: FLiRS): WakeUpTime {
	return value === "1000ms" ? 1 : value === "250ms" ? 2 : 0;
}

export function wakeUpTime2FLiRS(value: WakeUpTime): FLiRS {
	return value === 1 ? "1000ms" : value === 2 ? "250ms" : false;
}

export function dataRate2ZWaveDataRate(dataRate: DataRate): ZWaveDataRate {
	return dataRate === 100000
		? ZWaveDataRate["100k"]
		: dataRate === 40000
		? ZWaveDataRate["40k"]
		: ZWaveDataRate["9k6"];
}

export function ZWaveDataRate2DataRate(zdr: ZWaveDataRate): DataRate {
	return zdr === ZWaveDataRate["100k"]
		? 100000
		: zdr === ZWaveDataRate["40k"]
		? 40000
		: 9600;
}

export function parseWakeUpTime(value: number): WakeUpTime {
	return value <= WakeUpTime["250ms"] ? value : 0;
}

export enum NetworkTransferStatus {
	Failed = 0,
	Success,
	UpdateDone,
	UpdateAborted,
	UpdateWait,
	UpdateDisabled,
	UpdateOverflow,
}<|MERGE_RESOLUTION|>--- conflicted
+++ resolved
@@ -439,7 +439,6 @@
 export type ColorKey = keyof typeof ColorComponentMap;
 
 /**
- * @publicAPI
  * This type is used to accept both the kebabCase names and numeric components as table keys
  */
 export type ColorTable =
@@ -635,30 +634,6 @@
 	MD5 = 0x03,
 }
 
-<<<<<<< HEAD
-export interface ZWaveNotificationCallbackArgs_EntryControlCC {
-	eventType: EntryControlEventTypes;
-	/** A human-readable label for the event type */
-	eventTypeLabel: string;
-	dataType: EntryControlDataTypes;
-	/** A human-readable label for the data type */
-	dataTypeLabel: string;
-	eventData?: Buffer | string;
-}
-
-/**
- * @publicAPI
- * Parameter types for the Entry Control CC specific version of ZWaveNotificationCallback
- */
-export type ZWaveNotificationCallbackParams_EntryControlCC = [
-	node: IZWaveNode,
-	ccId: typeof CommandClasses["Entry Control"],
-	args: ZWaveNotificationCallbackArgs_EntryControlCC,
-];
-
-=======
-/** @publicAPI */
->>>>>>> d163321d
 export enum FirmwareUpdateMetaDataCommand {
 	MetaDataGet = 0x01,
 	MetaDataReport = 0x02,
@@ -673,8 +648,6 @@
 	PrepareReport = 0x0b,
 }
 
-<<<<<<< HEAD
-=======
 export interface FirmwareUpdateMetaData {
 	manufacturerId: number;
 	firmwareId: number;
@@ -687,8 +660,18 @@
 	supportsActivation: Maybe<boolean>;
 }
 
-/** @publicAPI */
->>>>>>> d163321d
+export interface FirmwareUpdateMetaData {
+	manufacturerId: number;
+	firmwareId: number;
+	checksum: number;
+	firmwareUpgradable: boolean;
+	maxFragmentSize?: number;
+	additionalFirmwareIDs: readonly number[];
+	hardwareVersion?: number;
+	continuesToFunction: Maybe<boolean>;
+	supportsActivation: Maybe<boolean>;
+}
+
 export enum FirmwareUpdateRequestStatus {
 	Error_InvalidManufacturerOrFirmwareID = 0,
 	Error_AuthenticationExpected = 1,
@@ -753,8 +736,6 @@
 			readonly supportsActivation: Maybe<boolean>;
 	  };
 
-<<<<<<< HEAD
-=======
 export interface FirmwareUpdateProgress {
 	/** Which part/file of the firmware update process is currently in progress. This is a number from 1 to `totalFiles` and can be used to display progress. */
 	currentFile: number;
@@ -779,8 +760,6 @@
 	reInterview: boolean;
 }
 
-/** @publicAPI */
->>>>>>> d163321d
 export enum HailCommand {
 	Hail = 0x01,
 }
@@ -1062,35 +1041,6 @@
 	};
 };
 
-<<<<<<< HEAD
-/**
- * @publicAPI
- * This is emitted when a start or stop event is received
- */
-export interface ZWaveNotificationCallbackArgs_MultilevelSwitchCC {
-	/** The numeric identifier for the event type */
-	eventType:
-		| MultilevelSwitchCommand.StartLevelChange
-		| MultilevelSwitchCommand.StopLevelChange;
-	/** A human-readable label for the event type */
-	eventTypeLabel: string;
-	/** The direction of the level change */
-	direction?: string;
-}
-
-/**
- * @publicAPI
- * Parameter types for the MultilevelSwitch CC specific version of ZWaveNotificationCallback
- */
-export type ZWaveNotificationCallbackParams_MultilevelSwitchCC = [
-	node: IZWaveNode,
-	ccId: typeof CommandClasses["Multilevel Switch"],
-	args: ZWaveNotificationCallbackArgs_MultilevelSwitchCC,
-];
-
-=======
-/** @publicAPI */
->>>>>>> d163321d
 export enum NodeNamingAndLocationCommand {
 	NameSet = 0x01,
 	NameGet = 0x02,
@@ -1116,33 +1066,6 @@
 	};
 };
 
-<<<<<<< HEAD
-export interface ZWaveNotificationCallbackArgs_NotificationCC {
-	/** The numeric identifier for the notification type */
-	type: number;
-	/** The human-readable label for the notification type */
-	label: string;
-	/** The numeric identifier for the notification event */
-	event: number;
-	/** The human-readable label for the notification event */
-	eventLabel: string;
-	/** Additional information related to the event */
-	parameters?: NotificationCCReport["eventParameters"];
-}
-
-/**
- * @publicAPI
- * Parameter types for the Notification CC specific version of ZWaveNotificationCallback
- */
-export type ZWaveNotificationCallbackParams_NotificationCC = [
-	node: IZWaveNode,
-	ccId: CommandClasses.Notification,
-	args: ZWaveNotificationCallbackArgs_NotificationCC,
-];
-
-=======
-/** @publicAPI */
->>>>>>> d163321d
 export enum PowerlevelCommand {
 	Set = 0x01,
 	Get = 0x02,
@@ -1171,30 +1094,6 @@
 	"In Progress" = 0x02,
 }
 
-<<<<<<< HEAD
-/**
- * @publicAPI
- * This is emitted when an unsolicited powerlevel test report is received
- */
-export interface ZWaveNotificationCallbackArgs_PowerlevelCC {
-	testNodeId: number;
-	status: PowerlevelTestStatus;
-	acknowledgedFrames: number;
-}
-
-/**
- * @publicAPI
- * Parameter types for the Powerlevel CC specific version of ZWaveNotificationCallback
- */
-export type ZWaveNotificationCallbackParams_PowerlevelCC = [
-	node: IZWaveNode,
-	ccId: CommandClasses.Powerlevel,
-	args: ZWaveNotificationCallbackArgs_PowerlevelCC,
-];
-
-=======
-/** @publicAPI */
->>>>>>> d163321d
 export enum ProtectionCommand {
 	Set = 0x01,
 	Get = 0x02,
@@ -1237,9 +1136,6 @@
 	Report = 0x03,
 }
 
-<<<<<<< HEAD
-=======
-/** @publicAPI */
 export enum ScheduleEntryLockCommand {
 	EnableSet = 0x01,
 	EnableAllSet = 0x02,
@@ -1259,19 +1155,16 @@
 	DailyRepeatingScheduleSet = 0x10,
 }
 
-/** @publicAPI */
 export enum ScheduleEntryLockSetAction {
 	Erase,
 	Set,
 }
 
-/** @publicAPI */
 export interface ScheduleEntryLockSlotId {
 	userId: number;
 	slotId: number;
 }
 
-/** @publicAPI */
 export enum ScheduleEntryLockWeekday {
 	// Yay, consistency!
 	Sunday = 0x00,
@@ -1283,7 +1176,6 @@
 	Saturday = 0x06,
 }
 
-/** @publicAPI */
 export interface ScheduleEntryLockDailyRepeatingSchedule {
 	weekdays: ScheduleEntryLockWeekday[];
 	startHour: number;
@@ -1292,7 +1184,6 @@
 	durationMinute: number;
 }
 
-/** @publicAPI */
 export interface ScheduleEntryLockYearDaySchedule {
 	startYear: number;
 	startMonth: number;
@@ -1306,7 +1197,6 @@
 	stopMinute: number;
 }
 
-/** @publicAPI */
 export interface ScheduleEntryLockWeekDaySchedule {
 	weekday: ScheduleEntryLockWeekday;
 	startHour: number;
@@ -1315,8 +1205,6 @@
 	stopMinute: number;
 }
 
-/** @publicAPI */
->>>>>>> d163321d
 export enum Security2Command {
 	NonceGet = 0x01,
 	NonceReport = 0x02,
@@ -1371,16 +1259,11 @@
 	Report = 0x02,
 }
 
-<<<<<<< HEAD
-=======
-/** @publicAPI */
 export interface Timezone {
 	standardOffset: number;
 	dstOffset: number;
 }
 
-/** @publicAPI */
->>>>>>> d163321d
 export enum ThermostatFanModeCommand {
 	Set = 0x01,
 	Get = 0x02,
@@ -1479,7 +1362,6 @@
 	Report = 0x03,
 }
 
-/** @publicAPI */
 export enum SetbackType {
 	None = 0x00,
 	Temporary = 0x01,
