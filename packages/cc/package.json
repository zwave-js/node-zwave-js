--- conflicted
+++ resolved
@@ -81,12 +81,7 @@
     "ava": "^4.3.3",
     "del-cli": "^5.0.0",
     "fs-extra": "^10.1.0",
-<<<<<<< HEAD
-    "prettier": "^2.8.4",
+    "prettier": "^2.8.8",
     "typescript": "5.0.4"
-=======
-    "prettier": "^2.8.8",
-    "typescript": "4.9.5"
->>>>>>> 07376d80
   }
 }