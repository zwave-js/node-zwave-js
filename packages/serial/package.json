--- conflicted
+++ resolved
@@ -78,14 +78,8 @@
     "del-cli": "^5.0.0",
     "esbuild": "0.15.18",
     "esbuild-register": "^3.4.2",
-<<<<<<< HEAD
-    "prettier": "^2.8.4",
-    "sinon": "^14.0.0",
-    "typescript": "5.0.4"
-=======
     "prettier": "^2.8.8",
     "sinon": "^14.0.2",
-    "typescript": "4.9.5"
->>>>>>> 07376d80
+    "typescript": "5.0.4"
   }
 }