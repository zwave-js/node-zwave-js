--- conflicted
+++ resolved
@@ -76,13 +76,8 @@
     "@alcalzone/esm2cjs": "^1.1.2",
     "@microsoft/api-extractor": "^7.47.9",
     "@serialport/binding-mock": "^10.2.2",
-<<<<<<< HEAD
     "@serialport/bindings-interface": "patch:@serialport/bindings-interface@npm%3A1.2.2#~/.yarn/patches/@serialport-bindings-interface-npm-1.2.2-e597dbc676.patch",
-    "@types/node": "^18.19.55",
-=======
-    "@serialport/bindings-interface": "*",
     "@types/node": "^18.19.63",
->>>>>>> e2ad6a1c
     "@types/sinon": "^17.0.3",
     "ansi-colors": "^4.1.3",
     "del-cli": "^6.0.0",
