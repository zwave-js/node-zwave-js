{
  "name": "@zwave-js/host",
  "version": "10.22.1",
  "description": "zwave-js: Host abstractions",
  "keywords": [],
  "publishConfig": {
    "access": "public"
  },
  "main": "build/index.js",
  "exports": {
    ".": "./build/index.js",
    "./package.json": "./package.json",
    "./safe": "./build/index_safe.js"
  },
  "types": "build/index.d.ts",
  "typesVersions": {
    "*": {
      "safe": [
        "build/index_safe.d.ts"
      ]
    }
  },
  "files": [
    "build/**/*.{js,d.ts,map}"
  ],
  "author": {
    "name": "AlCalzone",
    "email": "d.griesel@gmx.net"
  },
  "license": "MIT",
  "homepage": "https://github.com/AlCalzone/node-zwave-js#readme",
  "repository": {
    "type": "git",
    "url": "git+https://github.com/AlCalzone/node-zwave-js.git"
  },
  "bugs": {
    "url": "https://github.com/AlCalzone/node-zwave-js/issues"
  },
  "funding": {
    "url": "https://github.com/sponsors/AlCalzone/"
  },
  "engines": {
    "node": ">=14.13.0 <15 || >= 16 <16.9.0 || >16.9.0"
  },
  "scripts": {
    "build": "tsc -b tsconfig.build.json --pretty",
    "clean": "del-cli build/ \"*.tsbuildinfo\"",
    "extract-api": "yarn api-extractor run",
    "lint:ts": "eslint --ext .ts --rule \"prettier/prettier: off\" \"src/**/*.ts\"",
    "lint:ts:fix": "yarn run lint:ts --fix",
    "lint:prettier": "prettier -c \"src/**/*.ts\"",
    "lint:prettier:fix": "yarn run lint:prettier -w"
  },
  "dependencies": {
    "@zwave-js/config": "workspace:*",
    "@zwave-js/core": "workspace:*",
    "@zwave-js/shared": "workspace:*",
    "alcalzone-shared": "^4.0.8"
  },
  "devDependencies": {
    "@microsoft/api-extractor": "^7.35.0",
    "@types/node": "^14.18.43",
    "del-cli": "^5.0.0",
<<<<<<< HEAD
    "prettier": "^2.8.4",
    "typescript": "5.0.4"
=======
    "prettier": "^2.8.8",
    "typescript": "4.9.5"
>>>>>>> 07376d80
  }
}<|MERGE_RESOLUTION|>--- conflicted
+++ resolved
@@ -61,12 +61,7 @@
     "@microsoft/api-extractor": "^7.35.0",
     "@types/node": "^14.18.43",
     "del-cli": "^5.0.0",
-<<<<<<< HEAD
-    "prettier": "^2.8.4",
+    "prettier": "^2.8.8",
     "typescript": "5.0.4"
-=======
-    "prettier": "^2.8.8",
-    "typescript": "4.9.5"
->>>>>>> 07376d80
   }
 }