{
  "name": "@zwave-js/host",
  "version": "12.5.2",
  "description": "zwave-js: Host abstractions",
  "keywords": [],
  "publishConfig": {
    "access": "public"
  },
  "main": "build/index.js",
  "types": "build/index.d.ts",
  "exports": {
    ".": {
      "types": "./build/index.d.ts",
      "default": "./build/index.js"
    },
    "./safe": {
      "types": "./build/index_safe.d.ts",
      "default": "./build/index_safe.js"
    },
    "./package.json": "./package.json"
  },
  "files": [
    "build/**/*.{js,d.ts,map}"
  ],
  "author": {
    "name": "AlCalzone",
    "email": "d.griesel@gmx.net"
  },
  "license": "MIT",
  "homepage": "https://github.com/AlCalzone/node-zwave-js#readme",
  "repository": {
    "type": "git",
    "url": "git+https://github.com/AlCalzone/node-zwave-js.git"
  },
  "bugs": {
    "url": "https://github.com/AlCalzone/node-zwave-js/issues"
  },
  "funding": {
    "url": "https://github.com/sponsors/AlCalzone/"
  },
  "engines": {
    "node": ">= 18"
  },
  "scripts": {
    "build": "tsc -b tsconfig.build.json --pretty",
    "clean": "del-cli build/ \"*.tsbuildinfo\"",
    "extract-api": "yarn api-extractor run",
    "lint:ts": "eslint --cache --ext .ts \"src/**/*.ts\"",
    "lint:ts:fix": "yarn run lint:ts --fix"
  },
  "dependencies": {
    "@zwave-js/config": "workspace:*",
    "@zwave-js/core": "workspace:*",
    "@zwave-js/shared": "workspace:*",
    "alcalzone-shared": "^4.0.8"
  },
  "devDependencies": {
<<<<<<< HEAD
    "@microsoft/api-extractor": "^7.37.3",
    "@types/node": "^18.19.29",
=======
    "@microsoft/api-extractor": "^7.43.0",
    "@types/node": "^18.17.14",
>>>>>>> ebf8225a
    "del-cli": "^5.1.0",
    "typescript": "5.4.4"
  }
}<|MERGE_RESOLUTION|>--- conflicted
+++ resolved
@@ -55,13 +55,8 @@
     "alcalzone-shared": "^4.0.8"
   },
   "devDependencies": {
-<<<<<<< HEAD
-    "@microsoft/api-extractor": "^7.37.3",
+    "@microsoft/api-extractor": "^7.43.0",
     "@types/node": "^18.19.29",
-=======
-    "@microsoft/api-extractor": "^7.43.0",
-    "@types/node": "^18.17.14",
->>>>>>> ebf8225a
     "del-cli": "^5.1.0",
     "typescript": "5.4.4"
   }
