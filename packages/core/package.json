--- conflicted
+++ resolved
@@ -36,13 +36,8 @@
     "watch": "yarn run build --watch --pretty"
   },
   "dependencies": {
-<<<<<<< HEAD
     "@alcalzone/jsonl-db": "^2.2.0",
-    "@zwave-js/shared": "8.5.0",
-=======
-    "@alcalzone/jsonl-db": "^1.3.0",
     "@zwave-js/shared": "8.5.1-beta.0",
->>>>>>> aa6c783e
     "@zwave-js/winston-daily-rotate-file": "^4.5.6-0",
     "alcalzone-shared": "^4.0.0",
     "ansi-colors": "^4.1.1",
