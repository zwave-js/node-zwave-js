--- conflicted
+++ resolved
@@ -4050,7 +4050,7 @@
 			} else {
 				await this.restoreNVMRaw500(nvmData, onProgress);
 			}
-			this.driver.controllerLog.print("NVM backup completed");
+			this.driver.controllerLog.print("NVM backup restored");
 		} finally {
 			// Whatever happens, turn Z-Wave radio back on
 			await this.toggleRF(true);
@@ -4060,7 +4060,17 @@
 		// so you can figure out which pages you don't have to save or restore. If you do this, you need to make sure to issue a
 		// "factory reset" before restoring the NVM - that'll blank out the NVM to 0xffs before initializing it.
 
-		// TODO: Soft Reset
+		if (this.driver.options.enableSoftReset) {
+			this.driver.controllerLog.print(
+				"Activating restored NVM backup...",
+			);
+			await this.driver.softReset();
+		} else {
+			this.driver.controllerLog.print(
+				"Soft reset not enabled, cannot automatically activate restored NVM backup!",
+				"warn",
+			);
+		}
 	}
 
 	private async restoreNVMRaw500(
@@ -4103,7 +4113,6 @@
 		// Open NVM for reading
 		const size = await this.externalNVMOpen();
 
-<<<<<<< HEAD
 		if (size !== nvmData.length) {
 			throw new ZWaveError(
 				"The given data does not match the NVM size - cannot restore!",
@@ -4135,8 +4144,5 @@
 		}
 		// Close NVM
 		await this.externalNVMClose();
-=======
-		await this.driver.softReset();
->>>>>>> c49f21a6
 	}
 }