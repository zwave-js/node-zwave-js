import { highResTimestamp } from "@zwave-js/core";
import { pick } from "@zwave-js/shared";
import {
	Comparable,
	compareNumberOrString,
	CompareResult,
} from "alcalzone-shared/comparable";
import type { DeferredPromise } from "alcalzone-shared/deferred-promise";
import { MessagePriority } from "../message/Constants";
import type { Message } from "../message/Message";
import { NodeStatus } from "../node/Types";
import type { Driver } from "./Driver";

/**
 * Transactions are used to track and correllate messages with their responses.
 */
export class Transaction implements Comparable<Transaction> {
	public constructor(
		private readonly driver: Driver,
		public readonly message: Message,
		public readonly promise: DeferredPromise<Message | void>,
		public priority: MessagePriority,
	) {
		// We need create the stack on a temporary object or the Error
		// class will try to print the message
		const tmp = { message: "" };
		Error.captureStackTrace(tmp, Transaction);
		this.stack = (tmp as any).stack.replace(/^Error:?\s*\n/, "");
	}

	/** The timestamp at which the transaction was created */
	public creationTimestamp: number = highResTimestamp();

	/** Whether the node status should be updated when this transaction times out */
	public changeNodeStatusOnTimeout: boolean = true;

<<<<<<< HEAD
	/** Whether the send thread MUST be paused after this transaction was handled */
	public pauseSendThread: boolean = false;
=======
	/** If a Wake Up On Demand should be requested for the target node. */
	public requestWakeUpOnDemand: boolean = false;
>>>>>>> b1412487

	/** Internal information used to identify or mark this transaction */
	public tag?: any;

	/** The stack trace where the transaction was created */
	public readonly stack!: string;

	/** Compares two transactions in order to plan their transmission sequence */
	public compareTo(other: Transaction): CompareResult {
		function compareWakeUpPriority(
			_this: Transaction,
			_other: Transaction,
		): CompareResult | undefined {
			const thisNode = _this.message.getNodeUnsafe();
			const otherNode = _other.message.getNodeUnsafe();

			// We don't require existence of the node object
			// If any transaction is not for a node, it targets the controller
			// which is always awake
			const thisIsAsleep = thisNode?.status === NodeStatus.Asleep;
			const otherIsAsleep = otherNode?.status === NodeStatus.Asleep;

			// If both nodes are asleep, the conventional order applies
			// Asleep nodes always have the lowest priority
			if (thisIsAsleep && !otherIsAsleep) return 1;
			if (otherIsAsleep && !thisIsAsleep) return -1;
		}

		// delay messages for sleeping nodes
		if (this.priority === MessagePriority.WakeUp) {
			const result = compareWakeUpPriority(this, other);
			if (result != undefined) return result;
		} else if (other.priority === MessagePriority.WakeUp) {
			const result = compareWakeUpPriority(other, this);
			if (result != undefined) return -result as CompareResult;
		}

		function compareNodeQueryPriority(
			_this: Transaction,
			_other: Transaction,
		): CompareResult | undefined {
			const thisNode = _this.message.getNodeUnsafe();
			const otherNode = _other.message.getNodeUnsafe();
			if (thisNode && otherNode) {
				// Both nodes exist
				const thisListening =
					thisNode.isListening || thisNode.isFrequentListening;
				const otherListening =
					otherNode.isListening || otherNode.isFrequentListening;
				// prioritize (-1) the one node that is listening when the other is not
				if (thisListening && !otherListening) return -1;
				if (!thisListening && otherListening) return 1;
			}
		}

		// delay NodeQuery messages for non-listening nodes
		if (this.priority === MessagePriority.NodeQuery) {
			const result = compareNodeQueryPriority(this, other);
			if (result != undefined) return result;
		} else if (other.priority === MessagePriority.NodeQuery) {
			const result = compareNodeQueryPriority(other, this);
			if (result != undefined) return -result as CompareResult;
		}

		// by default, sort by priority
		if (this.priority < other.priority) return -1;
		else if (this.priority > other.priority) return 1;

		// for equal priority, sort by the timestamp
		return compareNumberOrString(
			other.creationTimestamp,
			this.creationTimestamp,
		);
	}

	public toJSON(): any {
		return pick(this, [
			"creationTimestamp",
			"changeNodeStatusOnTimeout",
			"tag",
			"message",
			"priority",
			"stack",
		]);
	}
}<|MERGE_RESOLUTION|>--- conflicted
+++ resolved
@@ -34,13 +34,11 @@
 	/** Whether the node status should be updated when this transaction times out */
 	public changeNodeStatusOnTimeout: boolean = true;
 
-<<<<<<< HEAD
 	/** Whether the send thread MUST be paused after this transaction was handled */
 	public pauseSendThread: boolean = false;
-=======
+
 	/** If a Wake Up On Demand should be requested for the target node. */
 	public requestWakeUpOnDemand: boolean = false;
->>>>>>> b1412487
 
 	/** Internal information used to identify or mark this transaction */
 	public tag?: any;
