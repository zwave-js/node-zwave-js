import {
<<<<<<< HEAD
=======
	CommandClass,
	getInnermostCommandClass,
	isCommandClassContainer,
>>>>>>> 16b70c3f
	MGRPExtension,
	MPANExtension,
	Security2CCMessageEncapsulation,
	Security2CCNonceGet,
	Security2CCNonceReport,
	SupervisionCC,
	SupervisionCCReport,
	SupervisionCommand,
	isCommandClassContainer,
	type CommandClass,
} from "@zwave-js/cc";
import {
	SecurityCCCommandEncapsulation,
	SecurityCCNonceGet,
	type SecurityCCNonceReport,
} from "@zwave-js/cc/SecurityCC";
import {
	MAX_SEGMENT_SIZE,
	RELAXED_TIMING_THRESHOLD,
	TransportServiceCCFirstSegment,
	TransportServiceCCSegmentComplete,
	TransportServiceCCSegmentRequest,
	TransportServiceCCSegmentWait,
	TransportServiceCCSubsequentSegment,
	TransportServiceTimeouts,
	type TransportServiceCC,
} from "@zwave-js/cc/TransportServiceCC";
import {
	CommandClasses,
	EncapsulationFlags,
	MessagePriority,
	NODE_ID_BROADCAST,
	SPANState,
	SupervisionStatus,
	TransmitOptions,
	ZWaveError,
	ZWaveErrorCodes,
	mergeSupervisionResults,
	type SendCommandOptions,
	type SupervisionResult,
} from "@zwave-js/core";
import type { Message } from "@zwave-js/serial";
import { getErrorMessage } from "@zwave-js/shared";
import { wait } from "alcalzone-shared/async";
import {
	createDeferredPromise,
	type DeferredPromise,
} from "alcalzone-shared/deferred-promise";
import {
	exceedsMaxPayloadLength,
	isSendData,
	isTransmitReport,
} from "../serialapi/transport/SendDataShared";
import type { Driver } from "./Driver";
import { sendDataErrorToZWaveError } from "./StateMachineShared";
import type { MessageGenerator } from "./Transaction";

export type MessageGeneratorImplementation = (
	/** A reference to the driver */
	driver: Driver,
	/** The "primary" message */
	message: Message,
	/**
	 * A hook to get notified about each sent message and the result of the Serial API call
	 * without waiting for the message generator to finish completely.
	 */
	onMessageSent: (msg: Message, result: Message | undefined) => void,

	/** Can be used to extend the timeout waiting for a response from a node to the sent message */
	additionalCommandTimeoutMs?: number,
) => AsyncGenerator<Message, Message, Message>;

function maybePartialNodeUpdate(sent: Message, received: Message): boolean {
	// Some commands are returned in multiple segments, which may take longer than
	// the configured timeout.
	if (!isCommandClassContainer(sent) || !isCommandClassContainer(received)) {
		return false;
	}

	if (sent.getNodeId() !== received.getNodeId()) return false;

	if (received.command.ccId === CommandClasses["Transport Service"]) {
		// We don't know what's in there. It may be the expected update
		return true;
	}

	// Let the sent CC test if the received one is a match.
	// These predicates don't check if the received CC is complete, we can use them here.
	// This also doesn't check for correct encapsulation, but that is good enough to refresh the timer.
	const sentCommand = getInnermostCommandClass(sent.command);
	const receivedCommand = getInnermostCommandClass(received.command);
	return sentCommand.isExpectedCCResponse(receivedCommand);
}

export async function waitForNodeUpdate<T extends Message>(
	driver: Driver,
	msg: Message,
	timeoutMs: number,
): Promise<T> {
	try {
		return await driver.waitForMessage<T>(
			(received) => msg.isExpectedNodeUpdate(received),
			timeoutMs,
			(received) => maybePartialNodeUpdate(msg, received),
		);
	} catch (e) {
		throw new ZWaveError(
			`Timed out while waiting for a response from the node`,
			ZWaveErrorCodes.Controller_NodeTimeout,
		);
	}
}

function getNodeUpdateTimeout(
	driver: Driver,
	msg: Message,
	additionalCommandTimeoutMs = 0,
): number {
	const commandTimeMs = Math.ceil((msg.rtt ?? 0) / 1e6);
	return (
		commandTimeMs +
		driver.getReportTimeout(msg) +
		additionalCommandTimeoutMs
	);
}

/** A simple message generator that simply sends a message, waits for the ACK (and the response if one is expected) */
export const simpleMessageGenerator: MessageGeneratorImplementation =
	async function* (
		driver,
		msg,
		onMessageSent,
		additionalCommandTimeoutMs = 0,
	) {
		// Make sure we can send this message
		if (isSendData(msg) && exceedsMaxPayloadLength(msg)) {
			// We use explorer frames by default, but this reduces the maximum payload length by 2 bytes compared to AUTO_ROUTE
			// Try disabling explorer frames for this message and see if it fits now.
			const fail = () => {
				throw new ZWaveError(
					"Cannot send this message because it would exceed the maximum payload length!",
					ZWaveErrorCodes.Controller_MessageTooLarge,
				);
			};
			if (msg.transmitOptions & TransmitOptions.Explore) {
				msg.transmitOptions &= ~TransmitOptions.Explore;
				if (exceedsMaxPayloadLength(msg)) {
					// Still too large
					throw fail();
				}
				driver.controllerLog.logNode(msg.getNodeId()!, {
					message:
						"Disabling explorer frames for this message due to its size",
					level: "warn",
				});
			} else {
				throw fail();
			}
		}

		// Pass this message to the send thread and wait for it to be sent
		let result: Message;
		// At this point we can't have received a premature update
		msg.prematureNodeUpdate = undefined;

		try {
			// The yield can throw and must be handled here
			result = yield msg;

			// Figure out how long the message took to be handled
			msg.markAsCompleted();

			onMessageSent(msg, result);
		} catch (e) {
			msg.markAsCompleted();
			throw e;
		}

		// If the message was sent to a node and came back with a NOK callback,
		// we want to inspect the callback, for example to look at TX statistics
		// or update the node status.
		//
		// We now need to throw because the callback was passed through so we could inspect it.
		if (isTransmitReport(result) && !result.isOK()) {
			// Throw the message in order to short-circuit all possible generators
			throw result;
		}

		// If the sent message expects an update from the node, wait for it
		if (msg.expectsNodeUpdate()) {
			// We might have received the update prematurely. In that case, return it.
			if (msg.prematureNodeUpdate) return msg.prematureNodeUpdate;

			// CommandTime is measured by the application
			// ReportTime timeout SHOULD be set to CommandTime + 1 second.
			const timeout = getNodeUpdateTimeout(
				driver,
				msg,
				additionalCommandTimeoutMs,
			);
			return waitForNodeUpdate(driver, msg, timeout);
		}

		return result;
	};

/** A generator for singlecast SendData messages that automatically uses Transport Service when necessary */
export const maybeTransportServiceGenerator: MessageGeneratorImplementation =
	async function* (driver, msg, onMessageSent, additionalCommandTimeoutMs) {
		// Make sure we can send this message
		if (!isSendData(msg)) {
			throw new ZWaveError(
				"Cannot use the Transport Service message generator for messages that are not SendData!",
				ZWaveErrorCodes.Argument_Invalid,
			);
		} else if (typeof msg.command.nodeId !== "number") {
			throw new ZWaveError(
				"Cannot use the Transport Service message generator for multicast commands!",
				ZWaveErrorCodes.Argument_Invalid,
			);
		}

		const node = msg.getNodeUnsafe(driver);
		const mayUseTransportService =
			node?.supportsCC(CommandClasses["Transport Service"]) &&
			node.getCCVersion(CommandClasses["Transport Service"]) >= 2;

		if (!mayUseTransportService || !exceedsMaxPayloadLength(msg)) {
			// Transport Service isn't needed for this message
			return yield* simpleMessageGenerator(
				driver,
				msg,
				onMessageSent,
				additionalCommandTimeoutMs,
			);
		}

		// Send the command split into multiple segments
		const payload = msg.serializeCC();
		const numSegments = Math.ceil(payload.length / MAX_SEGMENT_SIZE);
		const segmentDelay =
			numSegments > RELAXED_TIMING_THRESHOLD
				? TransportServiceTimeouts.relaxedTimingDelayR2
				: 0;
		const sessionId = driver.getNextTransportServiceSessionId();
		const nodeId = msg.command.nodeId;

		// Since the command is never logged, we do it here
		driver.driverLog.print(
			"The following message is too large, using Transport Service to transmit it:",
		);
		driver.driverLog.logMessage(msg, {
			direction: "outbound",
		});

		// I don't see an elegant way to wait for possible responses, so we just register a handler in the driver
		// and remember the received commands
		let unhandledResponses: TransportServiceCC[] = [];
		const { unregister: unregisterHandler } = driver.registerCommandHandler(
			(cc) =>
				cc.nodeId === nodeId &&
				(cc instanceof TransportServiceCCSegmentWait ||
					(cc instanceof TransportServiceCCSegmentRequest &&
						cc.sessionId === sessionId)),
			(cc) => {
				unhandledResponses.push(cc as TransportServiceCC);
			},
		);

		const receivedSegmentWait = () => {
			const index = unhandledResponses.findIndex(
				(cc) => cc instanceof TransportServiceCCSegmentWait,
			);
			if (index >= 0) {
				const cc = unhandledResponses[
					index
				] as TransportServiceCCSegmentWait;
				unhandledResponses.splice(index, 1);
				return cc;
			}
		};

		const receivedSegmentRequest = () => {
			const index = unhandledResponses.findIndex(
				(cc) => cc instanceof TransportServiceCCSegmentRequest,
			);
			if (index >= 0) {
				const cc = unhandledResponses[
					index
				] as TransportServiceCCSegmentRequest;
				unhandledResponses.splice(index, 1);
				return cc;
			}
		};

		// We have to deal with multiple messages, but can only return a single result.
		// Therefore we use the last one as the result.
		let result!: Message;

		try {
			attempts: for (let attempt = 1; attempt <= 2; attempt++) {
				driver.controllerLog.logNode(nodeId, {
					message: `Beginning Transport Service TX session #${sessionId}...`,
					level: "debug",
					direction: "outbound",
				});

				// Clear the list of unhandled responses
				unhandledResponses = [];
				// Fill the list of unsent segments
				const unsentSegments = new Array(numSegments)
					.fill(0)
					.map((_, i) => i);
				let didRetryLastSegment = false;
				let isFirstTransferredSegment = true;

				while (unsentSegments.length > 0) {
					// Wait if necessary
					if (isFirstTransferredSegment) {
						isFirstTransferredSegment = false;
					} else if (segmentDelay) {
						await wait(segmentDelay, true);
					}
					const segment = unsentSegments.shift()!;

					const chunk = payload.slice(
						segment * MAX_SEGMENT_SIZE,
						(segment + 1) * MAX_SEGMENT_SIZE,
					);
					let cc: TransportServiceCC;
					if (segment === 0) {
						cc = new TransportServiceCCFirstSegment(driver, {
							nodeId,
							sessionId,
							datagramSize: payload.length,
							partialDatagram: chunk,
						});
					} else {
						cc = new TransportServiceCCSubsequentSegment(driver, {
							nodeId,
							sessionId,
							datagramSize: payload.length,
							datagramOffset: segment * MAX_SEGMENT_SIZE,
							partialDatagram: chunk,
						});
					}

					const tmsg = driver.createSendDataMessage(cc, {
						autoEncapsulate: false,
						maxSendAttempts: msg.maxSendAttempts,
						transmitOptions: msg.transmitOptions,
					});
					result = yield* simpleMessageGenerator(
						driver,
						tmsg,
						onMessageSent,
					);

					let segmentComplete:
						| TransportServiceCCSegmentComplete
						| undefined = undefined;
					// After sending the last segment, wait for a SegmentComplete response, at the same time
					// give the node a chance to send a SegmentWait or SegmentRequest(s)
					if (segment === numSegments - 1) {
						segmentComplete = await driver
							.waitForCommand<TransportServiceCCSegmentComplete>(
								(cc) =>
									cc.nodeId === nodeId &&
									cc instanceof
										TransportServiceCCSegmentComplete &&
									cc.sessionId === sessionId,
								TransportServiceTimeouts.segmentCompleteR2,
							)
							.catch(() => undefined);
					}

					if (segmentComplete) {
						// We're done!
						driver.controllerLog.logNode(nodeId, {
							message: `Transport Service TX session #${sessionId} complete`,
							level: "debug",
							direction: "outbound",
						});
						break attempts;
					}

					// If we received a SegmentWait, we need to wait and restart
					const segmentWait = receivedSegmentWait();
					if (segmentWait) {
						const waitTime = segmentWait.pendingSegments * 100;
						driver.controllerLog.logNode(nodeId, {
							message: `Restarting Transport Service TX session #${sessionId} in ${waitTime} ms...`,
							level: "debug",
						});

						await wait(waitTime, true);
						continue attempts;
					}

					// If the node requested missing segments, add them to the list of unsent segments and continue transmitting
					let segmentRequest:
						| TransportServiceCCSegmentRequest
						| undefined = undefined;
					let readdedSegments = false;
					while ((segmentRequest = receivedSegmentRequest())) {
						unsentSegments.push(
							segmentRequest.datagramOffset / MAX_SEGMENT_SIZE,
						);
						readdedSegments = true;
					}
					if (readdedSegments) continue;

					// If we didn't receive anything after sending the last segment, retry the last segment
					if (segment === numSegments - 1) {
						if (didRetryLastSegment) {
							driver.controllerLog.logNode(nodeId, {
								message: `Transport Service TX session #${sessionId} failed`,
								level: "debug",
								direction: "outbound",
							});
							break attempts;
						} else {
							// Try the last segment again
							driver.controllerLog.logNode(nodeId, {
								message: `Transport Service TX session #${sessionId}: Segment Complete missing - re-transmitting last segment...`,
								level: "debug",
								direction: "outbound",
							});
							didRetryLastSegment = true;
							unsentSegments.unshift(segment);
							continue;
						}
					}
				}
			}
		} finally {
			// We're done, unregister the handler
			unregisterHandler();
		}

		// Transport Service CCs do not expect a node update and have no knowledge about the encapsulated CC.
		// Therefore we need to replicate the waiting from simpleMessageGenerator here

		// If the sent message expects an update from the node, wait for it
		if (msg.expectsNodeUpdate()) {
			// TODO: Figure out if we can handle premature updates with Transport Service CC
			const timeout = getNodeUpdateTimeout(
				driver,
				msg,
				additionalCommandTimeoutMs,
			);
			return waitForNodeUpdate(driver, msg, timeout);
		}

		return result;
	};

/** A simple (internal) generator that simply sends a command, and optionally returns the response command */
async function* sendCommandGenerator<
	TResponse extends CommandClass = CommandClass,
>(
	driver: Driver,
	command: CommandClass,
	onMessageSent: (msg: Message, result: Message | undefined) => void,
	options?: SendCommandOptions,
) {
	const msg = driver.createSendDataMessage(command, options);

	const resp = yield* maybeTransportServiceGenerator(
		driver,
		msg,
		onMessageSent,
	);
	if (resp && isCommandClassContainer(resp)) {
		driver.unwrapCommands(resp);
		return resp.command as TResponse;
	}
}

/** A message generator for security encapsulated messages (S0) */
export const secureMessageGeneratorS0: MessageGeneratorImplementation =
	async function* (driver, msg, onMessageSent) {
		if (!isSendData(msg)) {
			throw new ZWaveError(
				"Cannot use the S0 message generator for a command that's not a SendData message!",
				ZWaveErrorCodes.Argument_Invalid,
			);
		} else if (typeof msg.command.nodeId !== "number") {
			throw new ZWaveError(
				"Cannot use the S0 message generator for multicast commands!",
				ZWaveErrorCodes.Argument_Invalid,
			);
		} else if (!(msg.command instanceof SecurityCCCommandEncapsulation)) {
			throw new ZWaveError(
				"The S0 message generator can only be used for Security S0 command encapsulation!",
				ZWaveErrorCodes.Argument_Invalid,
			);
		}

		// Step 1: Acquire a nonce
		const secMan = driver.securityManager!;
		const nodeId = msg.command.nodeId;
		let additionalTimeoutMs: number | undefined;

		// Try to get a free nonce before requesting a new one
		let nonce: Buffer | undefined = secMan.getFreeNonce(nodeId);
		if (!nonce) {
			// No free nonce, request a new one
			const cc = new SecurityCCNonceGet(driver, {
				nodeId: nodeId,
				endpoint: msg.command.endpointIndex,
			});
			const nonceResp =
				yield* sendCommandGenerator<SecurityCCNonceReport>(
					driver,
					cc,
					(msg, result) => {
						additionalTimeoutMs = Math.ceil(msg.rtt! / 1e6);
						onMessageSent(msg, result);
					},
					{
						// Only try getting a nonce once
						maxSendAttempts: 1,
					},
				);
			if (!nonceResp) {
				throw new ZWaveError(
					"No nonce received from the node, cannot send secure command!",
					ZWaveErrorCodes.SecurityCC_NoNonce,
				);
			}
			nonce = nonceResp.nonce;
		}
		msg.command.nonce = nonce;

		// Now send the actual secure command
		return yield* simpleMessageGenerator(
			driver,
			msg,
			onMessageSent,
			additionalTimeoutMs,
		);
	};

/** A message generator for security encapsulated messages (S2) */
export const secureMessageGeneratorS2: MessageGeneratorImplementation =
	async function* (driver, msg, onMessageSent) {
		if (!isSendData(msg)) {
			throw new ZWaveError(
				"Cannot use the S2 message generator for a command that's not a SendData message!",
				ZWaveErrorCodes.Argument_Invalid,
			);
		} else if (typeof msg.command.nodeId !== "number") {
			throw new ZWaveError(
				"Cannot use the S2 message generator for multicast commands!",
				ZWaveErrorCodes.Argument_Invalid,
			);
		} else if (!(msg.command instanceof Security2CCMessageEncapsulation)) {
			throw new ZWaveError(
				"The S2 message generator can only be used for Security S2 command encapsulation!",
				ZWaveErrorCodes.Argument_Invalid,
			);
		}

		const secMan = driver.securityManager2!;
		const nodeId = msg.command.nodeId;
		const spanState = secMan.getSPANState(nodeId);
		let additionalTimeoutMs: number | undefined;

		if (
			spanState.type === SPANState.None ||
			spanState.type === SPANState.LocalEI
		) {
			// Request a new nonce

			// No free nonce, request a new one
			const cc = new Security2CCNonceGet(driver, {
				nodeId: nodeId,
				endpoint: msg.command.endpointIndex,
			});
			const nonceResp =
				yield* sendCommandGenerator<Security2CCNonceReport>(
					driver,
					cc,
					(msg, result) => {
						additionalTimeoutMs = Math.ceil(msg.rtt! / 1e6);
						onMessageSent(msg, result);
					},
					{
						// Only try getting a nonce once
						maxSendAttempts: 1,
					},
				);
			if (!nonceResp) {
				throw new ZWaveError(
					"No nonce received from the node, cannot send secure command!",
					ZWaveErrorCodes.Security2CC_NoSPAN,
				);
			}

			// Storing the nonce is not necessary, this will be done automatically when the nonce is received
		}

		// Now send the actual secure command
		let response = yield* maybeTransportServiceGenerator(
			driver,
			msg,
			onMessageSent,
			additionalTimeoutMs,
		);

		// If we want to make sure that a node understood a SET-type S2-encapsulated message, we either need to use
		// Supervision and wait for the Supervision Report (handled by the simpleMessageGenerator), or we need to add a
		// short delay between commands and wait if a NonceReport is received.
		// However, in situations where timing is critical (e.g. S2 bootstrapping), verifyDelivery is set to false, and we don't do this.
		let nonceReport: Security2CCNonceReport | undefined;
		if (
			isTransmitReport(response) &&
			msg.command.verifyDelivery &&
			!msg.command.expectsCCResponse() &&
			!msg.command.getEncapsulatedCC(
				CommandClasses.Supervision,
				SupervisionCommand.Get,
			)
		) {
			nonceReport = await driver
				.waitForCommand<Security2CCNonceReport>(
					(cc) =>
						cc.nodeId === nodeId &&
						cc instanceof Security2CCNonceReport,
					500,
				)
				.catch(() => undefined);
		} else if (
			isCommandClassContainer(response) &&
			response.command instanceof Security2CCNonceReport
		) {
			nonceReport = response.command;
		}

		if (nonceReport) {
			if (nonceReport.SOS && nonceReport.receiverEI) {
				// The node couldn't decrypt the last command we sent it. Invalidate
				// the shared SPAN, since it did the same
				secMan.storeRemoteEI(nodeId, nonceReport.receiverEI);
			}
			if (nonceReport.MOS) {
				const multicastGroupId = msg.command.getMulticastGroupId();
				if (multicastGroupId != undefined) {
					// The node couldn't decrypt the previous S2 multicast. Tell it the MPAN (again)
					const mpan = secMan.getInnerMPANState(multicastGroupId);
					if (mpan) {
						// Replace the MGRP extension with an MPAN extension
						msg.command.extensions = msg.command.extensions.filter(
							(e) => !(e instanceof MGRPExtension),
						);
						msg.command.extensions.push(
							new MPANExtension({
								groupId: multicastGroupId,
								innerMPANState: mpan,
							}),
						);
					}
				}
			}
			driver.controllerLog.logNode(nodeId, {
				message: `failed to decode the message, retrying with SPAN extension...`,
				direction: "none",
			});

			// Send the message again
			msg.prepareRetransmission();
			response = yield* maybeTransportServiceGenerator(
				driver,
				msg,
				onMessageSent,
				additionalTimeoutMs,
			);

			if (
				isCommandClassContainer(response) &&
				response.command instanceof Security2CCNonceReport
			) {
				// No dice
				driver.controllerLog.logNode(nodeId, {
					message: `failed to decode the message after re-transmission with SPAN extension, dropping the message.`,
					direction: "none",
					level: "warn",
				});
				throw new ZWaveError(
					"The node failed to decode the message.",
					ZWaveErrorCodes.Security2CC_CannotDecode,
				);
			}
		}

		return response;
	};

/** A message generator for security encapsulated messages (S2 Multicast) */
export const secureMessageGeneratorS2Multicast: MessageGeneratorImplementation =
	async function* (driver, msg, onMessageSent) {
		if (!isSendData(msg)) {
			throw new ZWaveError(
				"Cannot use the S2 multicast message generator for a command that's not a SendData message!",
				ZWaveErrorCodes.Argument_Invalid,
			);
		} else if (msg.command.isSinglecast()) {
			throw new ZWaveError(
				"Cannot use the S2 multicast message generator for singlecast commands!",
				ZWaveErrorCodes.Argument_Invalid,
			);
		} else if (!(msg.command instanceof Security2CCMessageEncapsulation)) {
			throw new ZWaveError(
				"The S2 multicast message generator can only be used for Security S2 command encapsulation!",
				ZWaveErrorCodes.Argument_Invalid,
			);
		}

		const groupId = msg.command.getMulticastGroupId();
		if (groupId == undefined) {
			throw new ZWaveError(
				"Cannot use the S2 multicast message generator without a multicast group ID!",
				ZWaveErrorCodes.Argument_Invalid,
			);
		}

		const secMan = driver.securityManager2!;
		const group = secMan.getMulticastGroup(groupId);
		if (!group) {
			throw new ZWaveError(
				`Multicast group ${groupId} does not exist!`,
				ZWaveErrorCodes.Argument_Invalid,
			);
		}

		// Send the multicast command. We remember the transmit report and treat it as the result of the multicast command
		const response = yield* simpleMessageGenerator(
			driver,
			msg,
			onMessageSent,
		);

		// If a node in the group is out of sync, we need to transfer the MPAN state we're going to use for the next command.
		// Therefore increment the MPAN state now and not after the followups like the specs mention
		secMan.tryIncrementMPAN(groupId);

		// Unwrap the command again, so we can make the following encapsulation depend on the target node
		driver.unwrapCommands(msg);
		const command = msg.command;
		// Remember the original encapsulation flags
		const encapsulationFlags = command.encapsulationFlags;

		// In case someone sneaked a node ID into the group multiple times, remove duplicates for the singlecast followups
		// Otherwise, the node will increase its MPAN multiple times, going out of sync.
		const distinctNodeIDs = [...new Set(group.nodeIDs)];

		const supervisionResults: (SupervisionResult | undefined)[] = [];

		// Now do singlecast followups with every node in the group
		for (const nodeId of distinctNodeIDs) {
			// Point the CC at the target node
			(command.nodeId as number) = nodeId;
			// Figure out if supervision should be used
			command.encapsulationFlags = encapsulationFlags;
			command.toggleEncapsulationFlag(
				EncapsulationFlags.Supervision,
				SupervisionCC.mayUseSupervision(driver, command),
			);

			const scMsg = driver.createSendDataMessage(command, {
				transmitOptions: msg.transmitOptions,
				maxSendAttempts: msg.maxSendAttempts,
			});
			// The outermost command is a Security2CCMessageEncapsulation, we need to set the MGRP extension on this again
			(scMsg.command as Security2CCMessageEncapsulation).extensions.push(
				new MGRPExtension({ groupId }),
			);

			// Reuse the S2 singlecast message generator for sending this new message
			try {
				const scResponse = yield* secureMessageGeneratorS2(
					driver,
					scMsg,
					onMessageSent,
				);
				if (
					isCommandClassContainer(scResponse) &&
					scResponse.command instanceof
						Security2CCMessageEncapsulation &&
					scResponse.command.hasMOSExtension()
				) {
					// The node understood the S2 singlecast followup, but told us that its MPAN is out of sync

					const innerMPANState = secMan.getInnerMPANState(groupId);
					// This should always be defined, but better not throw unnecessarily here
					if (innerMPANState) {
						const cc = new Security2CCMessageEncapsulation(driver, {
							nodeId,
							extensions: [
								new MPANExtension({
									groupId,
									innerMPANState,
								}),
							],
						});

						// Send it the MPAN
						yield* sendCommandGenerator(driver, cc, onMessageSent, {
							// Seems we need these options or some nodes won't accept the nonce
							transmitOptions:
								TransmitOptions.ACK | TransmitOptions.AutoRoute,
							// Only try sending a nonce once
							maxSendAttempts: 1,
							// Nonce requests must be handled immediately
							priority: MessagePriority.Nonce,
							// We don't want failures causing us to treat the node as asleep or dead
							changeNodeStatusOnMissingACK: false,
						});
					}
				}

				// Collect supervision results if possible
				if (isCommandClassContainer(scResponse)) {
					const supervisionReport =
						scResponse.command.getEncapsulatedCC(
							CommandClasses.Supervision,
							SupervisionCommand.Report,
						) as SupervisionCCReport | undefined;

					supervisionResults.push(
						supervisionReport?.toSupervisionResult(),
					);
				}
			} catch (e) {
				driver.driverLog.print(getErrorMessage(e), "error");
				// TODO: Figure out how we got here, and what to do now.
				// In any case, keep going with the next nodes
				// Report that there was a failure, so the application can show it
				supervisionResults.push({
					status: SupervisionStatus.Fail,
				});
			}
		}

		const finalSupervisionResult =
			mergeSupervisionResults(supervisionResults);
		if (finalSupervisionResult) {
			// We can return return information about the success of this multicast - so we should
			// TODO: Not sure if we need to "wrap" the response for something. For now, try faking it
			const cc = new SupervisionCCReport(driver, {
				nodeId: NODE_ID_BROADCAST,
				sessionId: 0, // fake
				moreUpdatesFollow: false, // fake
				...(finalSupervisionResult as any),
			});
			const ret = new (driver.getSendDataSinglecastConstructor())(
				driver,
				{ command: cc },
			);
			return ret;
		} else {
			return response;
		}
	};

export function createMessageGenerator<TResponse extends Message = Message>(
	driver: Driver,
	msg: Message,
	onMessageSent: (msg: Message, result: Message | undefined) => void,
): {
	generator: MessageGenerator;
	resultPromise: DeferredPromise<TResponse>;
} {
	const resultPromise = createDeferredPromise<TResponse>();

	const generator: MessageGenerator = {
		parent: undefined as any, // The transaction will set this field on creation
		current: undefined,
		self: undefined,
		start: () => {
			const resetGenerator = () => {
				generator.current = undefined;
				generator.self = undefined;
			};

			async function* gen() {
				// Determine which message generator implementation should be used
				let implementation: MessageGeneratorImplementation =
					simpleMessageGenerator;
				if (isSendData(msg)) {
					if (
						msg.command instanceof Security2CCMessageEncapsulation
					) {
						implementation = msg.command.isSinglecast()
							? secureMessageGeneratorS2
							: secureMessageGeneratorS2Multicast;
					} else if (
						msg.command instanceof SecurityCCCommandEncapsulation
					) {
						implementation = secureMessageGeneratorS0;
					} else if (msg.command.isSinglecast()) {
						implementation = maybeTransportServiceGenerator;
					}
				}

				// Step through the generator so we can easily cancel it and don't
				// accidentally forget to unset this.current at the end
				const gen = implementation(driver, msg, onMessageSent);
				let sendResult: Message | undefined;
				let result: Message | undefined;
				while (true) {
					// This call passes the previous send result (if it exists already) to the generator and saves the
					// generated or returned message in `value`. When `done` is true, `value` contains the returned result of the message generator
					try {
						const { value, done } = await gen.next(sendResult!);
						if (done) {
							result = value;
							break;
						}

						// Pass the generated message to the transaction machine and remember the result for the next iteration
						generator.current = value;
						sendResult = yield generator.current;
					} catch (e) {
						if (e instanceof Error) {
							// There was an actual error, reject the transaction
							resultPromise.reject(e);
						} else if (isTransmitReport(e) && !e.isOK()) {
							// The generator was prematurely ended by throwing a NOK transmit report.
							// If this cannot be handled (e.g. by moving the messages to the wakeup queue), we need
							// to treat this as an error
							if (
								driver.handleMissingNodeACK(
									generator.parent as any,
								)
							) {
								resetGenerator();
								return;
							} else {
								resultPromise.reject(
									sendDataErrorToZWaveError(
										"callback NOK",
										generator.parent,
										e,
									),
								);
							}
						} else {
							// The generator was prematurely ended by throwing a Message
							resultPromise.resolve(e as TResponse);
						}
						break;
					}
				}

				resultPromise.resolve(result as TResponse);
				resetGenerator();
				return;
			}
			generator.self = gen();
			return generator.self;
		},
	};
	return { resultPromise, generator };
}<|MERGE_RESOLUTION|>--- conflicted
+++ resolved
@@ -1,10 +1,6 @@
 import {
-<<<<<<< HEAD
-=======
-	CommandClass,
 	getInnermostCommandClass,
 	isCommandClassContainer,
->>>>>>> 16b70c3f
 	MGRPExtension,
 	MPANExtension,
 	Security2CCMessageEncapsulation,
@@ -13,7 +9,6 @@
 	SupervisionCC,
 	SupervisionCCReport,
 	SupervisionCommand,
-	isCommandClassContainer,
 	type CommandClass,
 } from "@zwave-js/cc";
 import {
@@ -35,6 +30,7 @@
 import {
 	CommandClasses,
 	EncapsulationFlags,
+	mergeSupervisionResults,
 	MessagePriority,
 	NODE_ID_BROADCAST,
 	SPANState,
@@ -42,7 +38,6 @@
 	TransmitOptions,
 	ZWaveError,
 	ZWaveErrorCodes,
-	mergeSupervisionResults,
 	type SendCommandOptions,
 	type SupervisionResult,
 } from "@zwave-js/core";
