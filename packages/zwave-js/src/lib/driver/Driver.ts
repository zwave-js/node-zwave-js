--- conflicted
+++ resolved
@@ -1785,47 +1785,35 @@
 				} else {
 					const response = this.handleDecodeError(e, data, msg);
 					if (response) await this.writeHeader(response);
-<<<<<<< HEAD
 					if (!!this._controller) {
 						if (isCommandClassContainer(msg)) {
 							msg.getNodeUnsafe()?.incrementStatistics(
 								"commandsDroppedRX",
 							);
+
+							// Figure out if the command was received with supervision encapsulation
+							const supervisionSessionId =
+								SupervisionCC.getSessionId(msg.command);
+							if (
+								supervisionSessionId !== undefined &&
+								msg.command instanceof InvalidCC
+							) {
+								// If it was, we need to notify the sender that we couldn't decode the command
+								await msg
+									.getNodeUnsafe()
+									?.commandClasses.Supervision.sendReport({
+										sessionId: supervisionSessionId,
+										moreUpdatesFollow: false,
+										status: SupervisionStatus.NoSupport,
+										secure: msg.command.secure,
+									});
+								return;
+							}
 						} else {
 							this._controller.incrementStatistics(
 								"messagesDroppedRX",
 							);
 						}
-=======
-					if (isCommandClassContainer(msg)) {
-						msg.getNodeUnsafe()?.incrementStatistics(
-							"commandsDroppedRX",
-						);
-
-						// Figure out if the command was received with supervision encapsulation
-						const supervisionSessionId = SupervisionCC.getSessionId(
-							msg.command,
-						);
-						if (
-							supervisionSessionId !== undefined &&
-							msg.command instanceof InvalidCC
-						) {
-							// If it was, we need to notify the sender that we couldn't decode the command
-							await msg
-								.getNodeUnsafe()
-								?.commandClasses.Supervision.sendReport({
-									sessionId: supervisionSessionId,
-									moreUpdatesFollow: false,
-									status: SupervisionStatus.NoSupport,
-									secure: msg.command.secure,
-								});
-							return;
-						}
-					} else {
-						this._controller?.incrementStatistics(
-							"messagesDroppedRX",
-						);
->>>>>>> 27ce1e30
 					}
 				}
 			} catch (ee) {
