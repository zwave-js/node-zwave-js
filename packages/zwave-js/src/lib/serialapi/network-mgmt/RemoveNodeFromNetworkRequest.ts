--- conflicted
+++ resolved
@@ -14,12 +14,7 @@
 	FunctionType,
 	Message,
 	type MessageBaseOptions,
-<<<<<<< HEAD
-=======
-	type MessageDeserializationOptions,
-	type MessageOptions,
 	MessageOrigin,
->>>>>>> 911257fc
 	MessageType,
 	expectedCallback,
 	messageTypes,
@@ -59,34 +54,15 @@
 // no expected response, the controller will respond with multiple RemoveNodeFromNetworkRequests
 @priority(MessagePriority.Controller)
 export class RemoveNodeFromNetworkRequestBase extends Message {
-<<<<<<< HEAD
 	public static from(
 		raw: MessageRaw,
 		ctx: MessageParsingContext,
 	): RemoveNodeFromNetworkRequestBase {
-		return RemoveNodeFromNetworkRequestStatusReport.from(raw, ctx);
-=======
-	public constructor(host: ZWaveHost, options: MessageOptions) {
-		if (gotDeserializationOptions(options)) {
-			if (
-				options.origin === MessageOrigin.Host
-				&& (new.target as any) !== RemoveNodeFromNetworkRequest
-			) {
-				return new RemoveNodeFromNetworkRequest(host, options);
-			} else if (
-				options.origin !== MessageOrigin.Host
-				&& (new.target as any)
-					!== RemoveNodeFromNetworkRequestStatusReport
-			) {
-				return new RemoveNodeFromNetworkRequestStatusReport(
-					host,
-					options,
-				);
-			}
-		}
-
-		super(host, options);
->>>>>>> 911257fc
+		if (ctx.origin === MessageOrigin.Host) {
+			return RemoveNodeFromNetworkRequest.from(raw, ctx);
+		} else {
+			return RemoveNodeFromNetworkRequestStatusReport.from(raw, ctx);
+		}
 	}
 }
 
@@ -122,28 +98,30 @@
 	extends RemoveNodeFromNetworkRequestBase
 {
 	public constructor(
-<<<<<<< HEAD
 		options: RemoveNodeFromNetworkRequestOptions & MessageBaseOptions,
-=======
-		host: ZWaveHost,
-		options:
-			| MessageDeserializationOptions
-			| RemoveNodeFromNetworkRequestOptions = {},
->>>>>>> 911257fc
 	) {
 		super(options);
 
-		if (gotDeserializationOptions(options)) {
-			const config = this.payload[0];
-			this.highPower = !!(config & RemoveNodeFlags.HighPower);
-			this.networkWide = !!(config & RemoveNodeFlags.NetworkWide);
-			this.removeNodeType = config & 0b11111;
-			this.callbackId = this.payload[1];
-		} else {
-			this.removeNodeType = options.removeNodeType;
-			this.highPower = !!options.highPower;
-			this.networkWide = !!options.networkWide;
-		}
+		this.removeNodeType = options.removeNodeType;
+		this.highPower = !!options.highPower;
+		this.networkWide = !!options.networkWide;
+	}
+
+	public static from(
+		raw: MessageRaw,
+		_ctx: MessageParsingContext,
+	): RemoveNodeFromNetworkRequest {
+		const highPower = !!(raw.payload[0] & RemoveNodeFlags.HighPower);
+		const networkWide = !!(raw.payload[0] & RemoveNodeFlags.NetworkWide);
+		const removeNodeType = raw.payload[0] & 0b11111;
+		const callbackId = raw.payload[1];
+
+		return new this({
+			callbackId,
+			removeNodeType,
+			highPower,
+			networkWide,
+		});
 	}
 
 	/** The type of node to remove */
@@ -165,17 +143,12 @@
 	}
 }
 
-<<<<<<< HEAD
-export interface RemoveNodeFromNetworkRequestStatusReportOptions {
-	status: RemoveNodeStatus;
-	statusContext?: RemoveNodeStatusContext;
-}
-=======
 export type RemoveNodeFromNetworkRequestStatusReportOptions = {
 	status:
 		| RemoveNodeStatus.Ready
 		| RemoveNodeStatus.NodeFound
 		| RemoveNodeStatus.Failed
+		| RemoveNodeStatus.Reserved_0x05
 		| RemoveNodeStatus.Done;
 } | {
 	status:
@@ -183,24 +156,22 @@
 		| RemoveNodeStatus.RemovingSlave;
 	nodeId: number;
 };
->>>>>>> 911257fc
 
 export class RemoveNodeFromNetworkRequestStatusReport
 	extends RemoveNodeFromNetworkRequestBase
 	implements SuccessIndicator
 {
 	public constructor(
-<<<<<<< HEAD
 		options:
 			& RemoveNodeFromNetworkRequestStatusReportOptions
 			& MessageBaseOptions,
 	) {
 		super(options);
 
-		// TODO: Check implementation:
-		this.callbackId = options.callbackId;
 		this.status = options.status;
-		this.statusContext = options.statusContext;
+		if ("nodeId" in options) {
+			this.statusContext = { nodeId: options.nodeId };
+		}
 	}
 
 	public static from(
@@ -209,18 +180,21 @@
 	): RemoveNodeFromNetworkRequestStatusReport {
 		const callbackId = raw.payload[0];
 		const status: RemoveNodeStatus = raw.payload[1];
-		let statusContext: RemoveNodeStatusContext | undefined;
 		switch (status) {
 			case RemoveNodeStatus.Ready:
 			case RemoveNodeStatus.NodeFound:
 			case RemoveNodeStatus.Failed:
+			case RemoveNodeStatus.Reserved_0x05:
 			case RemoveNodeStatus.Done:
 				// no context for the status to parse
 				// TODO:
 				// An application MUST time out waiting for the REMOVE_NODE_STATUS_REMOVING_SLAVE status
 				// if it does not receive the indication within a 14 sec after receiving the
 				// REMOVE_NODE_STATUS_NODE_FOUND status.
-				break;
+				return new this({
+					callbackId,
+					status,
+				});
 
 			case RemoveNodeStatus.RemovingController:
 			case RemoveNodeStatus.RemovingSlave: {
@@ -229,60 +203,17 @@
 					raw.payload.subarray(2),
 					ctx.nodeIdType,
 				);
-				statusContext = { nodeId };
-				break;
-=======
-		host: ZWaveHost,
-		options:
-			| MessageDeserializationOptions
-			| (
-				& RemoveNodeFromNetworkRequestStatusReportOptions
-				& MessageBaseOptions
-			),
-	) {
-		super(host, options);
-
-		if (gotDeserializationOptions(options)) {
-			this.callbackId = this.payload[0];
-			this.status = this.payload[1];
-			switch (this.status) {
-				case RemoveNodeStatus.Ready:
-				case RemoveNodeStatus.NodeFound:
-				case RemoveNodeStatus.Failed:
-				case RemoveNodeStatus.Done:
-					// no context for the status to parse
-					// TODO:
-					// An application MUST time out waiting for the REMOVE_NODE_STATUS_REMOVING_SLAVE status
-					// if it does not receive the indication within a 14 sec after receiving the
-					// REMOVE_NODE_STATUS_NODE_FOUND status.
-					break;
-
-				case RemoveNodeStatus.RemovingController:
-				case RemoveNodeStatus.RemovingSlave: {
-					// the payload contains the node ID
-					const { nodeId } = parseNodeID(
-						this.payload.subarray(2),
-						this.host.nodeIdType,
-					);
-					this.statusContext = { nodeId };
-					break;
-				}
+				return new this({
+					callbackId,
+					status,
+					nodeId,
+				});
 			}
-		} else {
-			this.callbackId = options.callbackId;
-			this.status = options.status;
-			if ("nodeId" in options) {
-				this.statusContext = { nodeId: options.nodeId };
->>>>>>> 911257fc
-			}
-		}
-
-		return new this({
-			callbackId,
-			status,
-			statusContext,
-		});
-	}
+		}
+	}
+
+	public readonly status: RemoveNodeStatus;
+	public readonly statusContext: RemoveNodeStatusContext | undefined;
 
 	isOK(): boolean {
 		// Some of the status codes are for unsolicited callbacks, but
@@ -290,20 +221,18 @@
 		return this.status !== RemoveNodeStatus.Failed;
 	}
 
-	public serialize(): Buffer {
+	public serialize(ctx: MessageEncodingContext): Buffer {
+		this.assertCallbackId();
 		this.payload = Buffer.from([this.callbackId, this.status]);
 		if (this.statusContext?.nodeId != undefined) {
 			this.payload = Buffer.concat([
 				this.payload,
-				encodeNodeID(this.statusContext.nodeId, this.host.nodeIdType),
+				encodeNodeID(this.statusContext.nodeId, ctx.nodeIdType),
 			]);
 		}
 
-		return super.serialize();
-	}
-
-	public readonly status: RemoveNodeStatus;
-	public readonly statusContext: RemoveNodeStatusContext | undefined;
+		return super.serialize(ctx);
+	}
 }
 
 interface RemoveNodeStatusContext {
