import {
	CentralSceneKeys,
	ClockCommand,
	CommandClass,
	DoorLockMode,
	EntryControlDataTypes,
	FirmwareUpdateRequestStatus,
	FirmwareUpdateStatus,
	InclusionControllerCCInitiate,
	InclusionControllerStep,
	MultiCommandCCCommandEncapsulation,
	MultilevelSwitchCommand,
	Powerlevel,
	PowerlevelTestStatus,
	ScheduleEntryLockCommand,
	TimeCCDateGet,
	TimeCCTimeGet,
	TimeCCTimeOffsetGet,
	TimeCommand,
	TimeParametersCommand,
	ValueIDProperties,
	ZWavePlusNodeType,
	ZWavePlusRoleType,
	defaultCCValueOptions,
	entryControlEventTypeLabels,
	getCCValues,
	isCommandClassContainer,
	type CCAPI,
	type CCValueOptions,
	type FirmwareUpdateCapabilities,
	type FirmwareUpdateMetaData,
	type FirmwareUpdateProgress,
	type FirmwareUpdateResult,
	type PollValueImplementation,
	type SetValueAPIOptions,
} from "@zwave-js/cc";
import { AssociationCCValues } from "@zwave-js/cc/AssociationCC";
import {
	BasicCC,
	BasicCCReport,
	BasicCCSet,
	BasicCCValues,
} from "@zwave-js/cc/BasicCC";
import {
	CentralSceneCCNotification,
	CentralSceneCCValues,
} from "@zwave-js/cc/CentralSceneCC";
import { ClockCCReport } from "@zwave-js/cc/ClockCC";
import { DoorLockCCValues } from "@zwave-js/cc/DoorLockCC";
import { EntryControlCCNotification } from "@zwave-js/cc/EntryControlCC";
import {
	FirmwareUpdateMetaDataCC,
	FirmwareUpdateMetaDataCCGet,
	FirmwareUpdateMetaDataCCReport,
	FirmwareUpdateMetaDataCCStatusReport,
	FirmwareUpdateMetaDataCCValues,
} from "@zwave-js/cc/FirmwareUpdateMetaDataCC";
import { HailCC } from "@zwave-js/cc/HailCC";
import { LockCCValues } from "@zwave-js/cc/LockCC";
import { ManufacturerSpecificCCValues } from "@zwave-js/cc/ManufacturerSpecificCC";
import { MultiChannelCCValues } from "@zwave-js/cc/MultiChannelCC";
import {
	MultilevelSwitchCC,
	MultilevelSwitchCCSet,
	MultilevelSwitchCCStartLevelChange,
	MultilevelSwitchCCStopLevelChange,
	MultilevelSwitchCCValues,
} from "@zwave-js/cc/MultilevelSwitchCC";
import { NodeNamingAndLocationCCValues } from "@zwave-js/cc/NodeNamingCC";
import {
	NotificationCCReport,
	NotificationCCValues,
	getNotificationStateValueWithEnum,
	getNotificationValueMetadata,
} from "@zwave-js/cc/NotificationCC";
import { PowerlevelCCTestNodeReport } from "@zwave-js/cc/PowerlevelCC";
import { SceneActivationCCSet } from "@zwave-js/cc/SceneActivationCC";
import {
	Security2CCCommandsSupportedGet,
	Security2CCNonceGet,
	Security2CCNonceReport,
} from "@zwave-js/cc/Security2CC";
import {
	SecurityCCCommandsSupportedGet,
	SecurityCCNonceGet,
	SecurityCCNonceReport,
} from "@zwave-js/cc/SecurityCC";
import {
	VersionCCCommandClassGet,
	VersionCCGet,
	VersionCCValues,
} from "@zwave-js/cc/VersionCC";
import {
	WakeUpCCValues,
	WakeUpCCWakeUpNotification,
} from "@zwave-js/cc/WakeUpCC";
import { ZWavePlusCCGet, ZWavePlusCCValues } from "@zwave-js/cc/ZWavePlusCC";
import type {
	DeviceConfig,
	Notification,
	NotificationValueDefinition,
} from "@zwave-js/config";
import {
	CRC16_CCITT,
	CacheBackedMap,
	CommandClasses,
	MessagePriority,
	NodeType,
	RssiError,
	SecurityClass,
	SupervisionStatus,
	ValueDB,
	ValueMetadata,
	ZWaveError,
	ZWaveErrorCodes,
	actuatorCCs,
	applicationCCs,
	getCCName,
	getDSTInfo,
	isRssiError,
	isSupervisionResult,
	isTransmissionError,
	isUnsupervisedOrSucceeded,
	isZWaveError,
	nonApplicationCCs,
	normalizeValueID,
	securityClassIsS2,
	securityClassOrder,
	sensorCCs,
	supervisedCommandFailed,
	supervisedCommandSucceeded,
	topologicalSort,
	unknownBoolean,
	valueIdToString,
<<<<<<< HEAD
	type DataRate,
	type FLiRS,
	type Firmware,
	type IZWaveNode,
	type Maybe,
	type MetadataUpdatedArgs,
	type NodeUpdatePayload,
	type ProtocolVersion,
	type RSSI,
	type SecurityClassOwner,
	type SendCommandOptions,
	type SetValueOptions,
	type SinglecastCC,
	type TXReport,
	type TranslatedValueID,
	type ValueID,
	type ValueMetadataNumeric,
	type ValueRemovedArgs,
	type ValueUpdatedArgs,
=======
	ValueMetadata,
	ValueMetadataNumeric,
	ValueRemovedArgs,
	ValueUpdatedArgs,
	ZWaveError,
	ZWaveErrorCodes,
	ZWaveLibraryTypes,
>>>>>>> 07376d80
} from "@zwave-js/core";
import type { NodeSchedulePollOptions } from "@zwave-js/host";
import type { Message } from "@zwave-js/serial";
import {
	Mixin,
	ObjectKeyMap,
	discreteLinearSearch,
	formatId,
	getEnumMemberName,
	getErrorMessage,
	num2hex,
	pick,
	stringify,
	type TypedEventEmitter,
} from "@zwave-js/shared";
import { distinct } from "alcalzone-shared/arrays";
import { wait } from "alcalzone-shared/async";
import {
	createDeferredPromise,
	type DeferredPromise,
} from "alcalzone-shared/deferred-promise";
import { roundTo } from "alcalzone-shared/math";
import { padStart } from "alcalzone-shared/strings";
import { isArray, isObject } from "alcalzone-shared/typeguards";
import { randomBytes } from "crypto";
import { EventEmitter } from "events";
import { isDeepStrictEqual } from "util";
import { determineNIF } from "../controller/NodeInformationFrame";
import type { Driver } from "../driver/Driver";
import { cacheKeys } from "../driver/NetworkCache";
import { interpretEx, type Extended } from "../driver/StateMachineShared";
import type { StatisticsEventCallbacksWithSelf } from "../driver/Statistics";
import type { Transaction } from "../driver/Transaction";
import {
	ApplicationUpdateRequestNodeInfoReceived,
	ApplicationUpdateRequestNodeInfoRequestFailed,
	type ApplicationUpdateRequest,
} from "../serialapi/application/ApplicationUpdateRequest";
import {
	GetNodeProtocolInfoRequest,
	type GetNodeProtocolInfoResponse,
} from "../serialapi/network-mgmt/GetNodeProtocolInfoMessages";
import {
	RequestNodeInfoRequest,
	RequestNodeInfoResponse,
} from "../serialapi/network-mgmt/RequestNodeInfoMessages";
import { DeviceClass } from "./DeviceClass";
import { Endpoint } from "./Endpoint";
import {
	formatLifelineHealthCheckSummary,
	formatRouteHealthCheckSummary,
	healthCheckTestFrameCount,
} from "./HealthCheck";
import {
	createNodeReadyMachine,
	type NodeReadyInterpreter,
} from "./NodeReadyMachine";
import {
	NodeStatisticsHost,
	routeStatisticsEquals,
	type NodeStatistics,
	type RouteStatistics,
} from "./NodeStatistics";
import {
	createNodeStatusMachine,
	nodeStatusMachineStateToNodeStatus,
	type NodeStatusInterpreter,
} from "./NodeStatusMachine";
import type {
	LifelineHealthCheckResult,
	LifelineHealthCheckSummary,
	RefreshInfoOptions,
	RouteHealthCheckResult,
	RouteHealthCheckSummary,
	ZWaveNodeEventCallbacks,
	ZWaveNodeValueEventCallbacks,
} from "./_Types";
import { InterviewStage, NodeStatus } from "./_Types";
import * as nodeUtils from "./utils";

interface ScheduledPoll {
	timeout: NodeJS.Timeout;
	expectedValue?: unknown;
}

interface AbortFirmwareUpdateContext {
	abort: boolean;
	tooLateToAbort: boolean;
	abortPromise: DeferredPromise<boolean>;
}

export interface ZWaveNode
	extends TypedEventEmitter<
			ZWaveNodeEventCallbacks &
				StatisticsEventCallbacksWithSelf<ZWaveNode, NodeStatistics>
		>,
		NodeStatisticsHost {}

/**
 * A ZWaveNode represents a node in a Z-Wave network. It is also an instance
 * of its root endpoint (index 0)
 */
@Mixin([EventEmitter, NodeStatisticsHost])
export class ZWaveNode
	extends Endpoint
	implements SecurityClassOwner, IZWaveNode
{
	public constructor(
		public readonly id: number,
		driver: Driver,
		deviceClass?: DeviceClass,
		supportedCCs: CommandClasses[] = [],
		controlledCCs: CommandClasses[] = [],
		valueDB?: ValueDB,
	) {
		// Define this node's intrinsic endpoint as the root device (0)
		super(id, driver, 0, deviceClass, supportedCCs);
		this._valueDB =
			valueDB ?? new ValueDB(id, driver.valueDB!, driver.metadataDB!);
		// Pass value events to our listeners
		for (const event of [
			"value added",
			"value updated",
			"value removed",
			"value notification",
			"metadata updated",
		] as const) {
			this._valueDB.on(event, this.translateValueEvent.bind(this, event));
		}

		// Also avoid verifying a value change for which we recently received an update
		for (const event of ["value updated", "value removed"] as const) {
			this._valueDB.on(
				event,
				(args: ValueUpdatedArgs | ValueRemovedArgs) => {
					// Value updates caused by the driver should never cancel a scheduled poll
					if ("source" in args && args.source === "driver") return;

					if (
						this.cancelScheduledPoll(
							args,
							(args as ValueUpdatedArgs).newValue,
						)
					) {
						this.driver.controllerLog.logNode(
							this.nodeId,
							"Scheduled poll canceled because expected value was received",
							"verbose",
						);
					}
				},
			);
		}

		this.securityClasses = new CacheBackedMap(this.driver.networkCache, {
			prefix: cacheKeys.node(this.id)._securityClassBaseKey + ".",
			suffixSerializer: (value: SecurityClass) =>
				getEnumMemberName(SecurityClass, value),
			suffixDeserializer: (key: string) => {
				if (
					key in SecurityClass &&
					typeof (SecurityClass as any)[key] === "number"
				) {
					return (SecurityClass as any)[key];
				}
			},
		});

		// Add optional controlled CCs - endpoints don't have this
		for (const cc of controlledCCs) this.addCC(cc, { isControlled: true });

		// Create and hook up the status machine
		this.statusMachine = interpretEx(createNodeStatusMachine(this));
		this.statusMachine.onTransition((state) => {
			if (state.changed) {
				this.onStatusChange(
					nodeStatusMachineStateToNodeStatus(state.value as any),
				);
			}
		});
		this.statusMachine.start();

		this.readyMachine = interpretEx(createNodeReadyMachine());
		this.readyMachine.onTransition((state) => {
			if (state.changed) {
				this.onReadyChange(state.value === "ready");
			}
		});
		this.readyMachine.start();
	}

	/**
	 * Cleans up all resources used by this node
	 */
	public destroy(): void {
		// Stop all state machines
		this.statusMachine.stop();
		this.readyMachine.stop();

		// Remove all timeouts
		for (const timeout of [
			this.centralSceneKeyHeldDownContext?.timeout,
			...this.notificationIdleTimeouts.values(),
		]) {
			if (timeout) clearTimeout(timeout);
		}

		// Remove all event handlers
		this.removeAllListeners();

		// Clear all scheduled polls that would interfere with the interview
		for (const valueId of this.scheduledPolls.keys()) {
			this.cancelScheduledPoll(valueId);
		}
	}

	/**
	 * Enhances the raw event args of the ValueDB so it can be consumed better by applications
	 */
	private translateValueEvent<T extends ValueID>(
		eventName: keyof ZWaveNodeValueEventCallbacks,
		arg: T,
	): void {
		// Try to retrieve the speaking CC name
		const outArg = nodeUtils.translateValueID(this.driver, this, arg);
		// This can happen for value updated events
		if ("source" in outArg) delete outArg.source;

		const loglevel = this.driver.getLogConfig().level;

		// If this is a metadata event, make sure we return the merged metadata
		if ("metadata" in outArg) {
			(outArg as unknown as MetadataUpdatedArgs).metadata =
				this.getValueMetadata(arg);
		}

		const ccInstance = CommandClass.createInstanceUnchecked(
			this.driver,
			this,
			arg.commandClass,
		);
		const isInternalValue = !!ccInstance?.isInternalValue(arg);
		// Check whether this value change may be logged
		const isSecretValue = !!ccInstance?.isSecretValue(arg);

		if (loglevel === "silly") {
			this.driver.controllerLog.logNode(this.id, {
				message: `[translateValueEvent: ${eventName}]
  commandClass: ${getCCName(arg.commandClass)}
  endpoint:     ${arg.endpoint}
  property:     ${arg.property}
  propertyKey:  ${arg.propertyKey}
  internal:     ${isInternalValue}
  secret:       ${isSecretValue}
  event source: ${(arg as any as ValueUpdatedArgs).source}`,
				level: "silly",
			});
		}

		if (
			!isSecretValue &&
			(arg as any as ValueUpdatedArgs).source !== "driver"
		) {
			// Log the value change, except for updates caused by the driver itself
			// I don't like the splitting and any but its the easiest solution here
			const [changeTarget, changeType] = eventName.split(" ");
			const logArgument = {
				...outArg,
				nodeId: this.nodeId,
				internal: isInternalValue,
			};
			if (changeTarget === "value") {
				this.driver.controllerLog.value(
					changeType as any,
					logArgument as any,
				);
			} else if (changeTarget === "metadata") {
				this.driver.controllerLog.metadataUpdated(logArgument);
			}
		}

		//Don't expose value events for internal value IDs...
		if (isInternalValue) return;

		if (loglevel === "silly") {
			this.driver.controllerLog.logNode(this.id, {
				message: `[translateValueEvent: ${eventName}]
  is root endpoint:        ${!arg.endpoint}
  is application CC:       ${applicationCCs.includes(arg.commandClass)}
  should hide root values: ${nodeUtils.shouldHideRootApplicationCCValues(
		this.driver,
		this,
  )}`,
				level: "silly",
			});
		}

		// ... and root values ID that mirrors endpoint functionality
		if (
			// Only root endpoint values need to be filtered
			!arg.endpoint &&
			// Only application CCs need to be filtered
			applicationCCs.includes(arg.commandClass) &&
			// and only if the endpoints are not unnecessary and the root values mirror them
			nodeUtils.shouldHideRootApplicationCCValues(this.driver, this)
		) {
			// Iterate through all possible non-root endpoints of this node and
			// check if there is a value ID that mirrors root endpoint functionality
			for (const endpoint of this.getEndpointIndizes()) {
				const possiblyMirroredValueID: ValueID = {
					// same CC, property and key
					...pick(arg, ["commandClass", "property", "propertyKey"]),
					// but different endpoint
					endpoint,
				};
				if (this.valueDB.hasValue(possiblyMirroredValueID)) {
					if (loglevel === "silly") {
						this.driver.controllerLog.logNode(this.id, {
							message: `[translateValueEvent: ${eventName}] found mirrored value ID on different endpoint, ignoring event:
  commandClass: ${getCCName(possiblyMirroredValueID.commandClass)}
  endpoint:     ${possiblyMirroredValueID.endpoint}
  property:     ${possiblyMirroredValueID.property}
  propertyKey:  ${possiblyMirroredValueID.propertyKey}`,
							level: "silly",
						});
					}

					return;
				}
			}
		}
		// And pass the translated event to our listeners
		this.emit(eventName, this, outArg as any);
	}

	private statusMachine: Extended<NodeStatusInterpreter>;
	private _status: NodeStatus = NodeStatus.Unknown;

	private onStatusChange(newStatus: NodeStatus) {
		// Ignore duplicate events
		if (newStatus === this._status) return;

		const oldStatus = this._status;
		this._status = newStatus;
		if (this._status === NodeStatus.Asleep) {
			this.emit("sleep", this, oldStatus);
		} else if (this._status === NodeStatus.Awake) {
			this.emit("wake up", this, oldStatus);
		} else if (this._status === NodeStatus.Dead) {
			this.emit("dead", this, oldStatus);
		} else if (this._status === NodeStatus.Alive) {
			this.emit("alive", this, oldStatus);
		}

		// To be marked ready, a node must be known to be not dead.
		// This means that listening nodes must have communicated with us and
		// sleeping nodes are assumed to be ready
		this.readyMachine.send(
			this._status !== NodeStatus.Unknown &&
				this._status !== NodeStatus.Dead
				? "NOT_DEAD"
				: "MAYBE_DEAD",
		);
	}

	/**
	 * Which status the node is believed to be in
	 */
	public get status(): NodeStatus {
		return this._status;
	}

	/**
	 * @internal
	 * Marks this node as dead (if applicable)
	 */
	public markAsDead(): void {
		this.statusMachine.send("DEAD");
	}

	/**
	 * @internal
	 * Marks this node as alive (if applicable)
	 */
	public markAsAlive(): void {
		this.statusMachine.send("ALIVE");
	}

	/**
	 * @internal
	 * Marks this node as asleep (if applicable)
	 */
	public markAsAsleep(): void {
		this.statusMachine.send("ASLEEP");
	}

	/**
	 * @internal
	 * Marks this node as awake (if applicable)
	 */
	public markAsAwake(): void {
		this.statusMachine.send("AWAKE");
	}

	/** Returns a promise that resolves when the node wakes up the next time or immediately if the node is already awake. */
	public waitForWakeup(): Promise<void> {
		if (!this.canSleep || !this.supportsCC(CommandClasses["Wake Up"])) {
			throw new ZWaveError(
				`Node ${this.id} does not support wakeup!`,
				ZWaveErrorCodes.CC_NotSupported,
			);
		} else if (this._status === NodeStatus.Awake) {
			return Promise.resolve();
		}

		return new Promise((resolve) => {
			this.once("wake up", () => resolve());
		});
	}

	// The node is only ready when the interview has been completed
	// to a certain degree

	private readyMachine: Extended<NodeReadyInterpreter>;
	private _ready: boolean = false;

	private onReadyChange(ready: boolean) {
		// Ignore duplicate events
		if (ready === this._ready) return;

		this._ready = ready;
		if (ready) this.emit("ready", this);
	}

	/**
	 * Whether the node is ready to be used
	 */
	public get ready(): boolean {
		return this._ready;
	}

	/** Whether this node is always listening or not */
	public get isListening(): boolean | undefined {
		return this.driver.cacheGet(cacheKeys.node(this.id).isListening);
	}
	private set isListening(value: boolean | undefined) {
		this.driver.cacheSet(cacheKeys.node(this.id).isListening, value);
	}

	/** Indicates the wakeup interval if this node is a FLiRS node. `false` if it isn't. */
	public get isFrequentListening(): FLiRS | undefined {
		return this.driver.cacheGet(
			cacheKeys.node(this.id).isFrequentListening,
		);
	}
	private set isFrequentListening(value: FLiRS | undefined) {
		this.driver.cacheSet(
			cacheKeys.node(this.id).isFrequentListening,
			value,
		);
	}

	public get canSleep(): boolean | undefined {
		// The controller node can never sleep (apparently it can report otherwise though)
		if (this.isControllerNode) return false;
		if (this.isListening == undefined) return undefined;
		if (this.isFrequentListening == undefined) return undefined;
		return !this.isListening && !this.isFrequentListening;
	}

	/** Whether the node supports routing/forwarding messages. */
	public get isRouting(): boolean | undefined {
		return this.driver.cacheGet(cacheKeys.node(this.id).isRouting);
	}
	private set isRouting(value: boolean | undefined) {
		this.driver.cacheSet(cacheKeys.node(this.id).isRouting, value);
	}

	public get supportedDataRates(): readonly DataRate[] | undefined {
		return this.driver.cacheGet(cacheKeys.node(this.id).supportedDataRates);
	}
	private set supportedDataRates(value: readonly DataRate[] | undefined) {
		this.driver.cacheSet(cacheKeys.node(this.id).supportedDataRates, value);
	}

	public get maxDataRate(): DataRate | undefined {
		if (this.supportedDataRates) {
			return Math.max(...this.supportedDataRates) as DataRate;
		}
	}

	/** @internal */
	// This a CacheBackedMap that's assigned in the constructor
	public readonly securityClasses: Map<SecurityClass, boolean>;

	/**
	 * The device specific key (DSK) of this node in binary format.
	 * This is only set if included with Security S2.
	 */
	public get dsk(): Buffer | undefined {
		return this.driver.cacheGet(cacheKeys.node(this.id).dsk);
	}
	/** @internal */
	public set dsk(value: Buffer | undefined) {
		const cacheKey = cacheKeys.node(this.id).dsk;
		this.driver.cacheSet(cacheKey, value);
	}

	/** Whether the node was granted at least one security class */
	public get isSecure(): Maybe<boolean> {
		const securityClass = this.getHighestSecurityClass();
		if (securityClass == undefined) return unknownBoolean;
		if (securityClass === SecurityClass.None) return false;
		return true;
	}

	public hasSecurityClass(securityClass: SecurityClass): Maybe<boolean> {
		return this.securityClasses.get(securityClass) ?? unknownBoolean;
	}

	public setSecurityClass(
		securityClass: SecurityClass,
		granted: boolean,
	): void {
		this.securityClasses.set(securityClass, granted);
	}

	/** Returns the highest security class this node was granted or `undefined` if that information isn't known yet */
	public getHighestSecurityClass(): SecurityClass | undefined {
		if (this.securityClasses.size === 0) return undefined;
		let missingSome = false;
		for (const secClass of securityClassOrder) {
			if (this.securityClasses.get(secClass) === true) return secClass;
			if (!this.securityClasses.has(secClass)) {
				missingSome = true;
			}
		}
		// If we don't have the info for every security class, we don't know the highest one yet
		return missingSome ? undefined : SecurityClass.None;
	}

	/** The Z-Wave protocol version this node implements */
	public get protocolVersion(): ProtocolVersion | undefined {
		return this.driver.cacheGet(cacheKeys.node(this.id).protocolVersion);
	}
	private set protocolVersion(value: ProtocolVersion | undefined) {
		this.driver.cacheSet(cacheKeys.node(this.id).protocolVersion, value);
	}

	/** Whether this node is a controller (can calculate routes) or an end node (relies on route info) */
	public get nodeType(): NodeType | undefined {
		return this.driver.cacheGet(cacheKeys.node(this.id).nodeType);
	}
	private set nodeType(value: NodeType | undefined) {
		this.driver.cacheSet(cacheKeys.node(this.id).nodeType, value);
	}

	/**
	 * Whether this node supports security (S0 or S2).
	 * **WARNING:** Nodes often report this incorrectly - do not blindly trust it.
	 */
	public get supportsSecurity(): boolean | undefined {
		return this.driver.cacheGet(cacheKeys.node(this.id).supportsSecurity);
	}
	private set supportsSecurity(value: boolean | undefined) {
		this.driver.cacheSet(cacheKeys.node(this.id).supportsSecurity, value);
	}

	/** Whether this node can issue wakeup beams to FLiRS nodes */
	public get supportsBeaming(): boolean | undefined {
		return this.driver.cacheGet(cacheKeys.node(this.id).supportsBeaming);
	}
	private set supportsBeaming(value: boolean | undefined) {
		this.driver.cacheSet(cacheKeys.node(this.id).supportsBeaming, value);
	}

	public get manufacturerId(): number | undefined {
		return this.getValue(ManufacturerSpecificCCValues.manufacturerId.id);
	}

	public get productId(): number | undefined {
		return this.getValue(ManufacturerSpecificCCValues.productId.id);
	}

	public get productType(): number | undefined {
		return this.getValue(ManufacturerSpecificCCValues.productType.id);
	}

	public get firmwareVersion(): string | undefined {
		// On supporting nodes, use the applicationVersion, which MUST be
		// same as the first (main) firmware, plus the patch version.
		const firmware0Version = this.getValue<string[]>(
			VersionCCValues.firmwareVersions.id,
		)?.[0];
		const applicationVersion = this.getValue<string>(
			VersionCCValues.applicationVersion.id,
		);

		let ret: string | undefined = firmware0Version;
		if (applicationVersion) {
			// If the application version is set, we cannot blindly trust that it is the firmware version.
			// Some nodes incorrectly set this field to the Z-Wave Application Framework API Version
			if (!ret || applicationVersion.startsWith(`${ret}.`)) {
				ret = applicationVersion;
			}
		}

		// Special case for the official 700 series firmwares which are aligned with the SDK version
		// We want to work with the full x.y.z firmware version here.
		if (ret && this.isControllerNode) {
			const sdkVersion = this.sdkVersion;
			if (sdkVersion && sdkVersion.startsWith(`${ret}.`)) {
				return sdkVersion;
			}
		}
		// For all others, just return the simple x.y firmware version
		return ret;
	}

	public get sdkVersion(): string | undefined {
		return this.getValue(VersionCCValues.sdkVersion.id);
	}

	public get zwavePlusVersion(): number | undefined {
		return this.getValue(ZWavePlusCCValues.zwavePlusVersion.id);
	}

	public get zwavePlusNodeType(): ZWavePlusNodeType | undefined {
		return this.getValue(ZWavePlusCCValues.nodeType.id);
	}

	public get zwavePlusRoleType(): ZWavePlusRoleType | undefined {
		return this.getValue(ZWavePlusCCValues.roleType.id);
	}

	public get supportsWakeUpOnDemand(): boolean | undefined {
		return this.getValue(WakeUpCCValues.wakeUpOnDemandSupported.id);
	}

	/**
	 * The user-defined name of this node. Uses the value reported by `Node Naming and Location CC` if it exists.
	 *
	 * **Note:** Setting this value only updates the name locally. To permanently change the name of the node, use
	 * the `commandClasses` API.
	 */
	public get name(): string | undefined {
		return this.getValue(NodeNamingAndLocationCCValues.name.id);
	}
	public set name(value: string | undefined) {
		if (value != undefined) {
			this._valueDB.setValue(
				NodeNamingAndLocationCCValues.name.id,
				value,
			);
		} else {
			this._valueDB.removeValue(NodeNamingAndLocationCCValues.name.id);
		}
	}

	/**
	 * The user-defined location of this node. Uses the value reported by `Node Naming and Location CC` if it exists.
	 *
	 * **Note:** Setting this value only updates the location locally. To permanently change the location of the node, use
	 * the `commandClasses` API.
	 */
	public get location(): string | undefined {
		return this.getValue(NodeNamingAndLocationCCValues.location.id);
	}
	public set location(value: string | undefined) {
		if (value != undefined) {
			this._valueDB.setValue(
				NodeNamingAndLocationCCValues.location.id,
				value,
			);
		} else {
			this._valueDB.removeValue(
				NodeNamingAndLocationCCValues.location.id,
			);
		}
	}

	/** Whether a SUC return route was configured for this node */
	public get hasSUCReturnRoute(): boolean {
		return !!this.driver.cacheGet(
			cacheKeys.node(this.id).hasSUCReturnRoute,
		);
	}
	public set hasSUCReturnRoute(value: boolean) {
		this.driver.cacheSet(cacheKeys.node(this.id).hasSUCReturnRoute, value);
	}

	private _deviceConfig: DeviceConfig | undefined;
	/**
	 * Contains additional information about this node, loaded from a config file
	 */
	public get deviceConfig(): DeviceConfig | undefined {
		return this._deviceConfig;
	}

	public get label(): string | undefined {
		return this._deviceConfig?.label;
	}

	public get deviceDatabaseUrl(): string | undefined {
		if (
			this.manufacturerId != undefined &&
			this.productType != undefined &&
			this.productId != undefined
		) {
			const manufacturerId = formatId(this.manufacturerId);
			const productType = formatId(this.productType);
			const productId = formatId(this.productId);
			const firmwareVersion = this.firmwareVersion || "0.0";
			return `https://devices.zwave-js.io/?jumpTo=${manufacturerId}:${productType}:${productId}:${firmwareVersion}`;
		}
	}

	private _valueDB: ValueDB;
	/**
	 * Provides access to this node's values
	 * @internal
	 */
	public get valueDB(): ValueDB {
		return this._valueDB;
	}

	/**
	 * Retrieves a stored value for a given value id.
	 * This does not request an updated value from the node!
	 */
	public getValue<T = unknown>(valueId: ValueID): T | undefined {
		return this._valueDB.getValue(valueId);
	}

	/**
	 * Returns when the given value id was last updated by an update from the node.
	 */
	public getValueTimestamp(valueId: ValueID): number | undefined {
		return this._valueDB.getTimestamp(valueId);
	}

	/**
	 * Retrieves metadata for a given value id.
	 * This can be used to enhance the user interface of an application
	 */
	public getValueMetadata(valueId: ValueID): ValueMetadata {
		// Check if a corresponding CC value is defined for this value ID
		// so we can extend the returned metadata
		const definedCCValues = getCCValues(valueId.commandClass);
		let valueOptions: Required<CCValueOptions> | undefined;
		let meta: ValueMetadata | undefined;
		if (definedCCValues) {
			const value = Object.values(definedCCValues).find((v) =>
				v?.is(valueId),
			);
			if (value && typeof value !== "function") {
				meta = value.meta;
				valueOptions = value.options;
			}
		}

		// The priority for returned metadata is valueDB > defined value > Any (default)
		return {
			...(this._valueDB.getMetadata(valueId) ??
				meta ??
				ValueMetadata.Any),
			// Don't allow overriding these flags:
			stateful: valueOptions?.stateful ?? defaultCCValueOptions.stateful,
			secret: valueOptions?.secret ?? defaultCCValueOptions.secret,
		};
	}

	/** Returns a list of all value names that are defined on all endpoints of this node */
	public getDefinedValueIDs(): TranslatedValueID[] {
		return nodeUtils.getDefinedValueIDs(this.driver, this);
	}

	/**
	 * Updates a value for a given property of a given CommandClass on the node.
	 * This will communicate with the node!
	 */
	public async setValue(
		valueId: ValueID,
		value: unknown,
		options?: SetValueAPIOptions,
	): Promise<boolean> {
		// Ensure we're dealing with a valid value ID, with no extra properties
		valueId = normalizeValueID(valueId);

		// Try to retrieve the corresponding CC API
		const loglevel = this.driver.getLogConfig().level;

		try {
			// Access the CC API by name
			const endpointInstance = this.getEndpoint(valueId.endpoint || 0);
			if (!endpointInstance) return false;
			let api = (endpointInstance.commandClasses as any)[
				valueId.commandClass
			] as CCAPI;
			// Check if the setValue method is implemented
			if (!api.setValue) return false;

			if (loglevel === "silly") {
				this.driver.controllerLog.logNode(this.id, {
					message: `[setValue] calling SET_VALUE API ${
						api.constructor.name
					}:
  property:     ${valueId.property}
  property key: ${valueId.propertyKey}
  optimistic:   ${api.isSetValueOptimistic(valueId)}`,
					level: "silly",
				});
			}

			const valueIdProps: ValueIDProperties = {
				property: valueId.property,
				propertyKey: valueId.propertyKey,
			};

			const hooks = api.setValueHooks?.(valueIdProps, value, options);

			if (hooks?.supervisionDelayedUpdates) {
				api = api.withOptions({
					requestStatusUpdates: true,
					onUpdate: async (update) => {
						try {
							if (update.status === SupervisionStatus.Success) {
								await hooks.supervisionOnSuccess();
							} else if (
								update.status === SupervisionStatus.Fail
							) {
								await hooks.supervisionOnFailure();
							}
						} catch {
							// TODO: Log error?
						}
					},
				});
			}

			// And call it
			const result = await api.setValue!(valueIdProps, value, options);

			if (loglevel === "silly") {
				let message = `[setValue] result of SET_VALUE API call for ${api.constructor.name}:`;
				if (result) {
					if (isSupervisionResult(result)) {
						message += ` (SupervisionResult)
  status:   ${getEnumMemberName(SupervisionStatus, result.status)}`;
						if (result.remainingDuration) {
							message += `
  duration: ${result.remainingDuration.toString()}`;
						}
					} else {
						message +=
							" (other) " + JSON.stringify(result, null, 2);
					}
				} else {
					message += " undefined";
				}
				this.driver.controllerLog.logNode(this.id, {
					message,
					level: "silly",
				});
			}

			// Remember the new value for the value we just set, if...
			// ... the call did not throw (assume that the call was successful)
			// ... the call was supervised and successful
			if (
				api.isSetValueOptimistic(valueId) &&
				isUnsupervisedOrSucceeded(result)
			) {
				const emitEvent =
					!!result ||
					!!this.driver.options.emitValueUpdateAfterSetValue;

				if (loglevel === "silly") {
					const message = emitEvent
						? "updating value with event"
						: "updating value without event";
					this.driver.controllerLog.logNode(this.id, {
						message: `[setValue] ${message}`,
						level: "silly",
					});
				}

				const options: SetValueOptions = {};
				// We need to emit an event if applications opted in, or if this was a supervised call
				// because in this case there won't be a verification query which would result in an update
				if (emitEvent) {
					options.source = "driver";
				} else {
					options.noEvent = true;
				}
				// Only update the timestamp of the value for successful supervised commands. Otherwise we don't know
				// if the command was actually executed. If it wasn't, we'd have a wrong timestamp.
				options.updateTimestamp = supervisedCommandSucceeded(result);

				this._valueDB.setValue(valueId, value, options);
			} else if (loglevel === "silly") {
				this.driver.controllerLog.logNode(this.id, {
					message: `[setValue] not updating value`,
					level: "silly",
				});
			}

			// Depending on the settings of the SET_VALUE implementation, we may have to
			// optimistically update a different value and/or verify the changes
			if (hooks) {
				// If the command did not fail, assume that it succeeded and update the currentValue accordingly
				// so UIs have immediate feedback
				const shouldUpdateOptimistically =
					api.isSetValueOptimistic(valueId) &&
					// For unsupervised commands, make the choice to update optimistically dependent on the driver options
					((!this.driver.options.disableOptimisticValueUpdate &&
						result == undefined) ||
						(isSupervisionResult(result) &&
							result.status === SupervisionStatus.Success));

				// Let the API implementation handle additional optimistic updates
				if (shouldUpdateOptimistically) {
					hooks.optimisticallyUpdateRelatedValues?.();
				}

				// Verify the current value after a delay, unless...
				// ...the command was supervised and successful
				// ...and the CC API decides not to verify anyways
				if (
					!supervisedCommandSucceeded(result) ||
					hooks.forceVerifyChanges?.()
				) {
					// Let the CC API implementation handle the verification.
					// It may still decide not to do it.
					await hooks.verifyChanges?.();
				}
			}

			return isUnsupervisedOrSucceeded(result);
		} catch (e) {
			// Define which errors during setValue are expected and won't crash
			// the driver:
			if (isZWaveError(e)) {
				let handled = false;
				let emitErrorEvent = false;
				switch (e.code) {
					// This CC or API is not implemented
					case ZWaveErrorCodes.CC_NotImplemented:
					case ZWaveErrorCodes.CC_NoAPI:
						handled = true;
						break;
					// A user tried to set an invalid value
					case ZWaveErrorCodes.Argument_Invalid:
						handled = true;
						emitErrorEvent = true;
						break;
				}

				if (loglevel === "silly") {
					this.driver.controllerLog.logNode(this.id, {
						message: `[setValue] raised ZWaveError (${
							handled ? "handled" : "not handled"
						}, code ${getEnumMemberName(
							ZWaveErrorCodes,
							e.code,
						)}): ${e.message}`,
						level: "silly",
					});
				}

				if (emitErrorEvent) this.driver.emit("error", e);
				if (handled) return false;
			}
			throw e;
		}
	}

	/**
	 * Requests a value for a given property of a given CommandClass by polling the node.
	 * **Warning:** Some value IDs share a command, so make sure not to blindly call this for every property
	 */
	public pollValue<T = unknown>(
		valueId: ValueID,
		sendCommandOptions: SendCommandOptions = {},
	): Promise<T | undefined> {
		// Ensure we're dealing with a valid value ID, with no extra properties
		valueId = normalizeValueID(valueId);

		// Try to retrieve the corresponding CC API
		const endpointInstance = this.getEndpoint(valueId.endpoint || 0);
		if (!endpointInstance) {
			throw new ZWaveError(
				`Endpoint ${valueId.endpoint} does not exist on Node ${this.id}`,
				ZWaveErrorCodes.Argument_Invalid,
			);
		}

		const api = (
			(endpointInstance.commandClasses as any)[
				valueId.commandClass
			] as CCAPI
		).withOptions({
			// We do not want to delay more important communication by polling, so give it
			// the lowest priority and don't retry unless overwritten by the options
			maxSendAttempts: 1,
			priority: MessagePriority.Poll,
			...sendCommandOptions,
		});

		// Check if the pollValue method is implemented
		if (!api.pollValue) {
			throw new ZWaveError(
				`The pollValue API is not implemented for CC ${getCCName(
					valueId.commandClass,
				)}!`,
				ZWaveErrorCodes.CC_NoAPI,
			);
		}

		// And call it
		return (api.pollValue as PollValueImplementation<T>)({
			property: valueId.property,
			propertyKey: valueId.propertyKey,
		});
	}

	/**
	 * @internal
	 * All polls that are currently scheduled for this node
	 */
	public scheduledPolls = new ObjectKeyMap<ValueID, ScheduledPoll>();

	/**
	 * @internal
	 * Schedules a value to be polled after a given time. Only one schedule can be active for a given value ID.
	 * @returns `true` if the poll was scheduled, `false` otherwise
	 */
	public schedulePoll(
		valueId: ValueID,
		options: NodeSchedulePollOptions = {},
	): boolean {
		const {
			timeoutMs = this.driver.options.timeouts.refreshValue,
			expectedValue,
		} = options;

		// Avoid false positives or false negatives due to a mis-formatted value ID
		valueId = normalizeValueID(valueId);

		// Try to retrieve the corresponding CC API
		const endpointInstance = this.getEndpoint(valueId.endpoint || 0);
		if (!endpointInstance) return false;

		const api = (
			(endpointInstance.commandClasses as any)[
				valueId.commandClass
			] as CCAPI
		).withOptions({
			// We do not want to delay more important communication by polling, so give it
			// the lowest priority and don't retry unless overwritten by the options
			maxSendAttempts: 1,
			priority: MessagePriority.Poll,
		});

		// Check if the pollValue method is implemented
		if (!api.pollValue) return false;

		// make sure there is only one timeout instance per poll
		this.cancelScheduledPoll(valueId);
		const timeout = setTimeout(async () => {
			// clean up after the timeout
			this.cancelScheduledPoll(valueId);
			try {
				await api.pollValue!(valueId);
			} catch {
				/* ignore */
			}
		}, timeoutMs).unref();
		this.scheduledPolls.set(valueId, { timeout, expectedValue });

		return true;
	}

	/**
	 * @internal
	 * Cancels a poll that has been scheduled with schedulePoll.
	 *
	 * @param actualValue If given, this indicates the value that was received by a node, which triggered the poll to be canceled.
	 * If the scheduled poll expects a certain value and this matches the expected value for the scheduled poll, the poll will be canceled.
	 */
	public cancelScheduledPoll(
		valueId: ValueID,
		actualValue?: unknown,
	): boolean {
		// Avoid false positives or false negatives due to a mis-formatted value ID
		valueId = normalizeValueID(valueId);

		const poll = this.scheduledPolls.get(valueId);
		if (!poll) return false;

		if (
			actualValue != undefined &&
			poll.expectedValue != undefined &&
			!isDeepStrictEqual(poll.expectedValue, actualValue)
		) {
			return false;
		}

		clearTimeout(poll.timeout);
		this.scheduledPolls.delete(valueId);

		return true;
	}

	public get endpointCountIsDynamic(): boolean | undefined {
		return nodeUtils.endpointCountIsDynamic(this.driver, this);
	}

	public get endpointsHaveIdenticalCapabilities(): boolean | undefined {
		return nodeUtils.endpointsHaveIdenticalCapabilities(this.driver, this);
	}

	public get individualEndpointCount(): number | undefined {
		return nodeUtils.getIndividualEndpointCount(this.driver, this);
	}

	public get aggregatedEndpointCount(): number | undefined {
		return nodeUtils.getAggregatedEndpointCount(this.driver, this);
	}

	/** Returns the device class of an endpoint. Falls back to the node's device class if the information is not known. */
	private getEndpointDeviceClass(index: number): DeviceClass | undefined {
		const deviceClass = this.getValue<{
			generic: number;
			specific: number;
		}>(
			MultiChannelCCValues.endpointDeviceClass.endpoint(
				this.endpointsHaveIdenticalCapabilities ? 1 : index,
			),
		);
		if (deviceClass && this.deviceClass) {
			return new DeviceClass(
				this.driver.configManager,
				this.deviceClass.basic.key,
				deviceClass.generic,
				deviceClass.specific,
			);
		}
		// fall back to the node's device class if it is known
		return this.deviceClass;
	}

	private getEndpointCCs(index: number): CommandClasses[] | undefined {
		const ret = this.getValue(
			MultiChannelCCValues.endpointCCs.endpoint(
				this.endpointsHaveIdenticalCapabilities ? 1 : index,
			),
		);
		// Workaround for the change in #1977
		if (isArray(ret)) {
			// The value is set up correctly, return it
			return ret as CommandClasses[];
		} else if (isObject(ret) && "supportedCCs" in ret) {
			return ret.supportedCCs as CommandClasses[];
		}
	}

	/**
	 * Returns the current endpoint count of this node.
	 *
	 * If you want to enumerate the existing endpoints, use `getEndpointIndizes` instead.
	 * Some devices are known to contradict themselves.
	 */
	public getEndpointCount(): number {
		return nodeUtils.getEndpointCount(this.driver, this);
	}

	/**
	 * Returns indizes of all endpoints on the node.
	 */
	public getEndpointIndizes(): number[] {
		return nodeUtils.getEndpointIndizes(this.driver, this);
	}

	/** Whether the Multi Channel CC has been interviewed and all endpoint information is known */
	private get isMultiChannelInterviewComplete(): boolean {
		return nodeUtils.isMultiChannelInterviewComplete(this.driver, this);
	}

	/** Cache for this node's endpoint instances */
	private _endpointInstances = new Map<number, Endpoint>();
	/**
	 * Returns an endpoint of this node with the given index. 0 returns the node itself.
	 */
	public getEndpoint(index: 0): Endpoint;
	public getEndpoint(index: number): Endpoint | undefined;
	public getEndpoint(index: number): Endpoint | undefined {
		if (index < 0)
			throw new ZWaveError(
				"The endpoint index must be positive!",
				ZWaveErrorCodes.Argument_Invalid,
			);
		// Zero is the root endpoint - i.e. this node
		if (index === 0) return this;
		// Check if the Multi Channel CC interview for this node is completed,
		// because we don't have all the information before that
		if (!this.isMultiChannelInterviewComplete) {
			this.driver.driverLog.print(
				`Node ${this.nodeId}, Endpoint ${index}: Trying to access endpoint instance before Multi Channel interview`,
				"error",
			);
			return undefined;
		}
		// Check if the endpoint index is in the list of known endpoint indizes
		if (!this.getEndpointIndizes().includes(index)) return undefined;

		// Create an endpoint instance if it does not exist
		if (!this._endpointInstances.has(index)) {
			this._endpointInstances.set(
				index,
				new Endpoint(
					this.id,
					this.driver,
					index,
					this.getEndpointDeviceClass(index),
					this.getEndpointCCs(index),
				),
			);
		}
		return this._endpointInstances.get(index)!;
	}

	public getEndpointOrThrow(index: number): Endpoint {
		const ret = this.getEndpoint(index);
		if (!ret) {
			throw new ZWaveError(
				`Endpoint ${index} does not exist on Node ${this.id}`,
				ZWaveErrorCodes.Controller_EndpointNotFound,
			);
		}
		return ret;
	}

	/** Returns a list of all endpoints of this node, including the root endpoint (index 0) */
	public getAllEndpoints(): Endpoint[] {
		return nodeUtils.getAllEndpoints(this.driver, this) as Endpoint[];
	}

	/**
	 * This tells us which interview stage was last completed
	 */

	public get interviewStage(): InterviewStage {
		return (
			this.driver.cacheGet(cacheKeys.node(this.id).interviewStage) ??
			InterviewStage.None
		);
	}
	public set interviewStage(value: InterviewStage) {
		this.driver.cacheSet(cacheKeys.node(this.id).interviewStage, value);
	}

	private _interviewAttempts: number = 0;
	/** How many attempts to interview this node have already been made */
	public get interviewAttempts(): number {
		return this._interviewAttempts;
	}

	private _hasEmittedNoS2NetworkKeyError: boolean = false;
	private _hasEmittedNoS0NetworkKeyError: boolean = false;

	/** Returns whether this node is the controller */
	public get isControllerNode(): boolean {
		return this.id === this.driver.controller.ownNodeId;
	}

	/**
	 * Starts or resumes a deferred initial interview of this node.
	 *
	 * **WARNING:** This is only allowed when the initial interview was deferred using the
	 * `interview.disableOnNodeAdded` option. Otherwise, this method will throw an error.
	 *
	 * **NOTE:** It is advised to NOT await this method as it can take a very long time (minutes to hours)!
	 */
	public async interview(): Promise<void> {
		// The initial interview of the controller node is always done
		// and cannot be deferred.
		if (this.isControllerNode) return;

		if (!this.driver.options.interview?.disableOnNodeAdded) {
			throw new ZWaveError(
				`Calling ZWaveNode.interview() is not allowed because automatic node interviews are enabled. Wait for the driver to interview the node or use ZWaveNode.refreshInfo() to re-interview a node.`,
				ZWaveErrorCodes.Driver_FeatureDisabled,
			);
		}

		return this.driver.interviewNodeInternal(this);
	}

	private _refreshInfoPending: boolean = false;

	/**
	 * Resets all information about this node and forces a fresh interview.
	 * **Note:** This does nothing for the controller node.
	 *
	 * **WARNING:** Take care NOT to call this method when the node is already being interviewed.
	 * Otherwise the node information may become inconsistent.
	 */
	public async refreshInfo(options: RefreshInfoOptions = {}): Promise<void> {
		// It does not make sense to re-interview the controller. All important information is queried
		// directly via the serial API
		if (this.isControllerNode) return;

		// The driver does deduplicate re-interview requests, but only at the end of this method.
		// Without blocking here, many re-interview tasks for sleeping nodes may be queued, leading to parallel interviews
		if (this._refreshInfoPending) return;
		this._refreshInfoPending = true;

		const { resetSecurityClasses = false, waitForWakeup = true } = options;
		// Unless desired, don't forget the information about sleeping nodes immediately, so they continue to function
		let didWakeUp = false;
		if (
			waitForWakeup &&
			this.canSleep &&
			this.supportsCC(CommandClasses["Wake Up"])
		) {
			didWakeUp = await this.waitForWakeup()
				.then(() => true)
				.catch(() => false);
		}

		// preserve the node name and location, since they might not be stored on the node
		const name = this.name;
		const location = this.location;

		// Force a new detection of security classes if desired
		if (resetSecurityClasses) this.securityClasses.clear();

		this._interviewAttempts = 0;
		this.interviewStage = InterviewStage.None;
		this._ready = false;
		this.deviceClass = undefined;
		this.isListening = undefined;
		this.isFrequentListening = undefined;
		this.isRouting = undefined;
		this.supportedDataRates = undefined;
		this.protocolVersion = undefined;
		this.nodeType = undefined;
		this.supportsSecurity = undefined;
		this.supportsBeaming = undefined;
		this._deviceConfig = undefined;
		this._hasEmittedNoS0NetworkKeyError = false;
		this._hasEmittedNoS2NetworkKeyError = false;
		this._valueDB.clear({ noEvent: true });
		this._endpointInstances.clear();
		super.reset();

		// Restart all state machines
		this.readyMachine.restart();
		this.statusMachine.restart();

		// Remove queued polls that would interfere with the interview
		for (const valueId of this.scheduledPolls.keys()) {
			this.cancelScheduledPoll(valueId);
		}

		// Restore the previously saved name/location
		if (name != undefined) this.name = name;
		if (location != undefined) this.location = location;

		// Don't keep the node awake after the interview
		this.keepAwake = false;

		// If we did wait for the wakeup, mark the node as awake again so it does not
		// get considered asleep after querying protocol info.
		if (didWakeUp) this.markAsAwake();

		void this.driver.interviewNodeInternal(this);
		this._refreshInfoPending = false;
	}

	/**
	 * @internal
	 * Interviews this node. Returns true when it succeeded, false otherwise
	 *
	 * WARNING: Do not call this method from application code. To refresh the information
	 * for a specific node, use `node.refreshInfo()` instead
	 */
	public async interviewInternal(): Promise<boolean> {
		if (this.interviewStage === InterviewStage.Complete) {
			this.driver.controllerLog.logNode(
				this.id,
				`skipping interview because it is already completed`,
			);
			return true;
		} else {
			this.driver.controllerLog.interviewStart(this);
		}

		// Remember that we tried to interview this node
		this._interviewAttempts++;

		// Wrapper around interview methods to return false in case of a communication error
		// This way the single methods don't all need to have the same error handler
		const tryInterviewStage = async (
			method: () => Promise<void>,
		): Promise<boolean> => {
			try {
				await method();
				return true;
			} catch (e) {
				if (isTransmissionError(e)) {
					return false;
				}
				throw e;
			}
		};

		// The interview is done in several stages. At each point, the interview process might be aborted
		// due to a stage failing. The reached stage is saved, so we can continue it later without
		// repeating stages unnecessarily

		if (this.interviewStage === InterviewStage.None) {
			// do a full interview starting with the protocol info
			this.driver.controllerLog.logNode(
				this.id,
				`new node, doing a full interview...`,
			);
			this.emit("interview started", this);
			await this.queryProtocolInfo();
		}

		if (!this.isControllerNode) {
			if (
				(this.isListening || this.isFrequentListening) &&
				this.status !== NodeStatus.Alive
			) {
				// Ping non-sleeping nodes to determine their status
				await this.ping();
			}

			if (this.interviewStage === InterviewStage.ProtocolInfo) {
				if (
					!(await tryInterviewStage(() => this.interviewNodeInfo()))
				) {
					return false;
				}
			}

			// At this point the basic interview of new nodes is done. Start here when re-interviewing known nodes
			// to get updated information about command classes
			if (this.interviewStage === InterviewStage.NodeInfo) {
				// Only advance the interview if it was completed, otherwise abort
				if (await this.interviewCCs()) {
					this.setInterviewStage(InterviewStage.CommandClasses);
				} else {
					return false;
				}
			}
		}

		if (
			(this.isControllerNode &&
				this.interviewStage === InterviewStage.ProtocolInfo) ||
			(!this.isControllerNode &&
				this.interviewStage === InterviewStage.CommandClasses)
		) {
			// Load a config file for this node if it exists and overwrite the previously reported information
			await this.overwriteConfig();
		}

		this.setInterviewStage(InterviewStage.Complete);
		this.readyMachine.send("INTERVIEW_DONE");

		// Tell listeners that the interview is completed
		// The driver will then send this node to sleep
		this.emit("interview completed", this);
		return true;
	}

	/** Updates this node's interview stage and saves to cache when appropriate */
	private setInterviewStage(completedStage: InterviewStage): void {
		this.interviewStage = completedStage;
		this.emit(
			"interview stage completed",
			this,
			getEnumMemberName(InterviewStage, completedStage),
		);
		this.driver.controllerLog.interviewStage(this);
	}

	/** Step #1 of the node interview */
	protected async queryProtocolInfo(): Promise<void> {
		this.driver.controllerLog.logNode(this.id, {
			message: "querying protocol info...",
			direction: "outbound",
		});
		const resp = await this.driver.sendMessage<GetNodeProtocolInfoResponse>(
			new GetNodeProtocolInfoRequest(this.driver, {
				requestedNodeId: this.id,
			}),
		);
		this.isListening = resp.isListening;
		this.isFrequentListening = resp.isFrequentListening;
		this.isRouting = resp.isRouting;
		this.supportedDataRates = resp.supportedDataRates;
		this.protocolVersion = resp.protocolVersion;
		this.nodeType = resp.nodeType;
		this.supportsSecurity = resp.supportsSecurity;
		this.supportsBeaming = resp.supportsBeaming;

		const deviceClass = new DeviceClass(
			this.driver.configManager,
			resp.basicDeviceClass,
			resp.genericDeviceClass,
			resp.specificDeviceClass,
		);
		this.applyDeviceClass(deviceClass);

		const logMessage = `received response for protocol info:
basic device class:    ${this.deviceClass!.basic.label}
generic device class:  ${this.deviceClass!.generic.label}
specific device class: ${this.deviceClass!.specific.label}
node type:             ${getEnumMemberName(NodeType, this.nodeType)}
is always listening:   ${this.isListening}
is frequent listening: ${this.isFrequentListening}
can route messages:    ${this.isRouting}
supports security:     ${this.supportsSecurity}
supports beaming:      ${this.supportsBeaming}
maximum data rate:     ${this.maxDataRate} kbps
protocol version:      ${this.protocolVersion}`;
		this.driver.controllerLog.logNode(this.id, {
			message: logMessage,
			direction: "inbound",
		});

		// Assume that sleeping nodes start asleep (unless we know it is awake)
		if (this.canSleep) {
			if (this.status === NodeStatus.Alive) {
				// If it was just included and is currently communicating with us,
				// then we didn't know yet that it can sleep. So we need to switch from alive/dead to awake/asleep
				this.markAsAwake();
			} else if (this.status !== NodeStatus.Awake) {
				this.markAsAsleep();
			}
		}

		this.setInterviewStage(InterviewStage.ProtocolInfo);
	}

	/** Node interview: pings the node to see if it responds */
	public async ping(): Promise<boolean> {
		if (this.isControllerNode) {
			this.driver.controllerLog.logNode(
				this.id,
				"is the controller node, cannot ping",
				"warn",
			);
			return true;
		}

		this.driver.controllerLog.logNode(this.id, {
			message: "pinging the node...",
			direction: "outbound",
		});

		try {
			await this.commandClasses["No Operation"].send();
			this.driver.controllerLog.logNode(this.id, {
				message: "ping successful",
				direction: "inbound",
			});
			return true;
		} catch (e) {
			this.driver.controllerLog.logNode(
				this.id,
				`ping failed: ${getErrorMessage(e)}`,
			);
			return false;
		}
	}

	/**
	 * Step #5 of the node interview
	 * Request node info
	 */
	protected async interviewNodeInfo(): Promise<void> {
		if (this.isControllerNode) {
			this.driver.controllerLog.logNode(
				this.id,
				"is the controller node, cannot query node info",
				"warn",
			);
			return;
		}

		// If we incorrectly assumed a sleeping node to be awake, this step will fail.
		// In order to fail the interview, we retry here
		for (let attempts = 1; attempts <= 2; attempts++) {
			this.driver.controllerLog.logNode(this.id, {
				message: "querying node info...",
				direction: "outbound",
			});
			try {
				const nodeInfo = await this.requestNodeInfo();
				const logLines: string[] = [
					"node info received",
					"supported CCs:",
				];
				for (const cc of nodeInfo.supportedCCs) {
					const ccName = CommandClasses[cc];
					logLines.push(`· ${ccName ? ccName : num2hex(cc)}`);
				}
				this.driver.controllerLog.logNode(this.id, {
					message: logLines.join("\n"),
					direction: "inbound",
				});
				this.updateNodeInfo(nodeInfo);
				break;
			} catch (e) {
				if (isZWaveError(e)) {
					if (
						attempts === 1 &&
						this.canSleep &&
						this.status !== NodeStatus.Asleep &&
						e.code === ZWaveErrorCodes.Controller_CallbackNOK
					) {
						this.driver.controllerLog.logNode(
							this.id,
							`Querying the node info failed, the node is probably asleep. Retrying after wakeup...`,
							"error",
						);
						// We assumed the node to be awake, but it is not.
						this.markAsAsleep();
						// Retry the query when the node wakes up
						continue;
					}

					if (
						e.code === ZWaveErrorCodes.Controller_ResponseNOK ||
						e.code === ZWaveErrorCodes.Controller_CallbackNOK
					) {
						this.driver.controllerLog.logNode(
							this.id,
							`Querying the node info failed`,
							"error",
						);
					}
					throw e;
				}
			}
		}

		this.setInterviewStage(InterviewStage.NodeInfo);
	}

	public async requestNodeInfo(): Promise<NodeUpdatePayload> {
		const resp = await this.driver.sendMessage<
			RequestNodeInfoResponse | ApplicationUpdateRequest
		>(new RequestNodeInfoRequest(this.driver, { nodeId: this.id }));
		if (resp instanceof RequestNodeInfoResponse && !resp.wasSent) {
			// TODO: handle this in SendThreadMachine
			throw new ZWaveError(
				`Querying the node info failed`,
				ZWaveErrorCodes.Controller_ResponseNOK,
			);
		} else if (
			resp instanceof ApplicationUpdateRequestNodeInfoRequestFailed
		) {
			// TODO: handle this in SendThreadMachine
			throw new ZWaveError(
				`Querying the node info failed`,
				ZWaveErrorCodes.Controller_CallbackNOK,
			);
		} else if (resp instanceof ApplicationUpdateRequestNodeInfoReceived) {
			const logLines: string[] = ["node info received", "supported CCs:"];
			for (const cc of resp.nodeInformation.supportedCCs) {
				const ccName = CommandClasses[cc];
				logLines.push(`· ${ccName ? ccName : num2hex(cc)}`);
			}
			this.driver.controllerLog.logNode(this.id, {
				message: logLines.join("\n"),
				direction: "inbound",
			});
			return resp.nodeInformation;
		}
		throw new ZWaveError(
			`Received unexpected response to RequestNodeInfoRequest`,
			ZWaveErrorCodes.Controller_CommandError,
		);
	}

	/**
	 * Loads the device configuration for this node from a config file
	 */
	protected async loadDeviceConfig(): Promise<void> {
		// But the configuration definitions might change
		if (
			this.manufacturerId != undefined &&
			this.productType != undefined &&
			this.productId != undefined
		) {
			// Try to load the config file
			this._deviceConfig = await this.driver.configManager.lookupDevice(
				this.manufacturerId,
				this.productType,
				this.productId,
				this.firmwareVersion,
			);
			if (this._deviceConfig) {
				this.driver.controllerLog.logNode(
					this.id,
					`${
						this._deviceConfig.isEmbedded
							? "Embedded"
							: "User-provided"
					} device config loaded`,
				);
			} else {
				this.driver.controllerLog.logNode(
					this.id,
					"No device config found",
					"warn",
				);
			}
		}
	}

	/** Step #? of the node interview */
	protected async interviewCCs(): Promise<boolean> {
		if (this.isControllerNode) {
			this.driver.controllerLog.logNode(
				this.id,
				"is the controller node, cannot interview CCs",
				"warn",
			);
			return true;
		}

		/**
		 * @param force When this is `true`, the interview will be attempted even when the CC is not supported by the endpoint.
		 */
		const interviewEndpoint = async (
			endpoint: Endpoint,
			cc: CommandClasses,
			force: boolean = false,
		): Promise<"continue" | false | void> => {
			let instance: CommandClass;
			try {
				if (force) {
					instance = CommandClass.createInstanceUnchecked(
						this.driver,
						endpoint,
						cc,
					)!;
				} else {
					instance = endpoint.createCCInstance(cc)!;
				}
			} catch (e) {
				if (
					isZWaveError(e) &&
					e.code === ZWaveErrorCodes.CC_NotSupported
				) {
					// The CC is no longer supported. This can happen if the node tells us
					// something different in the Version interview than it did in its NIF
					return "continue";
				}
				// we want to pass all other errors through
				throw e;
			}
			if (
				endpoint.isCCSecure(cc) &&
				!this.driver.securityManager &&
				!this.driver.securityManager2
			) {
				// The CC is only supported securely, but the network key is not set up
				// Skip the CC
				this.driver.controllerLog.logNode(
					this.id,
					`Skipping interview for secure CC ${getCCName(
						cc,
					)} because no network key is configured!`,
					"error",
				);
				return "continue";
			}

			// Skip this step if the CC was already interviewed
			if (instance.isInterviewComplete(this.driver)) return "continue";

			try {
				await instance.interview(this.driver);
			} catch (e) {
				if (isTransmissionError(e)) {
					// We had a CAN or timeout during the interview
					// or the node is presumed dead. Abort the process
					return false;
				}
				// we want to pass all other errors through
				throw e;
			}
		};

		// Always interview Security first because it changes the interview order
		if (this.supportsCC(CommandClasses["Security 2"])) {
			// Security S2 is always supported *securely*
			this.addCC(CommandClasses["Security 2"], { secure: true });

			// Query supported CCs unless we know for sure that the node wasn't assigned a S2 security class
			const securityClass = this.getHighestSecurityClass();
			if (
				securityClass == undefined ||
				securityClassIsS2(securityClass)
			) {
				this.driver.controllerLog.logNode(
					this.nodeId,
					"Root device interview: Security S2",
					"silly",
				);

				if (!this.driver.securityManager2) {
					if (!this._hasEmittedNoS2NetworkKeyError) {
						// Cannot interview a secure device securely without a network key
						const errorMessage = `supports Security S2, but no S2 network keys were configured. The interview might not include all functionality.`;
						this.driver.controllerLog.logNode(
							this.nodeId,
							errorMessage,
							"error",
						);
						this.driver.emit(
							"error",
							new ZWaveError(
								`Node ${padStart(
									this.id.toString(),
									3,
									"0",
								)} ${errorMessage}`,
								ZWaveErrorCodes.Controller_NodeInsecureCommunication,
							),
						);
						this._hasEmittedNoS2NetworkKeyError = true;
					}
				} else {
					await interviewEndpoint(this, CommandClasses["Security 2"]);
				}
			}
		} else {
			// If there is any doubt about granted S2 security classes, we now know they are not granted
			for (const secClass of [
				SecurityClass.S2_AccessControl,
				SecurityClass.S2_Authenticated,
				SecurityClass.S2_Unauthenticated,
			] as const) {
				if (this.hasSecurityClass(secClass) === unknownBoolean) {
					this.securityClasses.set(secClass, false);
				}
			}
		}

		if (this.supportsCC(CommandClasses.Security)) {
			// Security S0 is always supported *securely*
			this.addCC(CommandClasses.Security, { secure: true });

			// Query supported CCs unless we know for sure that the node wasn't assigned the S0 security class
			if (this.hasSecurityClass(SecurityClass.S0_Legacy) !== false) {
				this.driver.controllerLog.logNode(
					this.nodeId,
					"Root device interview: Security S0",
					"silly",
				);

				if (!this.driver.securityManager) {
					if (!this._hasEmittedNoS0NetworkKeyError) {
						// Cannot interview a secure device securely without a network key
						const errorMessage = `supports Security S0, but the S0 network key was not configured. The interview might not include all functionality.`;
						this.driver.controllerLog.logNode(
							this.nodeId,
							errorMessage,
							"error",
						);
						this.driver.emit(
							"error",
							new ZWaveError(
								`Node ${padStart(
									this.id.toString(),
									3,
									"0",
								)} ${errorMessage}`,
								ZWaveErrorCodes.Controller_NodeInsecureCommunication,
							),
						);
						this._hasEmittedNoS0NetworkKeyError = true;
					}
				} else {
					await interviewEndpoint(this, CommandClasses.Security);
				}
			}
		} else {
			if (
				this.hasSecurityClass(SecurityClass.S0_Legacy) ===
				unknownBoolean
			) {
				// Remember that this node hasn't been granted the S0 security class
				this.securityClasses.set(SecurityClass.S0_Legacy, false);
			}
		}

		// Manufacturer Specific and Version CC need to be handled before the other CCs because they are needed to
		// identify the device and apply device configurations
		if (this.supportsCC(CommandClasses["Manufacturer Specific"])) {
			this.driver.controllerLog.logNode(
				this.nodeId,
				"Root device interview: Manufacturer Specific",
				"silly",
			);

			await interviewEndpoint(
				this,
				CommandClasses["Manufacturer Specific"],
			);
		}

		// Basic CC MUST only be used/interviewed when no other actuator CC is supported. If Basic CC is not in the NIF
		// or list of supported CCs, we need to add it here manually, so its version can get queried.
		this.maybeAddBasicCCAsFallback();

		if (this.supportsCC(CommandClasses.Version)) {
			this.driver.controllerLog.logNode(
				this.nodeId,
				"Root device interview: Version",
				"silly",
			);

			await interviewEndpoint(this, CommandClasses.Version);

			// After the version CC interview of the root endpoint, we have enough info to load the correct device config file
			await this.loadDeviceConfig();

			// At this point we may need to make some changes to the CCs the device reports
			this.applyCommandClassesCompatFlag();
		}

		// Don't offer or interview the Basic CC if any actuator CC is supported - except if the config files forbid us
		// to map the Basic CC to other CCs or expose Basic Set as an event
		const compat = this._deviceConfig?.compat;
		if (compat?.treatBasicSetAsEvent) {
			// To create the compat event value, we need to force a Basic CC interview
			this.addCC(CommandClasses.Basic, {
				isSupported: true,
				version: 1,
			});
		} else if (!compat?.disableBasicMapping) {
			this.hideBasicCCInFavorOfActuatorCCs();
		}

		// We determine the correct interview order of the remaining CCs by topologically sorting two dependency graph
		// In order to avoid emitting unnecessary value events for the root endpoint,
		// we defer the application CC interview until after the other endpoints have been interviewed
		const rootInterviewGraphBeforeEndpoints = this.buildCCInterviewGraph([
			CommandClasses.Security,
			CommandClasses["Security 2"],
			CommandClasses["Manufacturer Specific"],
			CommandClasses.Version,
			...applicationCCs,
		]);
		let rootInterviewOrderBeforeEndpoints: CommandClasses[];

		const rootInterviewGraphAfterEndpoints = this.buildCCInterviewGraph([
			CommandClasses.Security,
			CommandClasses["Security 2"],
			CommandClasses["Manufacturer Specific"],
			CommandClasses.Version,
			...nonApplicationCCs,
		]);
		let rootInterviewOrderAfterEndpoints: CommandClasses[];

		try {
			rootInterviewOrderBeforeEndpoints = topologicalSort(
				rootInterviewGraphBeforeEndpoints,
			);
			rootInterviewOrderAfterEndpoints = topologicalSort(
				rootInterviewGraphAfterEndpoints,
			);
		} catch (e) {
			// This interview cannot be done
			throw new ZWaveError(
				"The CC interview cannot be completed because there are circular dependencies between CCs!",
				ZWaveErrorCodes.CC_Invalid,
			);
		}

		this.driver.controllerLog.logNode(
			this.nodeId,
			`Root device interviews before endpoints: ${rootInterviewOrderBeforeEndpoints
				.map((cc) => `\n· ${getCCName(cc)}`)
				.join("")}`,
			"silly",
		);

		this.driver.controllerLog.logNode(
			this.nodeId,
			`Root device interviews after endpoints: ${rootInterviewOrderAfterEndpoints
				.map((cc) => `\n· ${getCCName(cc)}`)
				.join("")}`,
			"silly",
		);

		// Now that we know the correct order, do the interview in sequence
		for (const cc of rootInterviewOrderBeforeEndpoints) {
			this.driver.controllerLog.logNode(
				this.nodeId,
				`Root device interview: ${getCCName(cc)}`,
				"silly",
			);

			const action = await interviewEndpoint(this, cc);
			if (action === "continue") continue;
			else if (typeof action === "boolean") return action;
		}

		// Before querying the endpoints, we may need to make some more changes to the CCs the device reports
		// This time, the non-root endpoints are relevant
		this.applyCommandClassesCompatFlag();

		// Now query ALL endpoints
		for (const endpointIndex of this.getEndpointIndizes()) {
			const endpoint = this.getEndpoint(endpointIndex);
			if (!endpoint) continue;

			// The root endpoint has been interviewed, so we know if the device supports security and which security classes it has
			const securityClass = this.getHighestSecurityClass();

			// From the specs, Multi Channel Capability Report Command:
			// Non-secure End Point capabilities MUST also be supported securely and MUST also be advertised in
			// the S0/S2 Commands Supported Report Commands unless they are encapsulated outside Security or
			// Security themselves.
			// Nodes supporting S2 MUST support addressing every End Point with S2 encapsulation and MAY
			// explicitly list S2 in the non-secure End Point capabilities.

			// This means we need to explicitly add S2 to the list of supported CCs of the endpoint, if the node is using S2.
			// Otherwise the communication will incorrectly use no encryption.
			const endpointMissingS2 =
				securityClassIsS2(securityClass) &&
				this.supportsCC(CommandClasses["Security 2"]) &&
				!endpoint.supportsCC(CommandClasses["Security 2"]);
			if (endpointMissingS2) {
				endpoint.addCC(
					CommandClasses["Security 2"],
					this.implementedCommandClasses.get(
						CommandClasses["Security 2"],
					)!,
				);
			}

			// Always interview Security first because it changes the interview order

			if (endpoint.supportsCC(CommandClasses["Security 2"])) {
				// Security S2 is always supported *securely*
				endpoint.addCC(CommandClasses["Security 2"], { secure: true });

				// If S2 is the highest security class, interview it for the endpoint
				if (
					securityClassIsS2(securityClass) &&
					!!this.driver.securityManager2
				) {
					this.driver.controllerLog.logNode(this.nodeId, {
						endpoint: endpoint.index,
						message: `Endpoint ${endpoint.index} interview: Security S2`,
						level: "silly",
					});

					const action = await interviewEndpoint(
						endpoint,
						CommandClasses["Security 2"],
					);
					if (typeof action === "boolean") return action;
				}
			}

			if (endpoint.supportsCC(CommandClasses.Security)) {
				// Security S0 is always supported *securely*
				endpoint.addCC(CommandClasses.Security, { secure: true });

				// If S0 is the highest security class, interview it for the endpoint
				if (
					securityClass === SecurityClass.S0_Legacy &&
					!!this.driver.securityManager
				) {
					this.driver.controllerLog.logNode(this.nodeId, {
						endpoint: endpoint.index,
						message: `Endpoint ${endpoint.index} interview: Security S0`,
						level: "silly",
					});

					const action = await interviewEndpoint(
						endpoint,
						CommandClasses.Security,
					);
					if (typeof action === "boolean") return action;
				}
			}

			// It has been found that legacy nodes do not always advertise the S0 Command Class in their Multi
			// Channel Capability Report and still accept all their Command Class using S0 encapsulation.
			// A controlling node SHOULD try to control End Points with S0 encapsulation even if S0 is not
			// listed in the Multi Channel Capability Report.

			const endpointMissingS0 =
				securityClass === SecurityClass.S0_Legacy &&
				this.supportsCC(CommandClasses.Security) &&
				!endpoint.supportsCC(CommandClasses.Security);

			if (endpointMissingS0) {
				// Define which CCs we can use to test this - and if supported, how
				const possibleTests: {
					ccId: CommandClasses;
					// The test must return a truthy value if the check was successful
					test: () => Promise<unknown>;
				}[] = [
					{
						ccId: CommandClasses["Z-Wave Plus Info"],
						test: () =>
							endpoint.commandClasses["Z-Wave Plus Info"].get(),
					},
					{
						ccId: CommandClasses["Binary Switch"],
						test: () =>
							endpoint.commandClasses["Binary Switch"].get(),
					},
					{
						ccId: CommandClasses["Binary Sensor"],
						test: () =>
							endpoint.commandClasses["Binary Sensor"].get(),
					},
					{
						ccId: CommandClasses["Multilevel Switch"],
						test: () =>
							endpoint.commandClasses["Multilevel Switch"].get(),
					},
					{
						ccId: CommandClasses["Multilevel Sensor"],
						test: () =>
							endpoint.commandClasses["Multilevel Sensor"].get(),
					},
					// TODO: add other tests if necessary
				];

				const foundTest = possibleTests.find((t) =>
					endpoint.supportsCC(t.ccId),
				);
				if (foundTest) {
					this.driver.controllerLog.logNode(this.nodeId, {
						endpoint: endpoint.index,
						message: `is included using Security S0, but endpoint ${endpoint.index} does not list the CC. Testing if it accepts secure commands anyways.`,
						level: "silly",
					});

					const { ccId, test } = foundTest;

					// Temporarily mark the CC as secure so we can use it to test
					endpoint.addCC(ccId, { secure: true });

					// Perform the test and treat errors as negative results
					const success = !!(await test().catch(() => false));

					if (success) {
						this.driver.controllerLog.logNode(this.nodeId, {
							endpoint: endpoint.index,
							message: `Endpoint ${endpoint.index} accepts/expects secure commands`,
							level: "silly",
						});
						// Mark all endpoint CCs as secure
						for (const [ccId] of endpoint.getCCs()) {
							endpoint.addCC(ccId, { secure: true });
						}
					} else {
						this.driver.controllerLog.logNode(this.nodeId, {
							endpoint: endpoint.index,
							message: `Endpoint ${endpoint.index} is actually not using S0`,
							level: "silly",
						});
						// Mark the CC as not secure again
						endpoint.addCC(ccId, { secure: false });
					}
				} else {
					this.driver.controllerLog.logNode(this.nodeId, {
						endpoint: endpoint.index,
						message: `is included using Security S0, but endpoint ${endpoint.index} does not list the CC. Found no way to test if accepts secure commands anyways.`,
						level: "silly",
					});
				}
			}

			// Basic CC MUST only be used/interviewed when no other actuator CC is supported. If Basic CC is not in the NIF
			// or list of supported CCs, we need to add it here manually, so its version can get queried.
			this.maybeAddBasicCCAsFallback();

			// This intentionally checks for Version CC support on the root device.
			// Endpoints SHOULD not support this CC, but we still need to query their
			// CCs that the root device may or may not support
			if (this.supportsCC(CommandClasses.Version)) {
				this.driver.controllerLog.logNode(this.nodeId, {
					endpoint: endpoint.index,
					message: `Endpoint ${endpoint.index} interview: ${getCCName(
						CommandClasses.Version,
					)}`,
					level: "silly",
				});

				await interviewEndpoint(endpoint, CommandClasses.Version, true);
			}

			// The Security S0/S2 CC adds new CCs to the endpoint, so we need to once more remove those
			// that aren't actually properly supported by the device.
			this.applyCommandClassesCompatFlag(endpoint.index);

			// Don't offer or interview the Basic CC if any actuator CC is supported - except if the config files forbid us
			// to map the Basic CC to other CCs or expose Basic Set as an event
			if (!compat?.disableBasicMapping && !compat?.treatBasicSetAsEvent) {
				endpoint.hideBasicCCInFavorOfActuatorCCs();
			}

			const endpointInterviewGraph = endpoint.buildCCInterviewGraph([
				CommandClasses.Security,
				CommandClasses["Security 2"],
				CommandClasses.Version,
			]);
			let endpointInterviewOrder: CommandClasses[];
			try {
				endpointInterviewOrder = topologicalSort(
					endpointInterviewGraph,
				);
			} catch (e) {
				// This interview cannot be done
				throw new ZWaveError(
					"The CC interview cannot be completed because there are circular dependencies between CCs!",
					ZWaveErrorCodes.CC_Invalid,
				);
			}

			this.driver.controllerLog.logNode(this.nodeId, {
				endpoint: endpoint.index,
				message: `Endpoint ${
					endpoint.index
				} interview order: ${endpointInterviewOrder
					.map((cc) => `\n· ${getCCName(cc)}`)
					.join("")}`,
				level: "silly",
			});

			// Now that we know the correct order, do the interview in sequence
			for (const cc of endpointInterviewOrder) {
				this.driver.controllerLog.logNode(this.nodeId, {
					endpoint: endpoint.index,
					message: `Endpoint ${endpoint.index} interview: ${getCCName(
						cc,
					)}`,
					level: "silly",
				});

				const action = await interviewEndpoint(endpoint, cc);
				if (action === "continue") continue;
				else if (typeof action === "boolean") return action;
			}
		}

		// Continue with the application CCs for the root endpoint
		for (const cc of rootInterviewOrderAfterEndpoints) {
			this.driver.controllerLog.logNode(
				this.nodeId,
				`Root device interview: ${getCCName(cc)}`,
				"silly",
			);

			const action = await interviewEndpoint(this, cc);
			if (action === "continue") continue;
			else if (typeof action === "boolean") return action;
		}

		return true;
	}

	/**
	 * @internal
	 * Handles the receipt of a NIF / NodeUpdatePayload
	 */
	public updateNodeInfo(nodeInfo: NodeUpdatePayload): void {
		if (this.interviewStage < InterviewStage.NodeInfo) {
			for (const cc of nodeInfo.supportedCCs)
				this.addCC(cc, { isSupported: true });
		}

		// As the NIF is sent on wakeup, treat this as a sign that the node is awake
		this.markAsAwake();

		// SDS14223 Unless unsolicited <XYZ> Report Commands are received,
		// a controlling node MUST probe the current values when the
		// supporting node issues a Wake Up Notification Command for sleeping nodes.

		// This is not the handler for wakeup notifications, but some legacy devices send this
		// message whenever there's an update and want to be polled.
		if (
			this.interviewStage === InterviewStage.Complete &&
			!this.supportsCC(CommandClasses["Z-Wave Plus Info"]) &&
			!this.valueDB.getValue(AssociationCCValues.hasLifeline.id)
		) {
			const delay =
				this.deviceConfig?.compat?.manualValueRefreshDelayMs || 0;
			this.driver.controllerLog.logNode(this.nodeId, {
				message: `Node does not send unsolicited updates; refreshing actuator and sensor values${
					delay > 0 ? ` in ${delay} ms` : ""
				}...`,
			});
			setTimeout(() => this.refreshValues(), delay);
		}
	}

	/**
	 * Rediscovers all capabilities of a single CC on this node and all endpoints.
	 * This can be considered a more targeted variant of `refreshInfo`.
	 *
	 * WARNING: It is not recommended to await this method!
	 */
	public async interviewCC(cc: CommandClasses): Promise<void> {
		const endpoints = this.getAllEndpoints();
		// Interview the node itself last
		endpoints.push(endpoints.shift()!);
		for (const endpoint of endpoints) {
			const instance = endpoint.createCCInstanceUnsafe(cc);
			if (instance) {
				try {
					await instance.interview(this.driver);
				} catch (e) {
					this.driver.controllerLog.logNode(
						this.id,
						`failed to interview CC ${getCCName(cc)}, endpoint ${
							endpoint.index
						}: ${getErrorMessage(e)}`,
						"error",
					);
				}
			}
		}
	}

	/**
	 * Refreshes all non-static values of a single CC from this node (all endpoints).
	 * WARNING: It is not recommended to await this method!
	 */
	public async refreshCCValues(cc: CommandClasses): Promise<void> {
		for (const endpoint of this.getAllEndpoints()) {
			const instance = endpoint.createCCInstanceUnsafe(cc);
			if (instance) {
				try {
					await instance.refreshValues(this.driver);
				} catch (e) {
					this.driver.controllerLog.logNode(
						this.id,
						`failed to refresh values for ${getCCName(
							cc,
						)}, endpoint ${endpoint.index}: ${getErrorMessage(e)}`,
						"error",
					);
				}
			}
		}
	}

	/**
	 * Refreshes all non-static values from this node's actuator and sensor CCs.
	 * WARNING: It is not recommended to await this method!
	 */
	public async refreshValues(): Promise<void> {
		for (const endpoint of this.getAllEndpoints()) {
			for (const cc of endpoint.getSupportedCCInstances()) {
				// Only query actuator and sensor CCs
				if (
					!actuatorCCs.includes(cc.ccId) &&
					!sensorCCs.includes(cc.ccId)
				) {
					continue;
				}
				try {
					await cc.refreshValues(this.driver);
				} catch (e) {
					this.driver.controllerLog.logNode(
						this.id,
						`failed to refresh values for ${getCCName(
							cc.ccId,
						)}, endpoint ${endpoint.index}: ${getErrorMessage(e)}`,
						"error",
					);
				}
			}
		}
	}

	/**
	 * Refreshes the values of all CCs that should be reporting regularly, but haven't been
	 * @internal
	 */
	public async autoRefreshValues(): Promise<void> {
		for (const endpoint of this.getAllEndpoints()) {
			for (const cc of endpoint.getSupportedCCInstances() as readonly SinglecastCC<CommandClass>[]) {
				if (!cc.shouldRefreshValues(this.driver)) continue;

				this.driver.controllerLog.logNode(this.id, {
					message: `${getCCName(
						cc.ccId,
					)} CC values may be stale, refreshing...`,
					endpoint: endpoint.index,
					direction: "outbound",
				});

				try {
					await cc.refreshValues(this.driver);
				} catch (e) {
					this.driver.controllerLog.logNode(this.id, {
						message: `failed to refresh values for ${getCCName(
							cc.ccId,
						)} CC: ${getErrorMessage(e)}`,
						endpoint: endpoint.index,
						level: "error",
					});
				}
			}
		}
	}

	/**
	 * Uses the `commandClasses` compat flag defined in the node's config file to
	 * override the reported command classes.
	 * @param endpointIndex If given, limits the application of the compat flag to the given endpoint.
	 */
	private applyCommandClassesCompatFlag(endpointIndex?: number): void {
		if (this.deviceConfig) {
			// Add CCs the device config file tells us to
			const addCCs = this.deviceConfig.compat?.addCCs;
			if (addCCs) {
				for (const [cc, { endpoints }] of addCCs) {
					if (endpointIndex === undefined) {
						for (const [ep, info] of endpoints) {
							this.getEndpoint(ep)?.addCC(cc, info);
						}
					} else if (endpoints.has(endpointIndex)) {
						this.getEndpoint(endpointIndex)?.addCC(
							cc,
							endpoints.get(endpointIndex)!,
						);
					}
				}
			}
			// And remove those that it marks as unsupported
			const removeCCs = this.deviceConfig.compat?.removeCCs;
			if (removeCCs) {
				for (const [cc, endpoints] of removeCCs) {
					if (endpoints === "*") {
						if (endpointIndex === undefined) {
							for (const ep of this.getAllEndpoints()) {
								ep.removeCC(cc);
							}
						} else {
							this.getEndpoint(endpointIndex)?.removeCC(cc);
						}
					} else {
						if (endpointIndex === undefined) {
							for (const ep of endpoints) {
								this.getEndpoint(ep)?.removeCC(cc);
							}
						} else if (endpoints.includes(endpointIndex)) {
							this.getEndpoint(endpointIndex)?.removeCC(cc);
						}
					}
				}
			}
		}
	}

	/** Overwrites the reported configuration with information from a config file */
	protected async overwriteConfig(): Promise<void> {
		if (this.isControllerNode) {
			// The device config was not loaded prior to this step because the Version CC is not interviewed.
			// Therefore do it here.
			await this.loadDeviceConfig();
		}

		if (this.deviceConfig) {
			// Add CCs the device config file tells us to
			const addCCs = this.deviceConfig.compat?.addCCs;
			if (addCCs) {
				for (const [cc, { endpoints }] of addCCs) {
					for (const [ep, info] of endpoints) {
						this.getEndpoint(ep)?.addCC(cc, info);
					}
				}
			}
			// And remove those that it marks as unsupported
			const removeCCs = this.deviceConfig.compat?.removeCCs;
			if (removeCCs) {
				for (const [cc, endpoints] of removeCCs) {
					if (endpoints === "*") {
						for (const ep of this.getAllEndpoints()) {
							ep.removeCC(cc);
						}
					} else {
						for (const ep of endpoints) {
							this.getEndpoint(ep)?.removeCC(cc);
						}
					}
				}
			}
		}

		this.setInterviewStage(InterviewStage.OverwriteConfig);
	}

	/**
	 * @internal
	 * Handles a CommandClass that was received from this node
	 */
	public async handleCommand(command: CommandClass): Promise<void> {
		// If this is a report for the root endpoint and the node supports the CC on another endpoint,
		// we need to map it to endpoint 1. Either it does not support multi channel associations or
		// it is misbehaving. In any case, we would hide this report if we didn't map it
		if (
			command.endpointIndex === 0 &&
			command.constructor.name.endsWith("Report") &&
			this.getEndpointCount() >= 1 &&
			// Only map reports from the root device to an endpoint if we know which one
			this._deviceConfig?.compat?.mapRootReportsToEndpoint != undefined
		) {
			const endpoint = this.getEndpoint(
				this._deviceConfig?.compat?.mapRootReportsToEndpoint,
			);
			if (endpoint && endpoint.supportsCC(command.ccId)) {
				// Force the CC to store its values again under the supporting endpoint
				this.driver.controllerLog.logNode(
					this.nodeId,
					`Mapping unsolicited report from root device to endpoint #${endpoint.index}`,
				);
				command.endpointIndex = endpoint.index;
				command.persistValues(this.driver);
			}
		}

		// If we're being queried by another node, treat this as a sign that the other node is awake
		if (command.constructor.name.endsWith("Get")) {
			this.markAsAwake();
		}

		if (command instanceof BasicCC) {
			return this.handleBasicCommand(command);
		} else if (command instanceof MultilevelSwitchCC) {
			return this.handleMultilevelSwitchCommand(command);
		} else if (command instanceof CentralSceneCCNotification) {
			return this.handleCentralSceneNotification(command);
		} else if (command instanceof WakeUpCCWakeUpNotification) {
			return this.handleWakeUpNotification();
		} else if (command instanceof NotificationCCReport) {
			return this.handleNotificationReport(command);
		} else if (command instanceof ClockCCReport) {
			return this.handleClockReport(command);
		} else if (command instanceof SecurityCCNonceGet) {
			return this.handleSecurityNonceGet();
		} else if (command instanceof SecurityCCNonceReport) {
			return this.handleSecurityNonceReport(command);
		} else if (command instanceof SecurityCCCommandsSupportedGet) {
			return this.handleSecurityCommandsSupportedGet(command);
		} else if (command instanceof Security2CCNonceGet) {
			return this.handleSecurity2NonceGet();
		} else if (command instanceof Security2CCNonceReport) {
			return this.handleSecurity2NonceReport(command);
		} else if (command instanceof Security2CCCommandsSupportedGet) {
			return this.handleSecurity2CommandsSupportedGet(command);
		} else if (command instanceof HailCC) {
			return this.handleHail(command);
		} else if (command instanceof FirmwareUpdateMetaDataCCGet) {
			return this.handleUnexpectedFirmwareUpdateGet(command);
		} else if (command instanceof EntryControlCCNotification) {
			return this.handleEntryControlNotification(command);
		} else if (command instanceof PowerlevelCCTestNodeReport) {
			return this.handlePowerlevelTestNodeReport(command);
		} else if (command instanceof TimeCCTimeGet) {
			return this.handleTimeGet(command);
		} else if (command instanceof TimeCCDateGet) {
			return this.handleDateGet(command);
		} else if (command instanceof TimeCCTimeOffsetGet) {
			return this.handleTimeOffsetGet(command);
		} else if (command instanceof ZWavePlusCCGet) {
			return this.handleZWavePlusGet(command);
		} else if (command instanceof VersionCCGet) {
			return this.handleVersionGet(command);
		} else if (command instanceof VersionCCCommandClassGet) {
			return this.handleVersionCommandClassGet(command);
		} else if (command instanceof InclusionControllerCCInitiate) {
			// Inclusion controller commands are handled by the controller class
			if (
				command.step === InclusionControllerStep.ProxyInclusionReplace
			) {
				return this.driver.controller.handleInclusionControllerCCInitiateReplace(
					command,
				);
			}
		} else if (command instanceof MultiCommandCCCommandEncapsulation) {
			// Handle each encapsulated command individually
			for (const cmd of command.encapsulated) {
				await this.handleCommand(cmd);
			}
			return;
		}

		// Ignore all commands that don't need to be handled
		switch (true) {
			// Reports are either a response to a Get command or
			// automatically store their values in the Value DB.
			// No need to manually handle them - other than what we've already done
			case command.constructor.name.endsWith("Report"):

			// When this command is received, its values get emitted as an event.
			// Nothing else to do here
			case command instanceof SceneActivationCCSet:
				return;
		}

		this.driver.controllerLog.logNode(this.id, {
			message: `TODO: no handler for application command`,
			direction: "inbound",
		});
	}

	private hasLoggedNoNetworkKey = false;

	/**
	 * @internal
	 * Handles a nonce request
	 */
	public async handleSecurityNonceGet(): Promise<void> {
		// Only reply if secure communication is set up
		if (!this.driver.securityManager) {
			if (!this.hasLoggedNoNetworkKey) {
				this.hasLoggedNoNetworkKey = true;
				this.driver.controllerLog.logNode(this.id, {
					message: `cannot reply to NonceGet because no network key was configured!`,
					direction: "inbound",
					level: "warn",
				});
			}
			return;
		}

		// When a node asks us for a nonce, it must support Security CC
		this.addCC(CommandClasses.Security, {
			isSupported: true,
			version: 1,
			// Security CC is always secure
			secure: true,
		});

		// Ensure that we're not flooding the queue with unnecessary NonceReports (GH#1059)
		const isNonceReport = (t: Transaction) =>
			t.message.getNodeId() === this.nodeId &&
			isCommandClassContainer(t.message) &&
			t.message.command instanceof SecurityCCNonceReport;

		if (this.driver.hasPendingTransactions(isNonceReport)) {
			this.driver.controllerLog.logNode(this.id, {
				message:
					"in the process of replying to a NonceGet, won't send another NonceReport",
				level: "warn",
			});
			return;
		}

		// Delete all previous nonces we sent the node, since they should no longer be used
		this.driver.securityManager.deleteAllNoncesForReceiver(this.id);

		// Now send the current nonce
		try {
			await this.commandClasses.Security.sendNonce();
		} catch (e) {
			this.driver.controllerLog.logNode(this.id, {
				message: `failed to send nonce: ${getErrorMessage(e)}`,
				direction: "inbound",
			});
		}
	}

	/**
	 * Is called when a nonce report is received that does not belong to any transaction.
	 * The received nonce reports are stored as "free" nonces
	 */
	private handleSecurityNonceReport(command: SecurityCCNonceReport): void {
		const secMan = this.driver.securityManager;
		if (!secMan) return;

		secMan.setNonce(
			{
				issuer: this.id,
				nonceId: secMan.getNonceId(command.nonce),
			},
			{
				nonce: command.nonce,
				receiver: this.driver.controller.ownNodeId!,
			},
			{ free: true },
		);
	}

	/**
	 * @internal
	 * Handles a nonce request for S2
	 */
	public async handleSecurity2NonceGet(): Promise<void> {
		// Only reply if secure communication is set up
		if (!this.driver.securityManager2) {
			if (!this.hasLoggedNoNetworkKey) {
				this.hasLoggedNoNetworkKey = true;
				this.driver.controllerLog.logNode(this.id, {
					message: `cannot reply to NonceGet (S2) because no network key was configured!`,
					direction: "inbound",
					level: "warn",
				});
			}
			return;
		}

		// When a node asks us for a nonce, it must support Security 2 CC
		this.addCC(CommandClasses["Security 2"], {
			isSupported: true,
			version: 1,
			// Security 2 CC is always secure
			secure: true,
		});

		// Ensure that we're not flooding the queue with unnecessary NonceReports (GH#1059)
		const isNonceReport = (t: Transaction) =>
			t.message.getNodeId() === this.nodeId &&
			isCommandClassContainer(t.message) &&
			t.message.command instanceof Security2CCNonceReport;

		if (this.driver.hasPendingTransactions(isNonceReport)) {
			this.driver.controllerLog.logNode(this.id, {
				message:
					"in the process of replying to a NonceGet, won't send another NonceReport",
				level: "warn",
			});
			return;
		}

		try {
			await this.commandClasses["Security 2"].sendNonce();
		} catch (e) {
			this.driver.controllerLog.logNode(this.id, {
				message: `failed to send nonce: ${getErrorMessage(e)}`,
				direction: "inbound",
			});
		}
	}

	/**
	 * Is called when a nonce report is received that does not belong to any transaction.
	 */
	private handleSecurity2NonceReport(_command: Security2CCNonceReport): void {
		// const secMan = this.driver.securityManager2;
		// if (!secMan) return;

		// This has the potential of resetting our SPAN state in the middle of a transaction which may expect it to be valid
		// So we probably shouldn't react here, and instead handle the NonceReport we'll get in response to the next command we send

		// if (command.SOS && command.receiverEI) {
		// 	// The node couldn't decrypt the last command we sent it. Invalidate
		// 	// the shared SPAN, since it did the same
		// 	secMan.storeRemoteEI(this.nodeId, command.receiverEI);
		// }

		// Since we landed here, this is not in response to any command we sent
		this.driver.controllerLog.logNode(this.id, {
			message: `received S2 nonce without an active transaction, not sure what to do with it`,
			level: "warn",
			direction: "inbound",
		});
	}

	private busyPollingAfterHail: boolean = false;
	private async handleHail(_command: HailCC): Promise<void> {
		// treat this as a sign that the node is awake
		this.markAsAwake();

		if (this.busyPollingAfterHail) {
			this.driver.controllerLog.logNode(this.nodeId, {
				message: `Hail received from node, but still busy with previous one...`,
			});
			return;
		}

		this.busyPollingAfterHail = true;
		this.driver.controllerLog.logNode(this.nodeId, {
			message: `Hail received from node, refreshing actuator and sensor values...`,
		});
		try {
			await this.refreshValues();
		} catch {
			// ignore
		}
		this.busyPollingAfterHail = false;
	}

	/** Stores information about a currently held down key */
	private centralSceneKeyHeldDownContext:
		| {
				timeout: NodeJS.Timeout;
				sceneNumber: number;
		  }
		| undefined;
	private lastCentralSceneNotificationSequenceNumber: number | undefined;
	private centralSceneForcedKeyUp = false;

	/** Handles the receipt of a Central Scene notifification */
	private handleCentralSceneNotification(
		command: CentralSceneCCNotification,
	): void {
		// Did we already receive this command?
		if (
			command.sequenceNumber ===
			this.lastCentralSceneNotificationSequenceNumber
		) {
			return;
		} else {
			this.lastCentralSceneNotificationSequenceNumber =
				command.sequenceNumber;
		}
		/*
		If the Slow Refresh field is false:
		- A new Key Held Down notification MUST be sent every 200ms until the key is released.
		- The Sequence Number field MUST be updated at each notification transmission.
		- If not receiving a new Key Held Down notification within 400ms, a controlling node SHOULD use an adaptive timeout approach as described in 4.17.1:
		A controller SHOULD apply an adaptive approach based on the reception of the Key Released Notification.
		Initially, the controller SHOULD time out if not receiving any Key Held Down Notification refresh after
		400ms and consider this to be a Key Up Notification. If, however, the controller subsequently receives a
		Key Released Notification, the controller SHOULD consider the sending node to be operating with the Slow
		Refresh capability enabled.

		If the Slow Refresh field is true:
		- A new Key Held Down notification MUST be sent every 55 seconds until the key is released.
		- The Sequence Number field MUST be updated at each notification refresh.
		- If not receiving a new Key Held Down notification within 60 seconds after the most recent Key Held Down
		notification, a receiving node MUST respond as if it received a Key Release notification.
		*/

		const setSceneValue = (
			sceneNumber: number,
			key: CentralSceneKeys,
		): void => {
			const valueId = CentralSceneCCValues.scene(sceneNumber).id;
			this.valueDB.setValue(valueId, key, { stateful: false });
		};

		const forceKeyUp = (): void => {
			this.centralSceneForcedKeyUp = true;
			// force key up event
			setSceneValue(
				this.centralSceneKeyHeldDownContext!.sceneNumber,
				CentralSceneKeys.KeyReleased,
			);
			// clear old timer
			clearTimeout(this.centralSceneKeyHeldDownContext!.timeout);
			// clear the key down context
			this.centralSceneKeyHeldDownContext = undefined;
		};

		if (
			this.centralSceneKeyHeldDownContext &&
			this.centralSceneKeyHeldDownContext.sceneNumber !==
				command.sceneNumber
		) {
			// The user pressed another button, force release
			forceKeyUp();
		}

		const slowRefreshValueId = CentralSceneCCValues.slowRefresh.endpoint(
			this.index,
		);
		if (command.keyAttribute === CentralSceneKeys.KeyHeldDown) {
			// Set or refresh timer to force a release of the key
			this.centralSceneForcedKeyUp = false;
			if (this.centralSceneKeyHeldDownContext) {
				clearTimeout(this.centralSceneKeyHeldDownContext.timeout);
			}
			// If the node does not advertise support for the slow refresh capability, we might still be dealing with a
			// slow refresh node. We use the stored value for fallback behavior
			const slowRefresh =
				command.slowRefresh ??
				this.valueDB.getValue<boolean>(slowRefreshValueId);
			this.centralSceneKeyHeldDownContext = {
				sceneNumber: command.sceneNumber,
				// Unref'ing long running timers allows the process to exit mid-timeout
				timeout: setTimeout(
					forceKeyUp,
					slowRefresh ? 60000 : 400,
				).unref(),
			};
		} else if (command.keyAttribute === CentralSceneKeys.KeyReleased) {
			// Stop the release timer
			if (this.centralSceneKeyHeldDownContext) {
				clearTimeout(this.centralSceneKeyHeldDownContext.timeout);
				this.centralSceneKeyHeldDownContext = undefined;
			} else if (this.centralSceneForcedKeyUp) {
				// If we timed out and the controller subsequently receives a Key Released Notification,
				// we SHOULD consider the sending node to be operating with the Slow Refresh capability enabled.
				this.valueDB.setValue(slowRefreshValueId, true);
				// Do not raise the duplicate event
				return;
			}
		}

		setSceneValue(command.sceneNumber, command.keyAttribute);
		this.driver.controllerLog.logNode(this.id, {
			message: `received CentralScene notification ${stringify(command)}`,
			direction: "inbound",
		});
	}

	/** The timestamp of the last received wakeup notification */
	private lastWakeUp: number | undefined;

	/** Handles the receipt of a Wake Up notification */
	private handleWakeUpNotification(): void {
		this.driver.controllerLog.logNode(this.id, {
			message: `received wakeup notification`,
			direction: "inbound",
		});

		// It can happen that the node has not told us that it supports the Wake Up CC
		// https://sentry.io/share/issue/6a681729d7db46d591f1dcadabe8d02e/
		// To avoid a crash, mark it as supported
		if (this.getCCVersion(CommandClasses["Wake Up"]) === 0) {
			this.addCC(CommandClasses["Wake Up"], {
				isSupported: true,
				version: 1,
			});
		}

		this.markAsAwake();

		// From the specs:
		// A controlling node SHOULD read the Wake Up Interval of a supporting node when the delays between
		// Wake Up periods are larger than what was last set at the supporting node.
		const now = Date.now();
		if (this.lastWakeUp) {
			// we've already measured the wake up interval, so we can check whether a refresh is necessary
			const wakeUpInterval =
				this.getValue<number>(WakeUpCCValues.wakeUpInterval.id) ?? 1;
			// The wakeup interval is specified in seconds. Also add 5 minutes tolerance to avoid
			// unnecessary queries since there might be some delay. A wakeup interval of 0 means manual wakeup,
			// so the interval shouldn't be verified
			if (
				wakeUpInterval > 0 &&
				(now - this.lastWakeUp) / 1000 > wakeUpInterval + 5 * 60
			) {
				this.commandClasses["Wake Up"].getInterval().catch(() => {
					// Don't throw if there's an error
				});
			}
		}
		this.lastWakeUp = now;

		// Some legacy devices expect us to query them on wake up in order to function correctly
		if (this._deviceConfig?.compat?.queryOnWakeup) {
			void this.compatDoWakeupQueries();
		} else if (!this._deviceConfig?.compat?.disableAutoRefresh) {
			// For other devices we may have to refresh their values from time to time
			void this.autoRefreshValues().catch(() => {
				// ignore
			});
		}

		// In case there are no messages in the queue, the node may go back to sleep very soon
		this.driver.debounceSendNodeToSleep(this);
	}

	private async compatDoWakeupQueries(): Promise<void> {
		if (!this._deviceConfig?.compat?.queryOnWakeup) return;
		this.driver.controllerLog.logNode(this.id, {
			message: `expects some queries after wake up, so it shall receive`,
			direction: "none",
		});

		for (const [ccName, apiMethod, ...args] of this._deviceConfig.compat
			.queryOnWakeup) {
			this.driver.controllerLog.logNode(this.id, {
				message: `compat query "${ccName}"::${apiMethod}(${args
					.map((arg) => JSON.stringify(arg))
					.join(", ")})`,
				direction: "none",
			});

			// Try to access the API - if it doesn't work, skip this option
			let API: CCAPI;
			try {
				API = (
					(this.commandClasses as any)[ccName] as CCAPI
				).withOptions({
					// Tag the resulting transactions as compat queries
					tag: "compat",
					// Do not retry them or they may cause congestion if the node is asleep again
					maxSendAttempts: 1,
					// This is for a sleeping node - there's no point in keeping the transactions when the node is asleep
					expire: 10000,
				});
			} catch {
				this.driver.controllerLog.logNode(this.id, {
					message: `could not access API, skipping query`,
					direction: "none",
					level: "warn",
				});
				continue;
			}
			if (!API.isSupported()) {
				this.driver.controllerLog.logNode(this.id, {
					message: `API not supported, skipping query`,
					direction: "none",
					level: "warn",
				});
				continue;
			} else if (!(API as any)[apiMethod]) {
				this.driver.controllerLog.logNode(this.id, {
					message: `method ${apiMethod} not found on API, skipping query`,
					direction: "none",
					level: "warn",
				});
				continue;
			}

			// Retrieve the method
			// eslint-disable-next-line
			const method = (API as any)[apiMethod].bind(API) as Function;
			// And replace "smart" arguments with their corresponding value
			const methodArgs = args.map<unknown>((arg) => {
				if (isObject(arg)) {
					const valueId = {
						commandClass: API.ccId,
						...arg,
					};
					return this.getValue(valueId);
				}
				return arg;
			});

			// Do the API call and ignore/log any errors
			try {
				await method(...methodArgs);
				this.driver.controllerLog.logNode(this.id, {
					message: `API call successful`,
					direction: "none",
				});
			} catch (e) {
				this.driver.controllerLog.logNode(this.id, {
					message: `error during API call: ${getErrorMessage(e)}`,
					direction: "none",
					level: "warn",
				});
				if (
					isZWaveError(e) &&
					e.code === ZWaveErrorCodes.Controller_MessageExpired
				) {
					// A compat query expired - no point in trying the others too
					return;
				}
			}
		}
	}

	/** Handles the receipt of a BasicCC Set or Report */
	private handleBasicCommand(command: BasicCC): void {
		// Retrieve the endpoint the command is coming from
		const sourceEndpoint =
			this.getEndpoint(command.endpointIndex ?? 0) ?? this;

		// Depending on the generic device class, we may need to map the basic command to other CCs
		let mappedTargetCC: CommandClass | undefined;
		// Do not map the basic CC if the device config forbids it
		if (!this._deviceConfig?.compat?.disableBasicMapping) {
			switch (sourceEndpoint.deviceClass?.generic.key) {
				case 0x20: // Binary Sensor
					mappedTargetCC = sourceEndpoint.createCCInstanceUnsafe(
						CommandClasses["Binary Sensor"],
					);
					break;
				case 0x10: // Binary Switch
					mappedTargetCC = sourceEndpoint.createCCInstanceUnsafe(
						CommandClasses["Binary Switch"],
					);
					break;
				case 0x11: // Multilevel Switch
					mappedTargetCC = sourceEndpoint.createCCInstanceUnsafe(
						CommandClasses["Multilevel Switch"],
					);
					break;
				case 0x12: // Remote Switch
					switch (sourceEndpoint.deviceClass.specific.key) {
						case 0x01: // Binary Remote Switch
							mappedTargetCC =
								sourceEndpoint.createCCInstanceUnsafe(
									CommandClasses["Binary Switch"],
								);
							break;
						case 0x02: // Multilevel Remote Switch
							mappedTargetCC =
								sourceEndpoint.createCCInstanceUnsafe(
									CommandClasses["Multilevel Switch"],
								);
							break;
					}
			}
		}

		if (command instanceof BasicCCReport) {
			// Try to set the mapped value on the target CC
			const didSetMappedValue =
				typeof command.currentValue === "number" &&
				mappedTargetCC?.setMappedBasicValue(
					this.driver,
					command.currentValue,
				);

			// Otherwise fall back to setting it ourselves
			if (!didSetMappedValue) {
				// Store the value in the value DB now
				command.persistValues(this.driver);

				// Since the node sent us a Basic report, we are sure that it is at least supported
				// If this is the only supported actuator CC, add it to the support list,
				// so the information lands in the network cache
				if (!actuatorCCs.some((cc) => sourceEndpoint.supportsCC(cc))) {
					sourceEndpoint.addCC(CommandClasses.Basic, {
						isControlled: true,
					});
				}
			}
		} else if (command instanceof BasicCCSet) {
			// Treat BasicCCSet as value events if desired
			if (this._deviceConfig?.compat?.treatBasicSetAsEvent) {
				this.driver.controllerLog.logNode(this.id, {
					endpoint: command.endpointIndex,
					message: "treating BasicCC::Set as a value event",
				});
				this._valueDB.setValue(
					BasicCCValues.compatEvent.endpoint(command.endpointIndex),
					command.targetValue,
					{
						stateful: false,
					},
				);
				return;
			} else {
				// Some devices send their current state using `BasicCCSet`s to their associations
				// instead of using reports. We still interpret them like reports
				this.driver.controllerLog.logNode(this.id, {
					endpoint: command.endpointIndex,
					message: "treating BasicCC::Set as a report",
				});

				// If enabled in a config file, try to set the mapped value on the target CC first
				const didSetMappedValue =
					!!this._deviceConfig?.compat?.enableBasicSetMapping &&
					!!mappedTargetCC?.setMappedBasicValue(
						this.driver,
						command.targetValue,
					);

				// Otherwise handle the command ourselves
				if (!didSetMappedValue) {
					// Basic Set commands cannot store their value automatically, so store the values manually
					this._valueDB.setValue(
						BasicCCValues.currentValue.endpoint(
							command.endpointIndex,
						),
						command.targetValue,
					);
					// Since the node sent us a Basic command, we are sure that it is at least controlled
					// Add it to the support list, so the information lands in the network cache
					if (!sourceEndpoint.controlsCC(CommandClasses.Basic)) {
						sourceEndpoint.addCC(CommandClasses.Basic, {
							isControlled: true,
						});
					}
				}
			}
		}
	}

	/** Handles the receipt of a MultilevelCC Set or Report */
	private handleMultilevelSwitchCommand(command: MultilevelSwitchCC): void {
		if (command instanceof MultilevelSwitchCCSet) {
			this.driver.controllerLog.logNode(this.id, {
				endpoint: command.endpointIndex,
				message: "treating MultiLevelSwitchCCSet::Set as a value event",
			});
			this._valueDB.setValue(
				MultilevelSwitchCCValues.compatEvent.endpoint(
					command.endpointIndex,
				),
				command.targetValue,
				{
					stateful: false,
				},
			);
		} else if (command instanceof MultilevelSwitchCCStartLevelChange) {
			this.driver.controllerLog.logNode(this.id, {
				endpoint: command.endpointIndex,
				message:
					"treating MultilevelSwitchCC::StartLevelChange as a notification",
			});
			this.emit(
				"notification",
				this,
				CommandClasses["Multilevel Switch"],
				{
					eventType: MultilevelSwitchCommand.StartLevelChange,
					eventTypeLabel: "Start level change",
					direction: command.direction,
				},
			);
		} else if (command instanceof MultilevelSwitchCCStopLevelChange) {
			this.driver.controllerLog.logNode(this.id, {
				endpoint: command.endpointIndex,
				message:
					"treating MultilevelSwitchCC::StopLevelChange as a notification",
			});
			this.emit(
				"notification",
				this,
				CommandClasses["Multilevel Switch"],
				{
					eventType: MultilevelSwitchCommand.StopLevelChange,
					eventTypeLabel: "Stop level change",
				},
			);
		}
	}

	private async handleZWavePlusGet(command: ZWavePlusCCGet): Promise<void> {
		const endpoint = this.getEndpoint(command.endpointIndex) ?? this;

		await endpoint.commandClasses["Z-Wave Plus Info"]
			.withOptions({
				// Answer with the same encapsulation as asked
				encapsulationFlags: command.encapsulationFlags,
			})
			.sendReport({
				zwavePlusVersion: 2,
				roleType: ZWavePlusRoleType.CentralStaticController,
				nodeType: ZWavePlusNodeType.Node,
				installerIcon: 0x0500, // Generic Gateway
				userIcon: 0x0500, // Generic Gateway
			});
	}

	private async handleVersionGet(command: VersionCCGet): Promise<void> {
		const endpoint = this.getEndpoint(command.endpointIndex) ?? this;

		await endpoint.commandClasses.Version.withOptions({
			// Answer with the same encapsulation as asked
			encapsulationFlags: command.encapsulationFlags,
		}).sendReport({
			libraryType: ZWaveLibraryTypes["Static Controller"],
			protocolVersion: this.driver.controller.protocolVersion!,
			firmwareVersions: [this.driver.controller.firmwareVersion!],
		});
	}

	private async handleVersionCommandClassGet(
		command: VersionCCCommandClassGet,
	): Promise<void> {
		const endpoint = this.getEndpoint(command.endpointIndex) ?? this;

		await endpoint.commandClasses.Version.withOptions({
			// Answer with the same encapsulation as asked
			encapsulationFlags: command.encapsulationFlags,
		}).reportCCVersion(command.requestedCC);
	}

	private async handleSecurityCommandsSupportedGet(
		command: SecurityCCCommandsSupportedGet,
	): Promise<void> {
		const endpoint = this.getEndpoint(command.endpointIndex) ?? this;

		if (this.getHighestSecurityClass() === SecurityClass.S0_Legacy) {
			const { supportedCCs } = determineNIF();
			await endpoint.commandClasses.Security.reportSupportedCommands(
				supportedCCs,
				// The list of controlled CCs is long. We would need to split this
				// into multiple reports.
				// FIXME: Do that
				[],
			);
		} else {
			// S0 is not the highest class. Return an empty list
			await endpoint.commandClasses.Security.reportSupportedCommands(
				[],
				[],
			);
		}
	}

	private async handleSecurity2CommandsSupportedGet(
		command: Security2CCCommandsSupportedGet,
	): Promise<void> {
		const endpoint = this.getEndpoint(command.endpointIndex) ?? this;

		await endpoint.commandClasses["Security 2"].reportSupportedCommands(
			determineNIF().supportedCCs,
		);
	}

	/**
	 * Allows automatically resetting notification values to idle if the node does not do it itself
	 */
	private notificationIdleTimeouts = new Map<string, NodeJS.Timeout>();
	/** Schedules a notification value to be reset */
	private scheduleNotificationIdleReset(
		valueId: ValueID,
		handler: () => void,
	): void {
		this.clearNotificationIdleReset(valueId);
		const key = valueIdToString(valueId);
		this.notificationIdleTimeouts.set(
			key,
			// Unref'ing long running timeouts allows to quit the application before the timeout elapses
			setTimeout(handler, 5 * 60 * 1000 /* 5 minutes */).unref(),
		);
	}

	/** Removes a scheduled notification reset */
	private clearNotificationIdleReset(valueId: ValueID): void {
		const key = valueIdToString(valueId);
		if (this.notificationIdleTimeouts.has(key)) {
			clearTimeout(this.notificationIdleTimeouts.get(key));
			this.notificationIdleTimeouts.delete(key);
		}
	}

	// Fallback for V2 notifications that don't allow us to predefine the metadata during the interview.
	// Instead of defining useless values for each possible notification event, we build the metadata on demand
	private extendNotificationValueMetadata(
		valueId: ValueID,
		notificationConfig: Notification,
		valueConfig: NotificationValueDefinition & { type: "state" },
	) {
		const ccVersion = this.driver.getSupportedCCVersionForEndpoint(
			CommandClasses.Notification,
			this.nodeId,
			this.index,
		);
		if (ccVersion === 2 || !this.valueDB.hasMetadata(valueId)) {
			const metadata = getNotificationValueMetadata(
				this.valueDB.getMetadata(valueId) as
					| ValueMetadataNumeric
					| undefined,
				notificationConfig,
				valueConfig,
			);
			this.valueDB.setMetadata(valueId, metadata);
		}
	}

	/**
	 * Manually resets a single notification value to idle.
	 */
	public manuallyIdleNotificationValue(valueId: ValueID): void;

	public manuallyIdleNotificationValue(
		notificationType: number,
		prevValue: number,
		endpointIndex?: number,
	): void;

	public manuallyIdleNotificationValue(
		notificationTypeOrValueID: number | ValueID,
		prevValue?: number,
		endpointIndex: number = 0,
	): void {
		let notificationType: number | undefined;
		if (typeof notificationTypeOrValueID === "number") {
			notificationType = notificationTypeOrValueID;
		} else {
			notificationType = this.valueDB.getMetadata(
				notificationTypeOrValueID,
			)?.ccSpecific?.notificationType as number | undefined;
			if (notificationType === undefined) {
				return;
			}
			prevValue = this.valueDB.getValue(notificationTypeOrValueID);
			endpointIndex = notificationTypeOrValueID.endpoint ?? 0;
		}

		if (
			!this.getEndpoint(endpointIndex)?.supportsCC(
				CommandClasses.Notification,
			)
		) {
			return;
		}

		const notificationConfig =
			this.driver.configManager.lookupNotification(notificationType);
		if (!notificationConfig) return;

		return this.manuallyIdleNotificationValueInternal(
			notificationConfig,
			prevValue!,
			endpointIndex,
		);
	}

	/** Manually resets a single notification value to idle */
	private manuallyIdleNotificationValueInternal(
		notificationConfig: Notification,
		prevValue: number,
		endpointIndex: number,
	): void {
		const valueConfig = notificationConfig.lookupValue(prevValue);
		// Only known variables may be reset to idle
		if (!valueConfig || valueConfig.type !== "state") return;
		// Some properties may not be reset to idle
		if (!valueConfig.idle) return;

		const notificationName = notificationConfig.name;
		const variableName = valueConfig.variableName;
		const valueId = NotificationCCValues.notificationVariable(
			notificationName,
			variableName,
		).endpoint(endpointIndex);

		// Make sure the value is actually set to the previous value
		if (this.valueDB.getValue(valueId) !== prevValue) return;

		// Since the node has reset the notification itself, we don't need the idle reset
		this.clearNotificationIdleReset(valueId);
		this.extendNotificationValueMetadata(
			valueId,
			notificationConfig,
			valueConfig,
		);
		this.valueDB.setValue(valueId, 0 /* idle */);
	}

	/**
	 * Handles the receipt of a Notification Report
	 */
	private handleNotificationReport(command: NotificationCCReport): void {
		if (command.notificationType == undefined) {
			if (command.alarmType == undefined) {
				this.driver.controllerLog.logNode(this.id, {
					message: `received unsupported notification ${stringify(
						command,
					)}`,
					direction: "inbound",
				});
			}
			return;
		}

		// Look up the received notification in the config
		const notificationConfig = this.driver.configManager.lookupNotification(
			command.notificationType,
		);

		if (notificationConfig) {
			// This is a known notification (status or event)
			const notificationName = notificationConfig.name;

			this.driver.controllerLog.logNode(this.id, {
				message: `[handleNotificationReport] notificationName: ${notificationName}`,
				level: "silly",
			});

			/** Returns a single notification state to idle */
			const setStateIdle = (prevValue: number): void => {
				this.manuallyIdleNotificationValueInternal(
					notificationConfig,
					prevValue,
					command.endpointIndex,
				);
			};

			const value = command.notificationEvent!;
			if (value === 0) {
				// Generic idle notification, this contains a value to be reset
				if (
					Buffer.isBuffer(command.eventParameters) &&
					command.eventParameters.length
				) {
					// The target value is the first byte of the event parameters
					setStateIdle(command.eventParameters[0]);
				} else {
					// Reset all values to idle
					const nonIdleValues = this.valueDB
						.getValues(CommandClasses.Notification)
						.filter(
							(v) =>
								(v.endpoint || 0) === command.endpointIndex &&
								v.property === notificationName &&
								typeof v.value === "number" &&
								v.value !== 0,
						);
					for (const v of nonIdleValues) {
						setStateIdle(v.value as number);
					}
				}
				return;
			}

			// Find out which property we need to update
			const valueConfig = notificationConfig.lookupValue(value);

			if (valueConfig) {
				this.driver.controllerLog.logNode(this.id, {
					message: `[handleNotificationReport] valueConfig:
  label: ${valueConfig.label}
  ${
		valueConfig.type === "event"
			? "type: event"
			: `type: state
  variableName: ${valueConfig.variableName}`
  }`,
					level: "silly",
				});
			} else {
				this.driver.controllerLog.logNode(this.id, {
					message: `[handleNotificationReport] valueConfig: undefined`,
					level: "silly",
				});
			}

			// Perform some heuristics on the known notification
			this.handleKnownNotification(command);

			let allowIdleReset: boolean;
			if (!valueConfig) {
				// We don't know what this notification refers to, so we don't force a reset
				allowIdleReset = false;
			} else if (valueConfig.type === "state") {
				allowIdleReset = valueConfig.idle;
			} else {
				// This is an event
				this.emit("notification", this, CommandClasses.Notification, {
					type: command.notificationType,
					event: value,
					label: notificationConfig.name,
					eventLabel: valueConfig.label,
					parameters: command.eventParameters,
				});

				// We may need to reset some linked states to idle
				if (valueConfig.idleVariables?.length) {
					for (const variable of valueConfig.idleVariables) {
						setStateIdle(variable);
					}
				}
				return;
			}

			// Now that we've gathered all we need to know, update the value in our DB
			let valueId: ValueID;
			if (valueConfig) {
				valueId = NotificationCCValues.notificationVariable(
					notificationName,
					valueConfig.variableName,
				).endpoint(command.endpointIndex);

				this.extendNotificationValueMetadata(
					valueId,
					notificationConfig,
					valueConfig,
				);
			} else {
				// Collect unknown values in an "unknown" bucket
				const unknownValue =
					NotificationCCValues.unknownNotificationVariable(
						command.notificationType,
						notificationName,
					);
				valueId = unknownValue.endpoint(command.endpointIndex);

				if (command.version === 2) {
					if (!this.valueDB.hasMetadata(valueId)) {
						this.valueDB.setMetadata(valueId, unknownValue.meta);
					}
				}
			}
			if (typeof command.eventParameters === "number") {
				// This notification contains an enum value. We set "fake" values for these to distinguish them
				// from states without enum values
				const valueWithEnum = getNotificationStateValueWithEnum(
					value,
					command.eventParameters,
				);
				this.valueDB.setValue(valueId, valueWithEnum);
			} else {
				this.valueDB.setValue(valueId, value);
			}

			// Nodes before V8 (and some misbehaving V8 ones) don't necessarily reset the notification to idle.
			// The specifications advise to auto-reset the variables, but it has been found that this interferes
			// with some motion sensors that don't refresh their active notification. Therefore, we set a fallback
			// timer if the `forceNotificationIdleReset` compat flag is set.
			if (
				allowIdleReset &&
				!!this._deviceConfig?.compat?.forceNotificationIdleReset
			) {
				this.driver.controllerLog.logNode(this.id, {
					message: `[handleNotificationReport] scheduling idle reset`,
					level: "silly",
				});
				this.scheduleNotificationIdleReset(valueId, () =>
					setStateIdle(value),
				);
			}
		} else {
			// This is an unknown notification
			const valueId = NotificationCCValues.unknownNotificationType(
				command.notificationType,
			).endpoint(command.endpointIndex);

			this.valueDB.setValue(valueId, command.notificationEvent);
			// We don't know what this notification refers to, so we don't force a reset
		}
	}

	private handleKnownNotification(command: NotificationCCReport): void {
		const lockEvents = [0x01, 0x03, 0x05, 0x09];
		const unlockEvents = [0x02, 0x04, 0x06];
		const doorStatusEvents = [
			// Actual status
			0x16, 0x17,
			// Synthetic status with enum
			0x1600, 0x1601,
		];
		if (
			// Access Control, manual/keypad/rf/auto (un)lock operation
			command.notificationType === 0x06 &&
			(lockEvents.includes(command.notificationEvent as number) ||
				unlockEvents.includes(command.notificationEvent as number)) &&
			(this.supportsCC(CommandClasses["Door Lock"]) ||
				this.supportsCC(CommandClasses.Lock))
		) {
			// The Door Lock Command Class is constrained to the S2 Access Control key,
			// while the Notification Command Class, in the same device, could use a
			// different key. This way the device can notify devices which don't belong
			// to the S2 Access Control key group of changes in its state.

			const isLocked = lockEvents.includes(
				command.notificationEvent as number,
			);

			// Update the current lock status
			if (this.supportsCC(CommandClasses["Door Lock"])) {
				this.valueDB.setValue(
					DoorLockCCValues.currentMode.endpoint(
						command.endpointIndex,
					),
					isLocked ? DoorLockMode.Secured : DoorLockMode.Unsecured,
				);
			}
			if (this.supportsCC(CommandClasses.Lock)) {
				this.valueDB.setValue(
					LockCCValues.locked.endpoint(command.endpointIndex),
					isLocked,
				);
			}
		} else if (
			command.notificationType === 0x06 &&
			doorStatusEvents.includes(command.notificationEvent as number)
		) {
			// https://github.com/zwave-js/node-zwave-js/pull/5394 added support for
			// notification enums. Unfortunately, there's no way to discover which nodes
			// actually support them, which makes working with the Door state variable
			// very cumbersome. Also, this is currently the only notification where the enum values
			// extend the state value.
			// To work around this, we hard-code a notification value for the door status
			// which only includes the "legacy" states for open/closed.

			this.valueDB.setValue(
				NotificationCCValues.doorStateSimple.endpoint(
					command.endpointIndex,
				),
				command.notificationEvent === 0x17 ? 0x17 : 0x16,
			);
		}
	}

	private busySettingClock: boolean = false;
	private async handleClockReport(command: ClockCCReport): Promise<void> {
		if (this.busySettingClock) return;

		// A Z-Wave Plus node SHOULD issue a Clock Report Command via the Lifeline Association Group if they
		// suspect to have inaccurate time and/or weekdays (e.g. after battery removal).
		// A controlling node SHOULD compare the received time and weekday with its current time and set the
		// time again at the supporting node if a deviation is observed (e.g. different weekday or more than a
		// minute difference)

		// A sending node knowing the current time with seconds precision SHOULD round its
		// current time to the nearest minute when sending this command.
		let now = new Date();
		const seconds = now.getSeconds();
		if (seconds >= 30) {
			now = new Date(now.getTime() + (60 - seconds) * 1000);
		}

		// Get desired time in local time
		const hours = now.getHours();
		const minutes = now.getMinutes();
		// Sunday is 0 in JS, but 7 in Z-Wave
		let weekday = now.getDay();
		if (weekday === 0) weekday = 7;

		if (
			command.weekday !== weekday ||
			command.hour !== hours ||
			command.minute !== minutes
		) {
			const endpoint = this.driver.tryGetEndpoint(command);
			if (!endpoint /*|| !endpoint.commandClasses.Clock.isSupported()*/) {
				// Make sure the endpoint supports the CC (GH#1704)
				return;
			}

			this.driver.controllerLog.logNode(
				this.nodeId,
				`detected a deviation of the node's clock, updating it...`,
			);
			this.busySettingClock = true;
			try {
				await endpoint.commandClasses.Clock.set(
					hours,
					minutes,
					weekday,
				);
			} catch {
				// ignore
			}
			this.busySettingClock = false;
		}
	}

	private async handleTimeGet(command: TimeCCTimeGet): Promise<void> {
		const endpoint = this.getEndpoint(command.endpointIndex) ?? this;

		const now = new Date();
		const hours = now.getHours();
		const minutes = now.getMinutes();
		const seconds = now.getSeconds();

		try {
			await endpoint.commandClasses.Time.withOptions({
				// Answer with the same encapsulation as asked
				encapsulationFlags: command.encapsulationFlags,
			}).reportTime(hours, minutes, seconds);
		} catch (e) {
			// ignore
		}
	}

	private async handleDateGet(command: TimeCCDateGet): Promise<void> {
		const endpoint = this.getEndpoint(command.endpointIndex) ?? this;

		const now = new Date();
		const year = now.getFullYear();
		const month = now.getMonth() + 1;
		const day = now.getDate();

		try {
			await endpoint.commandClasses.Time.withOptions({
				// Answer with the same encapsulation as asked
				encapsulationFlags: command.encapsulationFlags,
			}).reportDate(year, month, day);
		} catch (e) {
			// ignore
		}
	}

	private async handleTimeOffsetGet(
		command: TimeCCTimeOffsetGet,
	): Promise<void> {
		const endpoint = this.getEndpoint(command.endpointIndex) ?? this;

		const timezone = getDSTInfo(new Date());

		try {
			await endpoint.commandClasses.Time.withOptions({
				// Answer with the same encapsulation as asked
				encapsulationFlags: command.encapsulationFlags,
			}).reportTimezone(timezone);
		} catch (e) {
			// ignore
		}
	}

	private _firmwareUpdateInProgress: boolean = false;
	/**
	 * Returns whether a firmware update is in progress for this node.
	 */
	public isFirmwareUpdateInProgress(): boolean {
		if (this.isControllerNode) {
			return this.driver.controller.isFirmwareUpdateInProgress();
		} else {
			return this._firmwareUpdateInProgress;
		}
	}

	private _abortFirmwareUpdate: (() => Promise<void>) | undefined;

	/** Is used to remember fragment requests that came in before they were able to be handled */
	private _firmwareUpdatePrematureRequest:
		| FirmwareUpdateMetaDataCCGet
		| undefined;

	/**
	 * Retrieves the firmware update capabilities of a node to decide which options to offer a user prior to the update.
	 * This method uses cached information from the most recent interview.
	 */
	public getFirmwareUpdateCapabilitiesCached(): FirmwareUpdateCapabilities {
		const firmwareUpgradable = this.getValue<boolean>(
			FirmwareUpdateMetaDataCCValues.firmwareUpgradable.id,
		);
		const supportsActivation = this.getValue<boolean>(
			FirmwareUpdateMetaDataCCValues.supportsActivation.id,
		);
		const continuesToFunction = this.getValue<boolean>(
			FirmwareUpdateMetaDataCCValues.continuesToFunction.id,
		);
		const additionalFirmwareIDs = this.getValue<number[]>(
			FirmwareUpdateMetaDataCCValues.additionalFirmwareIDs.id,
		);

		// Ensure all information was queried
		if (
			!firmwareUpgradable ||
			supportsActivation == undefined ||
			continuesToFunction == undefined ||
			!isArray(additionalFirmwareIDs)
		) {
			return { firmwareUpgradable: false };
		}

		return {
			firmwareUpgradable: true,
			firmwareTargets: distinct([0, ...additionalFirmwareIDs]),
			continuesToFunction,
			supportsActivation,
		};
	}

	/**
	 * Retrieves the firmware update capabilities of a node to decide which options to offer a user prior to the update.
	 * This communicates with the node to retrieve fresh information.
	 */
	public async getFirmwareUpdateCapabilities(): Promise<FirmwareUpdateCapabilities> {
		const api = this.commandClasses["Firmware Update Meta Data"];
		const meta = await api.getMetaData();
		if (!meta) {
			throw new ZWaveError(
				`Failed to request firmware update capabilities: The node did not respond in time!`,
				ZWaveErrorCodes.Controller_NodeTimeout,
			);
		} else if (!meta.firmwareUpgradable) {
			return {
				firmwareUpgradable: false,
			};
		}

		return {
			firmwareUpgradable: true,
			firmwareTargets: [0, ...meta.additionalFirmwareIDs],
			continuesToFunction: meta.continuesToFunction,
			supportsActivation: meta.supportsActivation,
		};
	}

	/**
	 * Starts an OTA firmware update process for this node.
	 *
	 * This method will resolve after the process has **STARTED** successfully. It does not wait for the update to finish.
	 *
	 * @deprecated Use {@link updateFirmware} instead, which allows waiting for the update to finish.
	 *
	 * **WARNING: Use at your own risk! We don't take any responsibility if your devices don't work after an update.**
	 *
	 * @param data The firmware image
	 * @param target The firmware target (i.e. chip) to upgrade. 0 updates the Z-Wave chip, >=1 updates others if they exist
	 */
	public async beginFirmwareUpdate(
		data: Buffer,
		target: number = 0,
	): Promise<void> {
		// Don't start the process twice
		if (this.isFirmwareUpdateInProgress()) {
			throw new ZWaveError(
				`Failed to start the update: A firmware upgrade for this node is already in progress!`,
				ZWaveErrorCodes.FirmwareUpdateCC_Busy,
			);
		}

		// Don't let two firmware updates happen in parallel
		if (this.driver.controller.isAnyOTAFirmwareUpdateInProgress()) {
			throw new ZWaveError(
				`Failed to start the update: A firmware update is already in progress on this network!`,
				ZWaveErrorCodes.FirmwareUpdateCC_NetworkBusy,
			);
		}
		this._firmwareUpdateInProgress = true;

		// Support aborting the update
		const abortContext: {
			abort: boolean;
			tooLateToAbort: boolean;
			abortPromise: DeferredPromise<boolean>;
		} = {
			abort: false,
			tooLateToAbort: false,
			abortPromise: createDeferredPromise<boolean>(),
		};

		this._abortFirmwareUpdate = async () => {
			if (abortContext.tooLateToAbort) {
				throw new ZWaveError(
					`The firmware update was transmitted completely, cannot abort anymore.`,
					ZWaveErrorCodes.FirmwareUpdateCC_FailedToAbort,
				);
			}

			this.driver.controllerLog.logNode(this.id, {
				message: `Aborting firmware update...`,
				direction: "outbound",
			});

			// Trigger the abort
			abortContext.abort = true;
			const aborted = await abortContext.abortPromise;
			if (!aborted) {
				throw new ZWaveError(
					`The node did not acknowledge the aborted update`,
					ZWaveErrorCodes.FirmwareUpdateCC_FailedToAbort,
				);
			}
			this.driver.controllerLog.logNode(this.id, {
				message: `Firmware update aborted`,
				direction: "inbound",
			});
		};

		// If the node isn't supposed to be kept awake yet, do it
		this.keepAwake = true;

		// Reset persisted state after the update
		const restore = (keepAwake: boolean) => {
			this.keepAwake = keepAwake;
			this._firmwareUpdateInProgress = false;
			this._abortFirmwareUpdate = undefined;
			this._firmwareUpdatePrematureRequest = undefined;
		};

		// Kick off the firmware update "synchronously"
		let fragmentSize: number;
		try {
			const result = await this.prepareFirmwareUpdateInternal(
				[target],
				abortContext,
			);

			// Handle early aborts
			if (abortContext.abort) {
				this.emit(
					"firmware update finished",
					this,
					FirmwareUpdateStatus.Error_TransmissionFailed,
					undefined,
					{
						success: false,
						status: FirmwareUpdateStatus.Error_TransmissionFailed,
						reInterview: false,
					},
				);
				restore(false);
				return;
			}

			let meta: FirmwareUpdateMetaData;
			({ fragmentSize, ...meta } = result!);

			await this.beginFirmwareUpdateInternal(
				data,
				target,
				meta,
				fragmentSize,
			);
		} catch {
			restore(false);
			return;
		}

		// Perform the update in the background
		void (async () => {
			const result = await this.doFirmwareUpdateInternal(
				data,
				fragmentSize,
				abortContext,
				(fragment, total) => {
					const progress: FirmwareUpdateProgress = {
						currentFile: 1,
						totalFiles: 1,
						sentFragments: fragment,
						totalFragments: total,
						progress: roundTo((fragment / total) * 100, 2),
					};
					this.emit(
						"firmware update progress",
						this,
						fragment,
						total,
						progress,
					);
				},
			);

			let waitTime = result.waitTime;
			if (result.success) {
				waitTime =
					this.driver.getConservativeWaitTimeAfterFirmwareUpdate(
						result.waitTime,
					);
			}

			this.emit(
				"firmware update finished",
				this,
				result.status,
				waitTime,
				{ ...result, waitTime, reInterview: result.success },
			);
			restore(result.success);
		})();
	}

	/**
	 * Performs an OTA firmware upgrade of one or more chips on this node.
	 *
	 * This method will resolve after the process has **COMPLETED**. Failure to start any one of the provided updates will throw an error.
	 *
	 * **WARNING: Use at your own risk! We don't take any responsibility if your devices don't work after an update.**
	 *
	 * @param updates An array of firmware updates that will be done in sequence
	 *
	 * @returns Whether all of the given updates were successful.
	 */
	public async updateFirmware(updates: Firmware[]): Promise<boolean> {
		if (updates.length === 0) {
			throw new ZWaveError(
				`At least one update must be provided`,
				ZWaveErrorCodes.Argument_Invalid,
			);
		}

		// Check that each update has a buffer with at least 1 byte
		if (updates.some((u) => u.data.length === 0)) {
			throw new ZWaveError(
				`All firmware updates must have a non-empty data buffer`,
				ZWaveErrorCodes.Argument_Invalid,
			);
		}

		// Check that the targets are not duplicates
		if (
			distinct(updates.map((u) => u.firmwareTarget ?? 0)).length !==
			updates.length
		) {
			throw new ZWaveError(
				`The target of all provided firmware updates must be unique`,
				ZWaveErrorCodes.Argument_Invalid,
			);
		}

		// Don't start the process twice
		if (this.isFirmwareUpdateInProgress()) {
			throw new ZWaveError(
				`Failed to start the update: A firmware upgrade is already in progress!`,
				ZWaveErrorCodes.FirmwareUpdateCC_Busy,
			);
		}

		// Don't let two firmware updates happen in parallel
		if (this.driver.controller.isAnyOTAFirmwareUpdateInProgress()) {
			throw new ZWaveError(
				`Failed to start the update: A firmware update is already in progress on this network!`,
				ZWaveErrorCodes.FirmwareUpdateCC_NetworkBusy,
			);
		}
		this._firmwareUpdateInProgress = true;

		// Support aborting the update
		const abortContext: {
			abort: boolean;
			tooLateToAbort: boolean;
			abortPromise: DeferredPromise<boolean>;
		} = {
			abort: false,
			tooLateToAbort: false,
			abortPromise: createDeferredPromise<boolean>(),
		};

		this._abortFirmwareUpdate = async () => {
			if (abortContext.tooLateToAbort) {
				throw new ZWaveError(
					`The firmware update was transmitted completely, cannot abort anymore.`,
					ZWaveErrorCodes.FirmwareUpdateCC_FailedToAbort,
				);
			}

			this.driver.controllerLog.logNode(this.id, {
				message: `Aborting firmware update...`,
				direction: "outbound",
			});

			// Trigger the abort
			abortContext.abort = true;
			const aborted = await abortContext.abortPromise;
			if (!aborted) {
				throw new ZWaveError(
					`The node did not acknowledge the aborted update`,
					ZWaveErrorCodes.FirmwareUpdateCC_FailedToAbort,
				);
			}
			this.driver.controllerLog.logNode(this.id, {
				message: `Firmware update aborted`,
				direction: "inbound",
			});
		};

		// If the node isn't supposed to be kept awake yet, do it
		this.keepAwake = true;

		// Reset persisted state after the update
		const restore = (keepAwake: boolean) => {
			this.keepAwake = keepAwake;
			this._firmwareUpdateInProgress = false;
			this._abortFirmwareUpdate = undefined;
			this._firmwareUpdatePrematureRequest = undefined;
		};

		// Prepare the firmware update
		let fragmentSize: number;
		let meta: FirmwareUpdateMetaData;
		try {
			const result = await this.prepareFirmwareUpdateInternal(
				updates.map((u) => u.firmwareTarget ?? 0),
				abortContext,
			);

			// Handle early aborts
			if (abortContext.abort) {
				this.emit(
					"firmware update finished",
					this,
					FirmwareUpdateStatus.Error_TransmissionFailed,
					undefined,
					{
						success: false,
						status: FirmwareUpdateStatus.Error_TransmissionFailed,
						reInterview: false,
					},
				);
				restore(false);
				return false;
			}

			// If the firmware update was not aborted, result is definitely defined
			({ fragmentSize, ...meta } = result!);
		} catch {
			restore(false);
			return false;
		}

		// Perform all firmware updates in sequence
		let result!: Awaited<ReturnType<ZWaveNode["doFirmwareUpdateInternal"]>>;
		let conservativeWaitTime: number;

		const totalFragments: number = updates.reduce(
			(total, update) =>
				total + Math.ceil(update.data.length / fragmentSize),
			0,
		);
		let sentFragmentsOfPreviousFiles = 0;

		for (let i = 0; i < updates.length; i++) {
			this.driver.controllerLog.logNode(
				this.id,
				`Updating firmware (part ${i + 1} / ${updates.length})...`,
			);

			const { firmwareTarget: target = 0, data } = updates[i];
			// Tell the node to start requesting fragments
			await this.beginFirmwareUpdateInternal(
				data,
				target,
				meta,
				fragmentSize,
			);

			// And handle them
			result = await this.doFirmwareUpdateInternal(
				data,
				fragmentSize,
				abortContext,
				(fragment, total) => {
					const progress: FirmwareUpdateProgress = {
						currentFile: i + 1,
						totalFiles: updates.length,
						sentFragments: fragment,
						totalFragments: total,
						progress: roundTo(
							((sentFragmentsOfPreviousFiles + fragment) /
								totalFragments) *
								100,
							2,
						),
					};
					this.emit(
						"firmware update progress",
						this,
						fragment,
						total,
						progress,
					);

					// When this file is done, add the fragments to the total, so we can compute the total progress correctly
					if (fragment === total) {
						sentFragmentsOfPreviousFiles += fragment;
					}
				},
			);

			// If we wait, wait a bit longer than the device told us, so it is actually ready to use
			conservativeWaitTime =
				this.driver.getConservativeWaitTimeAfterFirmwareUpdate(
					result.waitTime,
				);

			if (!result.success) {
				this.driver.controllerLog.logNode(this.id, {
					message: `Firmware update (part ${i + 1} / ${
						updates.length
					}) failed with status ${getEnumMemberName(
						FirmwareUpdateStatus,
						result.status,
					)}`,
					direction: "inbound",
				});

				this.emit(
					"firmware update finished",
					this,
					result.status,
					undefined,
					{ ...result, waitTime: undefined, reInterview: false },
				);
				restore(false);
				return false;
			} else if (i < updates.length - 1) {
				// Update succeeded, but we're not done yet

				this.driver.controllerLog.logNode(this.id, {
					message: `Firmware update (part ${i + 1} / ${
						updates.length
					}) succeeded with status ${getEnumMemberName(
						FirmwareUpdateStatus,
						result.status,
					)}`,
					direction: "inbound",
				});

				this.driver.controllerLog.logNode(
					this.id,
					`Continuing with next part in ${conservativeWaitTime} seconds...`,
				);
			}
		}

		this.emit(
			"firmware update finished",
			this,
			result.status,
			conservativeWaitTime!,
			{ ...result, waitTime: conservativeWaitTime!, reInterview: true },
		);

		restore(true);
		return true;
	}

	/** Prepares the firmware update of a single target by collecting the necessary information */
	private async prepareFirmwareUpdateInternal(
		targets: number[],
		abortContext: AbortFirmwareUpdateContext,
	): Promise<
		| undefined
		| (FirmwareUpdateMetaData & {
				fragmentSize: number;
		  })
	> {
		const api = this.commandClasses["Firmware Update Meta Data"];

		// ================================
		// STEP 1:
		// Check if this update is possible
		const meta = await api.getMetaData();
		if (!meta) {
			throw new ZWaveError(
				`Failed to start the update: The node did not respond in time!`,
				ZWaveErrorCodes.Controller_NodeTimeout,
			);
		}

		for (const target of targets) {
			if (target === 0) {
				if (!meta.firmwareUpgradable) {
					throw new ZWaveError(
						`Failed to start the update: The Z-Wave chip firmware is not upgradable!`,
						ZWaveErrorCodes.FirmwareUpdateCC_NotUpgradable,
					);
				}
			} else {
				if (api.version < 3) {
					throw new ZWaveError(
						`Failed to start the update: The node does not support upgrading a different firmware target than 0!`,
						ZWaveErrorCodes.FirmwareUpdateCC_TargetNotFound,
					);
				} else if (
					meta.additionalFirmwareIDs[target - 1] == undefined
				) {
					throw new ZWaveError(
						`Failed to start the update: Firmware target #${target} not found on this node!`,
						ZWaveErrorCodes.FirmwareUpdateCC_TargetNotFound,
					);
				}
			}
		}

		// ================================
		// STEP 2:
		// Determine the fragment size
		const fcc = new FirmwareUpdateMetaDataCC(this.driver, {
			nodeId: this.id,
		});
		const maxNetPayloadSize =
			this.driver.computeNetCCPayloadSize(fcc) -
			2 - // report number
			(fcc.version >= 2 ? 2 : 0); // checksum
		// Use the smallest allowed payload
		const fragmentSize = Math.min(
			maxNetPayloadSize,
			meta.maxFragmentSize ?? Number.POSITIVE_INFINITY,
		);

		if (abortContext.abort) {
			abortContext.abortPromise.resolve(true);
			return;
		} else {
			return { ...meta, fragmentSize };
		}
	}

	/** Kicks off a firmware update of a single target */
	private async beginFirmwareUpdateInternal(
		data: Buffer,
		target: number,
		meta: FirmwareUpdateMetaData,
		fragmentSize: number,
	): Promise<void> {
		const api = this.commandClasses["Firmware Update Meta Data"];

		// ================================
		// STEP 3:
		// Start the update
		this.driver.controllerLog.logNode(this.id, {
			message: `Starting firmware update...`,
			direction: "outbound",
		});

		// Request the node to start the upgrade
		// TODO: Should manufacturer id and firmware id be provided externally?
		const requestUpdateStatus = await api.requestUpdate({
			manufacturerId: meta.manufacturerId,
			firmwareId:
				target == 0
					? meta.firmwareId
					: meta.additionalFirmwareIDs[target - 1],
			firmwareTarget: target,
			fragmentSize,
			checksum: CRC16_CCITT(data),
		});
		switch (requestUpdateStatus) {
			case FirmwareUpdateRequestStatus.Error_AuthenticationExpected:
				throw new ZWaveError(
					`Failed to start the update: A manual authentication event (e.g. button push) was expected!`,
					ZWaveErrorCodes.FirmwareUpdateCC_FailedToStart,
				);
			case FirmwareUpdateRequestStatus.Error_BatteryLow:
				throw new ZWaveError(
					`Failed to start the update: The battery level is too low!`,
					ZWaveErrorCodes.FirmwareUpdateCC_FailedToStart,
				);
			case FirmwareUpdateRequestStatus.Error_FirmwareUpgradeInProgress:
				throw new ZWaveError(
					`Failed to start the update: A firmware upgrade is already in progress!`,
					ZWaveErrorCodes.FirmwareUpdateCC_Busy,
				);
			case FirmwareUpdateRequestStatus.Error_InvalidManufacturerOrFirmwareID:
				throw new ZWaveError(
					`Failed to start the update: Invalid manufacturer or firmware id!`,
					ZWaveErrorCodes.FirmwareUpdateCC_FailedToStart,
				);
			case FirmwareUpdateRequestStatus.Error_InvalidHardwareVersion:
				throw new ZWaveError(
					`Failed to start the update: Invalid hardware version!`,
					ZWaveErrorCodes.FirmwareUpdateCC_FailedToStart,
				);
			case FirmwareUpdateRequestStatus.Error_NotUpgradable:
				throw new ZWaveError(
					`Failed to start the update: Firmware target #${target} is not upgradable!`,
					ZWaveErrorCodes.FirmwareUpdateCC_NotUpgradable,
				);
			case FirmwareUpdateRequestStatus.Error_FragmentSizeTooLarge:
				throw new ZWaveError(
					`Failed to start the update: The chosen fragment size is too large!`,
					ZWaveErrorCodes.FirmwareUpdateCC_FailedToStart,
				);
			case FirmwareUpdateRequestStatus.OK:
				// All good, we have started!
				// Keep the node awake until the update is done.
				this.keepAwake = true;
		}
	}

	/** Performs the firmware update of a single target */
	private async doFirmwareUpdateInternal(
		data: Buffer,
		fragmentSize: number,
		abortContext: AbortFirmwareUpdateContext,
		onProgress: (fragment: number, total: number) => void,
	): Promise<
		Pick<FirmwareUpdateResult, "status" | "waitTime"> & {
			success: boolean;
		}
	> {
		const numFragments = Math.ceil(data.length / fragmentSize);

		// Make sure we're not responding to an outdated request immediately
		this._firmwareUpdatePrematureRequest = undefined;

		// ================================
		// STEP 4:
		// Respond to fragment requests from the node
		update: while (true) {
			// During ongoing firmware updates, it can happen that the next request is received before the callback for the previous response
			// is back. In that case we can immediately handle the premature request. Otherwise wait for the next request.
			const fragmentRequest =
				this._firmwareUpdatePrematureRequest ??
				(await this.driver
					.waitForCommand<FirmwareUpdateMetaDataCCGet>(
						(cc) =>
							cc.nodeId === this.nodeId &&
							cc instanceof FirmwareUpdateMetaDataCCGet,
						30000,
					)
					.catch(() => undefined));
			this._firmwareUpdatePrematureRequest = undefined;

			if (!fragmentRequest) {
				// In some cases it can happen that the device stops requesting update frames
				// We need to timeout the update in this case so it can be restarted

				this.driver.controllerLog.logNode(this.id, {
					message: `Firmware update timed out`,
					direction: "none",
					level: "warn",
				});

				return {
					success: false,
					status: FirmwareUpdateStatus.Error_Timeout,
				};
			}
			// When a node requests a firmware update fragment, it must be awake
			try {
				this.markAsAwake();
			} catch {
				/* ignore */
			}

			if (fragmentRequest.reportNumber > numFragments) {
				this.driver.controllerLog.logNode(this.id, {
					message: `Received Firmware Update Get for an out-of-bounds fragment. Forcing the node to abort...`,
					direction: "inbound",
				});
				await this.sendCorruptedFirmwareUpdateReport(
					fragmentRequest.reportNumber,
					randomBytes(fragmentSize),
				);
				// This will cause the node to abort the process, wait for that
				break update;
			}

			// Actually send the requested frames
			request: for (
				let num = fragmentRequest.reportNumber;
				num < fragmentRequest.reportNumber + fragmentRequest.numReports;
				num++
			) {
				// Check if the node requested more fragments than are left
				if (num > numFragments) {
					break;
				}
				const fragment = data.slice(
					(num - 1) * fragmentSize,
					num * fragmentSize,
				);

				if (abortContext.abort) {
					await this.sendCorruptedFirmwareUpdateReport(
						fragmentRequest.reportNumber,
						randomBytes(fragment.length),
					);
					// This will cause the node to abort the process, wait for that
					break update;
				} else {
					// Avoid queuing duplicate fragments
					if (this.hasPendingFirmwareUpdateFragment(num)) {
						this.driver.controllerLog.logNode(this.id, {
							message: `Firmware fragment ${num} already queued`,
							level: "warn",
						});
						continue request;
					}

					this.driver.controllerLog.logNode(this.id, {
						message: `Sending firmware fragment ${num} / ${numFragments}`,
						direction: "outbound",
					});
					const isLast = num === numFragments;

					try {
						await this.commandClasses[
							"Firmware Update Meta Data"
						].sendFirmwareFragment(num, isLast, fragment);

						onProgress(num, numFragments);

						// If that was the last one wait for status report from the node and restart interview
						if (isLast) {
							abortContext.tooLateToAbort = true;
							break update;
						}
					} catch {
						// When transmitting fails, simply stop responding to this request and wait for the node to re-request the fragment
						this.driver.controllerLog.logNode(this.id, {
							message: `Failed to send firmware fragment ${num} / ${numFragments}`,
							direction: "outbound",
							level: "warn",
						});
						break request;
					}
				}
			}
		}

		// ================================
		// STEP 5:
		// Finalize the update process

		const statusReport = await this.driver
			.waitForCommand<FirmwareUpdateMetaDataCCStatusReport>(
				(cc) =>
					cc.nodeId === this.nodeId &&
					cc instanceof FirmwareUpdateMetaDataCCStatusReport,
				// Wait up to 5 minutes. It should never take that long, but the specs
				// don't say anything specific
				5 * 60000,
			)
			.catch(() => undefined);

		if (abortContext.abort) {
			abortContext.abortPromise.resolve(
				statusReport?.status ===
					FirmwareUpdateStatus.Error_TransmissionFailed,
			);
		}

		if (!statusReport) {
			this.driver.controllerLog.logNode(
				this.id,
				`The node did not acknowledge the completed update`,
				"warn",
			);

			return {
				success: false,
				status: FirmwareUpdateStatus.Error_Timeout,
			};
		}

		const { status, waitTime } = statusReport;

		// Actually, OK_WaitingForActivation should never happen since we don't allow
		// delayed activation in the RequestGet command
		const success = status >= FirmwareUpdateStatus.OK_WaitingForActivation;

		return {
			success,
			status,
			waitTime,
		};
	}

	/**
	 * Aborts an active firmware update process
	 */
	public async abortFirmwareUpdate(): Promise<void> {
		if (!this._abortFirmwareUpdate) return;
		await this._abortFirmwareUpdate();
	}

	private async sendCorruptedFirmwareUpdateReport(
		reportNum: number,
		fragment: Buffer,
	): Promise<void> {
		try {
			await this.commandClasses[
				"Firmware Update Meta Data"
			].sendFirmwareFragment(reportNum, true, fragment);
		} catch {
			// ignore
		}
	}

	private hasPendingFirmwareUpdateFragment(fragmentNumber: number): boolean {
		// Avoid queuing duplicate fragments
		const isCurrentFirmwareFragment = (t: Transaction) =>
			t.message.getNodeId() === this.nodeId &&
			isCommandClassContainer(t.message) &&
			t.message.command instanceof FirmwareUpdateMetaDataCCReport &&
			t.message.command.reportNumber === fragmentNumber;

		return this.driver.hasPendingTransactions(isCurrentFirmwareFragment);
	}

	private async handleUnexpectedFirmwareUpdateGet(
		command: FirmwareUpdateMetaDataCCGet,
	): Promise<void> {
		// This method will only be called under two circumstances:
		// 1. The node is currently busy responding to a firmware update request -> remember the request
		if (this.isFirmwareUpdateInProgress()) {
			this._firmwareUpdatePrematureRequest = command;
			return;
		}

		// 2. No firmware update is in progress -> abort
		this.driver.controllerLog.logNode(this.id, {
			message: `Received Firmware Update Get, but no firmware update is in progress. Forcing the node to abort...`,
			direction: "inbound",
		});

		// Since no update is in progress, we need to determine the fragment size again
		const fcc = new FirmwareUpdateMetaDataCC(this.driver, {
			nodeId: this.id,
		});
		const fragmentSize =
			this.driver.computeNetCCPayloadSize(fcc) -
			2 - // report number
			(fcc.version >= 2 ? 2 : 0); // checksum
		const fragment = randomBytes(fragmentSize);
		try {
			await this.sendCorruptedFirmwareUpdateReport(
				command.reportNumber,
				fragment,
			);
		} catch {
			// ignore
		}
	}

	private recentEntryControlNotificationSequenceNumbers: number[] = [];
	private handleEntryControlNotification(
		command: EntryControlCCNotification,
	): void {
		if (
			!this._deviceConfig?.compat?.disableStrictEntryControlDataValidation
		) {
			if (
				this.recentEntryControlNotificationSequenceNumbers.includes(
					command.sequenceNumber,
				)
			) {
				this.driver.controllerLog.logNode(
					this.id,
					`Received duplicate Entry Control Notification (sequence number ${command.sequenceNumber}), ignoring...`,
					"warn",
				);
				return;
			}

			// Keep track of the last 5 sequence numbers
			this.recentEntryControlNotificationSequenceNumbers.unshift(
				command.sequenceNumber,
			);
			if (this.recentEntryControlNotificationSequenceNumbers.length > 5) {
				this.recentEntryControlNotificationSequenceNumbers.pop();
			}
		}

		// Notify listeners
		this.emit("notification", this, CommandClasses["Entry Control"], {
			...pick(command, ["eventType", "dataType", "eventData"]),
			eventTypeLabel: entryControlEventTypeLabels[command.eventType],
			dataTypeLabel: getEnumMemberName(
				EntryControlDataTypes,
				command.dataType,
			),
		});
	}

	private handlePowerlevelTestNodeReport(
		command: PowerlevelCCTestNodeReport,
	): void {
		// Notify listeners
		this.emit(
			"notification",
			this,
			CommandClasses.Powerlevel,
			pick(command, ["testNodeId", "status", "acknowledgedFrames"]),
		);
	}

	/**
	 * @internal
	 * Deserializes the information of this node from a cache.
	 */
	public async deserialize(): Promise<void> {
		if (!this.driver.networkCache) return;

		// Restore the device config
		await this.loadDeviceConfig();

		// Remove the Basic CC if it should be hidden
		// TODO: Do this as part of loadDeviceConfig
		const compat = this._deviceConfig?.compat;
		if (!compat?.disableBasicMapping && !compat?.treatBasicSetAsEvent) {
			for (const endpoint of this.getAllEndpoints()) {
				endpoint.hideBasicCCInFavorOfActuatorCCs();
			}
		}

		// Mark already-interviewed nodes as potentially ready
		if (this.interviewStage === InterviewStage.Complete) {
			this.readyMachine.send("RESTART_FROM_CACHE");
		}
	}

	/**
	 * Whether the node should be kept awake when there are no pending messages.
	 */
	public keepAwake: boolean = false;

	private isSendingNoMoreInformation: boolean = false;
	/**
	 * @internal
	 * Sends the node a WakeUpCCNoMoreInformation so it can go back to sleep
	 */
	public async sendNoMoreInformation(): Promise<boolean> {
		// Don't send the node back to sleep if it should be kept awake
		if (this.keepAwake) return false;

		// Avoid calling this method more than once
		if (this.isSendingNoMoreInformation) return false;
		this.isSendingNoMoreInformation = true;

		let msgSent = false;
		if (
			this.status === NodeStatus.Awake &&
			this.interviewStage === InterviewStage.Complete
		) {
			this.driver.controllerLog.logNode(this.id, {
				message: "Sending node back to sleep...",
				direction: "outbound",
			});
			try {
				// it is important that we catch errors in this call
				// otherwise, this method will not work anymore because
				// isSendingNoMoreInformation is stuck on `true`
				await this.commandClasses["Wake Up"].sendNoMoreInformation();
				msgSent = true;
			} catch {
				/* ignore */
			} finally {
				this.markAsAsleep();
			}
		}

		this.isSendingNoMoreInformation = false;
		return msgSent;
	}

	/**
	 * Instructs the node to send powerlevel test frames to the other node using the given powerlevel. Returns how many frames were acknowledged during the test.
	 *
	 * **Note:** Depending on the number of test frames, this may take a while
	 */
	public async testPowerlevel(
		testNodeId: number,
		powerlevel: Powerlevel,
		healthCheckTestFrameCount: number,
		onProgress?: (acknowledged: number, total: number) => void,
	): Promise<number> {
		const api = this.commandClasses.Powerlevel;

		// Keep sleeping nodes awake
		const wasKeptAwake = this.keepAwake;
		if (this.canSleep) this.keepAwake = true;
		const result = <T>(value: T) => {
			// And undo the change when we're done
			this.keepAwake = wasKeptAwake;
			return value;
		};

		// Start the process
		await api.startNodeTest(
			testNodeId,
			powerlevel,
			healthCheckTestFrameCount,
		);

		// Each frame will take a few ms to be sent, let's assume 5 per second
		// to estimate how long the test will take
		const expectedDurationMs = Math.round(
			(healthCheckTestFrameCount / 5) * 1000,
		);

		// Poll the status of the test regularly, but not too frequently. Especially for quick tests, polling too often
		// increases the likelyhood of us querying the node at the same time it sends an unsolicited update.
		// If using Security S2, this can cause a desync.
		const pollFrequencyMs = expectedDurationMs >= 60000 ? 20000 : 5000;

		// Track how often we failed to get a response from the node, so we can abort if the connection is too bad
		let continuousErrors = 0;
		// Also track how many times in a row there was no progress, which also indicates a bad connection
		let previousProgress = 0;
		while (true) {
			// The node might send an unsolicited update when it finishes the test
			const report = await this.driver
				.waitForCommand<PowerlevelCCTestNodeReport>(
					(cc) =>
						cc.nodeId === this.id &&
						cc instanceof PowerlevelCCTestNodeReport,
					pollFrequencyMs,
				)
				.catch(() => undefined);

			const status = report
				? pick(report, ["status", "acknowledgedFrames"])
				: // If it didn't come in the wait time, poll for an update
				  await api.getNodeTestStatus().catch(() => undefined);

			// Safeguard against infinite loop:
			// If we didn't get a result, or there was no progress, try again next iteration
			if (
				!status ||
				(status.status === PowerlevelTestStatus["In Progress"] &&
					status.acknowledgedFrames === previousProgress)
			) {
				if (continuousErrors > 5) return result(0);
				continuousErrors++;
				continue;
			} else {
				previousProgress = status.acknowledgedFrames;
				continuousErrors = 0;
			}

			if (status.status === PowerlevelTestStatus.Failed) {
				return result(0);
			} else if (status.status === PowerlevelTestStatus.Success) {
				return result(status.acknowledgedFrames);
			} else if (onProgress) {
				// Notify the caller of the test progress
				onProgress(
					status.acknowledgedFrames,
					healthCheckTestFrameCount,
				);
			}
		}
	}

	/**
	 * Checks the health of connection between the controller and this node and returns the results.
	 */
	public async checkLifelineHealth(
		rounds: number = 5,
		onProgress?: (
			round: number,
			totalRounds: number,
			lastRating: number,
		) => void,
	): Promise<LifelineHealthCheckSummary> {
		if (rounds > 10 || rounds < 1) {
			throw new ZWaveError(
				"The number of health check rounds must be between 1 and 10!",
				ZWaveErrorCodes.Argument_Invalid,
			);
		}

		// No. of pings per round
		const start = Date.now();

		/** Computes a health rating from a health check result */
		const computeRating = (result: LifelineHealthCheckResult) => {
			const failedPings = Math.max(
				result.failedPingsController ?? 0,
				result.failedPingsNode,
			);
			const numNeighbors = result.numNeighbors;
			const minPowerlevel = result.minPowerlevel ?? Powerlevel["-6 dBm"];
			const snrMargin = result.snrMargin ?? 17;
			const latency = result.latency;

			if (failedPings === 10) return 0;
			if (failedPings > 2) return 1;
			if (failedPings === 2 || latency > 1000) return 2;
			if (failedPings === 1 || latency > 500) return 3;
			if (latency > 250) return 4;
			if (latency > 100) return 5;
			if (minPowerlevel < Powerlevel["-6 dBm"] || snrMargin < 17) {
				// Lower powerlevel reductions (= higher power) have lower numeric values
				return numNeighbors > 2 ? 7 : 6;
			}
			if (numNeighbors <= 2) return 8;
			if (latency > 50) return 9;
			return 10;
		};

		this.driver.controllerLog.logNode(
			this.id,
			`Starting lifeline health check (${rounds} round${
				rounds !== 1 ? "s" : ""
			})...`,
		);

		if (this.canSleep && this.status !== NodeStatus.Awake) {
			// Wait for node to wake up to avoid incorrectly long delays in the first health check round
			this.driver.controllerLog.logNode(
				this.id,
				`waiting for node to wake up...`,
			);
			await this.waitForWakeup();
		}

		const results: LifelineHealthCheckResult[] = [];
		for (let round = 1; round <= rounds; round++) {
			// Determine the number of repeating neighbors
			const numNeighbors = (
				await this.driver.controller.getNodeNeighbors(this.nodeId, true)
			).length;

			// Ping the node 10x, measuring the RSSI
			let txReport: TXReport | undefined;
			let routeChanges: number | undefined;
			let rssi: RSSI | undefined;
			let channel: number | undefined;
			let snrMargin: number | undefined;
			let failedPingsNode = 0;
			let latency = 0;
			const pingAPI = this.commandClasses["No Operation"].withOptions({
				onTXReport: (report) => {
					txReport = report;
				},
			});

			for (let i = 1; i <= healthCheckTestFrameCount; i++) {
				const start = Date.now();
				// Reset TX report before each ping
				txReport = undefined as any;
				const pingResult = await pingAPI.send().then(
					() => true,
					() => false,
				);
				const rtt = Date.now() - start;
				latency = Math.max(
					latency,
					txReport ? txReport.txTicks * 10 : rtt,
				);
				if (!pingResult) {
					failedPingsNode++;
				} else if (txReport) {
					routeChanges ??= 0;
					if (txReport.routingAttempts > 1) {
						routeChanges++;
					}
					rssi = txReport.ackRSSI;
					channel = txReport.ackChannelNo;
				}
			}

			// If possible, compute the SNR margin from the test results
			if (
				rssi != undefined &&
				rssi < RssiError.NoSignalDetected &&
				channel != undefined
			) {
				const backgroundRSSI =
					await this.driver.controller.getBackgroundRSSI();
				if (`rssiChannel${channel}` in backgroundRSSI) {
					const bgRSSI = (backgroundRSSI as any)[
						`rssiChannel${channel}`
					];
					if (isRssiError(bgRSSI)) {
						if (bgRSSI === RssiError.ReceiverSaturated) {
							// RSSI is too high to measure, so there can't be any margin left
							snrMargin = 0;
						} else if (bgRSSI === RssiError.NoSignalDetected) {
							// It is very quiet, assume -128 dBm
							snrMargin = rssi + 128;
						} else {
							snrMargin = undefined;
						}
					} else {
						snrMargin = rssi - bgRSSI;
					}
				}
			}

			const ret: LifelineHealthCheckResult = {
				latency,
				failedPingsNode,
				numNeighbors,
				routeChanges,
				snrMargin,
				rating: 0,
			};

			// Now instruct the node to ping the controller, figuring out the minimum powerlevel
			if (this.supportsCC(CommandClasses.Powerlevel)) {
				// Do a binary search and find the highest reduction in powerlevel for which there are no errors
				let failedPingsController = 0;

				const executor = async (powerlevel: Powerlevel) => {
					this.driver.controllerLog.logNode(
						this.id,
						`Sending ${healthCheckTestFrameCount} pings to controller at ${getEnumMemberName(
							Powerlevel,
							powerlevel,
						)}...`,
					);
					const result = await this.testPowerlevel(
						this.driver.controller.ownNodeId!,
						powerlevel,
						healthCheckTestFrameCount,
					);
					failedPingsController = healthCheckTestFrameCount - result;
					this.driver.controllerLog.logNode(
						this.id,
						`At ${getEnumMemberName(
							Powerlevel,
							powerlevel,
						)}, ${result}/${healthCheckTestFrameCount} pings were acknowledged...`,
					);

					// Wait a second for things to settle down
					await wait(1000);

					return failedPingsController === 0;
				};
				try {
					const powerlevel = await discreteLinearSearch(
						Powerlevel["Normal Power"], // minimum reduction
						Powerlevel["-9 dBm"], // maximum reduction
						executor,
					);
					if (powerlevel == undefined) {
						// There were still failures at normal power, report it
						ret.minPowerlevel = Powerlevel["Normal Power"];
						ret.failedPingsController = failedPingsController;
					} else {
						ret.minPowerlevel = powerlevel;
					}
				} catch (e) {
					if (
						isZWaveError(e) &&
						e.code === ZWaveErrorCodes.Controller_CallbackNOK
					) {
						// The node is dead, treat this as a failure
						ret.minPowerlevel = Powerlevel["Normal Power"];
						ret.failedPingsController = healthCheckTestFrameCount;
					} else {
						throw e;
					}
				}
			}

			ret.rating = computeRating(ret);
			results.push(ret);
			onProgress?.(round, rounds, ret.rating);
		}

		const duration = Date.now() - start;

		const rating = Math.min(...results.map((r) => r.rating));
		const summary = { results, rating };
		this.driver.controllerLog.logNode(
			this.id,
			`Lifeline health check complete in ${duration} ms
${formatLifelineHealthCheckSummary(summary)}`,
		);

		return summary;
	}

	/**
	 * Checks the health of connection between this node and the target node and returns the results.
	 */
	public async checkRouteHealth(
		targetNodeId: number,
		rounds: number = 5,
		onProgress?: (
			round: number,
			totalRounds: number,
			lastRating: number,
		) => void,
	): Promise<RouteHealthCheckSummary> {
		if (rounds > 10 || rounds < 1) {
			throw new ZWaveError(
				"The number of health check rounds must be between 1 and 10!",
				ZWaveErrorCodes.Argument_Invalid,
			);
		}

		const otherNode = this.driver.controller.nodes.getOrThrow(targetNodeId);
		if (otherNode.canSleep) {
			throw new ZWaveError(
				"Nodes which can sleep are not a valid target for a route health check!",
				ZWaveErrorCodes.CC_NotSupported,
			);
		} else if (
			this.canSleep &&
			!this.supportsCC(CommandClasses.Powerlevel)
		) {
			throw new ZWaveError(
				"Route health checks require that nodes which can sleep support Powerlevel CC!",
				ZWaveErrorCodes.CC_NotSupported,
			);
		} else if (
			!this.supportsCC(CommandClasses.Powerlevel) &&
			!otherNode.supportsCC(CommandClasses.Powerlevel)
		) {
			throw new ZWaveError(
				"For a route health check, at least one of the nodes must support Powerlevel CC!",
				ZWaveErrorCodes.CC_NotSupported,
			);
		}

		// No. of pings per round
		const healthCheckTestFrameCount = 10;
		const start = Date.now();

		/** Computes a health rating from a health check result */
		const computeRating = (result: RouteHealthCheckResult) => {
			const failedPings = Math.max(
				result.failedPingsToSource ?? 0,
				result.failedPingsToTarget ?? 0,
			);
			const numNeighbors = result.numNeighbors;
			const minPowerlevel = Math.max(
				result.minPowerlevelSource ?? Powerlevel["-6 dBm"],
				result.minPowerlevelTarget ?? Powerlevel["-6 dBm"],
			);

			if (failedPings === 10) return 0;
			if (failedPings > 2) return 1;
			if (failedPings === 2) return 2;
			if (failedPings === 1) return 3;
			if (minPowerlevel < Powerlevel["-6 dBm"]) {
				// Lower powerlevel reductions (= higher power) have lower numeric values
				return numNeighbors > 2 ? 7 : 6;
			}
			if (numNeighbors <= 2) return 8;
			return 10;
		};

		this.driver.controllerLog.logNode(
			this.id,
			`Starting route health check to node ${targetNodeId} (${rounds} round${
				rounds !== 1 ? "s" : ""
			})...`,
		);

		const results: RouteHealthCheckResult[] = [];
		for (let round = 1; round <= rounds; round++) {
			// Determine the minimum number of repeating neighbors between the
			// source and target node
			const numNeighbors = Math.min(
				(
					await this.driver.controller.getNodeNeighbors(
						this.nodeId,
						true,
					)
				).length,
				(
					await this.driver.controller.getNodeNeighbors(
						targetNodeId,
						true,
					)
				).length,
			);

			let failedPings = 0;
			let failedPingsToSource: number | undefined;
			let minPowerlevelSource: Powerlevel | undefined;
			let failedPingsToTarget: number | undefined;
			let minPowerlevelTarget: Powerlevel | undefined;
			const executor =
				(node: ZWaveNode, otherNode: ZWaveNode) =>
				async (powerlevel: Powerlevel) => {
					this.driver.controllerLog.logNode(
						node.id,
						`Sending ${healthCheckTestFrameCount} pings to node ${
							otherNode.id
						} at ${getEnumMemberName(Powerlevel, powerlevel)}...`,
					);
					const result = await node.testPowerlevel(
						otherNode.id,
						powerlevel,
						healthCheckTestFrameCount,
					);
					failedPings = healthCheckTestFrameCount - result;
					this.driver.controllerLog.logNode(
						node.id,
						`At ${getEnumMemberName(
							Powerlevel,
							powerlevel,
						)}, ${result}/${healthCheckTestFrameCount} pings were acknowledged by node ${
							otherNode.id
						}...`,
					);

					// Wait a second for things to settle down
					await wait(1000);

					return failedPings === 0;
				};

			// Now instruct this node to ping the other one, figuring out the minimum powerlevel
			if (this.supportsCC(CommandClasses.Powerlevel)) {
				try {
					// We have to start with the maximum powerlevel and work our way down
					// Otherwise some nodes get stuck trying to complete the check at a bad powerlevel
					// causing the following measurements to fail.
					const powerlevel = await discreteLinearSearch(
						Powerlevel["Normal Power"], // minimum reduction
						Powerlevel["-9 dBm"], // maximum reduction
						executor(this, otherNode),
					);
					if (powerlevel == undefined) {
						// There were still failures at normal power, report it
						minPowerlevelSource = Powerlevel["Normal Power"];
						failedPingsToTarget = failedPings;
					} else {
						minPowerlevelSource = powerlevel;
						failedPingsToTarget = 0;
					}
				} catch (e) {
					if (
						isZWaveError(e) &&
						e.code === ZWaveErrorCodes.Controller_CallbackNOK
					) {
						// The node is dead, treat this as a failure
						minPowerlevelSource = Powerlevel["Normal Power"];
						failedPingsToTarget = healthCheckTestFrameCount;
					} else {
						throw e;
					}
				}
			}

			// And do the same with the other node - unless the current node is a sleeping node, then this doesn't make sense
			if (
				!this.canSleep &&
				otherNode.supportsCC(CommandClasses.Powerlevel)
			) {
				try {
					const powerlevel = await discreteLinearSearch(
						Powerlevel["Normal Power"], // minimum reduction
						Powerlevel["-9 dBm"], // maximum reduction
						executor(otherNode, this),
					);
					if (powerlevel == undefined) {
						// There were still failures at normal power, report it
						minPowerlevelTarget = Powerlevel["Normal Power"];
						failedPingsToSource = failedPings;
					} else {
						minPowerlevelTarget = powerlevel;
						failedPingsToSource = 0;
					}
				} catch (e) {
					if (
						isZWaveError(e) &&
						e.code === ZWaveErrorCodes.Controller_CallbackNOK
					) {
						// The node is dead, treat this as a failure
						minPowerlevelTarget = Powerlevel["Normal Power"];
						failedPingsToSource = healthCheckTestFrameCount;
					} else {
						throw e;
					}
				}
			}

			const ret: RouteHealthCheckResult = {
				numNeighbors,
				failedPingsToSource,
				failedPingsToTarget,
				minPowerlevelSource,
				minPowerlevelTarget,
				rating: 0,
			};
			ret.rating = computeRating(ret);
			results.push(ret);
			onProgress?.(round, rounds, ret.rating);
		}

		const duration = Date.now() - start;

		const rating = Math.min(...results.map((r) => r.rating));
		const summary = { results, rating };
		this.driver.controllerLog.logNode(
			this.id,
			`Route health check to node ${
				otherNode.id
			} complete in ${duration} ms
${formatRouteHealthCheckSummary(this.id, otherNode.id, summary)}`,
		);

		return summary;
	}

	/**
	 * Updates the average RTT of this node
	 * @internal
	 */
	public updateRTT(sentMessage: Message): void {
		if (sentMessage.rtt) {
			const rttMs = sentMessage.rtt / 1e6;
			this.updateStatistics((current) => ({
				...current,
				rtt:
					current.rtt != undefined
						? roundTo(current.rtt * 0.75 + rttMs * 0.25, 1)
						: roundTo(rttMs, 1),
			}));
		}
	}

	/**
	 * Updates route/transmission statistics for this node
	 * @internal
	 */
	public updateRouteStatistics(txReport: TXReport): void {
		this.updateStatistics((current) => {
			const ret = { ...current };
			// Update ACK RSSI
			if (txReport.ackRSSI != undefined) {
				ret.rssi =
					ret.rssi == undefined || isRssiError(txReport.ackRSSI)
						? txReport.ackRSSI
						: Math.round(ret.rssi * 0.75 + txReport.ackRSSI * 0.25);
			}

			// Update the LWR's statistics
			const newStats: RouteStatistics = {
				protocolDataRate: txReport.routeSpeed,
				repeaters: (txReport.repeaterNodeIds ?? []) as number[],
				rssi:
					txReport.ackRSSI ?? ret.lwr?.rssi ?? RssiError.NotAvailable,
			};
			if (txReport.ackRepeaterRSSI != undefined) {
				newStats.repeaterRSSI = txReport.ackRepeaterRSSI as number[];
			}
			if (
				txReport.failedRouteLastFunctionalNodeId &&
				txReport.failedRouteFirstNonFunctionalNodeId
			) {
				newStats.routeFailedBetween = [
					txReport.failedRouteLastFunctionalNodeId,
					txReport.failedRouteFirstNonFunctionalNodeId,
				];
			}

			if (ret.lwr && !routeStatisticsEquals(ret.lwr, newStats)) {
				// The old LWR becomes the NLWR
				ret.nlwr = ret.lwr;
			}
			ret.lwr = newStats;
			return ret;
		});
	}

	/**
	 * Sets the current date, time and timezone (or a subset of those) on the node using one or more of the respective CCs.
	 * Returns whether the operation was successful.
	 */
	public async setDateAndTime(now: Date = new Date()): Promise<boolean> {
		// There are multiple ways to communicate the current time to a node:
		// 1. Time Parameters CC
		// 2. Clock CC
		// 3. Time CC, but only in response to requests from the node
		const timeParametersAPI = this.commandClasses["Time Parameters"];
		const timeAPI = this.commandClasses.Time;
		const clockAPI = this.commandClasses.Clock;
		const scheduleEntryLockAPI = this.commandClasses["Schedule Entry Lock"];

		if (
			timeParametersAPI.isSupported() &&
			timeParametersAPI.supportsCommand(TimeParametersCommand.Set)
		) {
			try {
				const result = await timeParametersAPI.set(now);
				if (supervisedCommandFailed(result)) return false;
			} catch {
				return false;
			}
		} else if (
			clockAPI.isSupported() &&
			clockAPI.supportsCommand(ClockCommand.Set)
		) {
			try {
				// Get desired time in local time
				const hours = now.getHours();
				const minutes = now.getMinutes();
				// Sunday is 0 in JS, but 7 in Z-Wave
				let weekday = now.getDay();
				if (weekday === 0) weekday = 7;

				const result = await clockAPI.set(hours, minutes, weekday);
				if (supervisedCommandFailed(result)) return false;
			} catch {
				return false;
			}
		} else {
			// No way to set the time
			return false;
		}

		// We might also have to change the timezone. That is done with the Time CC.
		// Or in really strange cases using the Schedule Entry Lock CC
		const timezone = getDSTInfo(now);
		if (
			timeAPI.isSupported() &&
			timeAPI.supportsCommand(TimeCommand.TimeOffsetSet)
		) {
			try {
				const result = await timeAPI.setTimezone(timezone);
				if (supervisedCommandFailed(result)) return false;
			} catch {
				return false;
			}
		} else if (
			scheduleEntryLockAPI.isSupported() &&
			scheduleEntryLockAPI.supportsCommand(
				ScheduleEntryLockCommand.TimeOffsetSet,
			)
		) {
			try {
				const result = await scheduleEntryLockAPI.setTimezone(timezone);
				if (supervisedCommandFailed(result)) return false;
			} catch {
				return false;
			}
		}

		return true;
	}
}<|MERGE_RESOLUTION|>--- conflicted
+++ resolved
@@ -113,6 +113,7 @@
 	ValueMetadata,
 	ZWaveError,
 	ZWaveErrorCodes,
+	ZWaveLibraryTypes,
 	actuatorCCs,
 	applicationCCs,
 	getCCName,
@@ -132,7 +133,6 @@
 	topologicalSort,
 	unknownBoolean,
 	valueIdToString,
-<<<<<<< HEAD
 	type DataRate,
 	type FLiRS,
 	type Firmware,
@@ -152,15 +152,6 @@
 	type ValueMetadataNumeric,
 	type ValueRemovedArgs,
 	type ValueUpdatedArgs,
-=======
-	ValueMetadata,
-	ValueMetadataNumeric,
-	ValueRemovedArgs,
-	ValueUpdatedArgs,
-	ZWaveError,
-	ZWaveErrorCodes,
-	ZWaveLibraryTypes,
->>>>>>> 07376d80
 } from "@zwave-js/core";
 import type { NodeSchedulePollOptions } from "@zwave-js/host";
 import type { Message } from "@zwave-js/serial";
