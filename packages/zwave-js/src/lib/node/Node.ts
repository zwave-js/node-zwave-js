import {
	CCAPI,
	CentralSceneKeys,
	CommandClass,
	DoorLockMode,
	EntryControlDataTypes,
	entryControlEventTypeLabels,
	FirmwareUpdateCapabilities,
	FirmwareUpdateMetaData,
	FirmwareUpdateProgress,
	FirmwareUpdateRequestStatus,
	FirmwareUpdateResult,
	FirmwareUpdateStatus,
	getCCValues,
	isCommandClassContainer,
	MultilevelSwitchCommand,
	PollValueImplementation,
	Powerlevel,
	PowerlevelTestStatus,
	SetValueAPIOptions,
	TimeCCDateGet,
	TimeCCTimeGet,
	TimeCCTimeOffsetGet,
	ZWavePlusNodeType,
	ZWavePlusRoleType,
} from "@zwave-js/cc";
import { AssociationCCValues } from "@zwave-js/cc/AssociationCC";
import {
	BasicCC,
	BasicCCReport,
	BasicCCSet,
	BasicCCValues,
} from "@zwave-js/cc/BasicCC";
import {
	CentralSceneCCNotification,
	CentralSceneCCValues,
} from "@zwave-js/cc/CentralSceneCC";
import { ClockCCReport } from "@zwave-js/cc/ClockCC";
import { DoorLockCCValues } from "@zwave-js/cc/DoorLockCC";
import { EntryControlCCNotification } from "@zwave-js/cc/EntryControlCC";
import {
	FirmwareUpdateMetaDataCC,
	FirmwareUpdateMetaDataCCGet,
	FirmwareUpdateMetaDataCCReport,
	FirmwareUpdateMetaDataCCStatusReport,
	FirmwareUpdateMetaDataCCValues,
} from "@zwave-js/cc/FirmwareUpdateMetaDataCC";
import { HailCC } from "@zwave-js/cc/HailCC";
import { LockCCValues } from "@zwave-js/cc/LockCC";
import { ManufacturerSpecificCCValues } from "@zwave-js/cc/ManufacturerSpecificCC";
import { MultiChannelCCValues } from "@zwave-js/cc/MultiChannelCC";
import {
	MultilevelSwitchCC,
	MultilevelSwitchCCSet,
	MultilevelSwitchCCStartLevelChange,
	MultilevelSwitchCCStopLevelChange,
	MultilevelSwitchCCValues,
} from "@zwave-js/cc/MultilevelSwitchCC";
import { NodeNamingAndLocationCCValues } from "@zwave-js/cc/NodeNamingCC";
import {
	getNotificationValueMetadata,
	NotificationCC,
	NotificationCCReport,
	NotificationCCValues,
} from "@zwave-js/cc/NotificationCC";
import { PowerlevelCCTestNodeReport } from "@zwave-js/cc/PowerlevelCC";
import { SceneActivationCCSet } from "@zwave-js/cc/SceneActivationCC";
import {
	Security2CCNonceGet,
	Security2CCNonceReport,
} from "@zwave-js/cc/Security2CC";
import {
	SecurityCCNonceGet,
	SecurityCCNonceReport,
} from "@zwave-js/cc/SecurityCC";
import { VersionCCValues } from "@zwave-js/cc/VersionCC";
import {
	WakeUpCCValues,
	WakeUpCCWakeUpNotification,
} from "@zwave-js/cc/WakeUpCC";
import { ZWavePlusCCGet, ZWavePlusCCValues } from "@zwave-js/cc/ZWavePlusCC";
import type {
	DeviceConfig,
	Notification,
	NotificationValueDefinition,
} from "@zwave-js/config";
import {
	actuatorCCs,
	applicationCCs,
	CacheBackedMap,
	CommandClasses,
	CRC16_CCITT,
	DataRate,
	Firmware,
	FLiRS,
	getCCName,
	getDSTInfo,
	isRssiError,
	isSupervisionResult,
	isTransmissionError,
	isUnsupervisedOrSucceeded,
	isZWaveError,
	IZWaveNode,
	Maybe,
	MessagePriority,
	MetadataUpdatedArgs,
	NodeType,
	NodeUpdatePayload,
	nonApplicationCCs,
	normalizeValueID,
	ProtocolVersion,
	RSSI,
	RssiError,
	SecurityClass,
	securityClassIsS2,
	securityClassOrder,
	SecurityClassOwner,
	SendCommandOptions,
	sensorCCs,
	SupervisionStatus,
	timespan,
	topologicalSort,
	TXReport,
	unknownBoolean,
	ValueDB,
	ValueID,
	valueIdToString,
	ValueMetadata,
	ValueMetadataNumeric,
	ValueRemovedArgs,
	ValueUpdatedArgs,
	ZWaveError,
	ZWaveErrorCodes,
} from "@zwave-js/core";
import type { NodeSchedulePollOptions } from "@zwave-js/host";
import type { Message } from "@zwave-js/serial";
import {
	discreteLinearSearch,
	formatId,
	getEnumMemberName,
	getErrorMessage,
	Mixin,
	num2hex,
	ObjectKeyMap,
	pick,
	stringify,
	TypedEventEmitter,
} from "@zwave-js/shared";
import { distinct } from "alcalzone-shared/arrays";
import {
	createDeferredPromise,
	DeferredPromise,
} from "alcalzone-shared/deferred-promise";
import { roundTo } from "alcalzone-shared/math";
import { padStart } from "alcalzone-shared/strings";
import { isArray, isObject } from "alcalzone-shared/typeguards";
import { randomBytes } from "crypto";
import { EventEmitter } from "events";
import { isDeepStrictEqual } from "util";
import type { Driver } from "../driver/Driver";
import { cacheKeys } from "../driver/NetworkCache";
import { Extended, interpretEx } from "../driver/StateMachineShared";
import type { StatisticsEventCallbacksWithSelf } from "../driver/Statistics";
import type { Transaction } from "../driver/Transaction";
import {
	ApplicationUpdateRequest,
	ApplicationUpdateRequestNodeInfoReceived,
	ApplicationUpdateRequestNodeInfoRequestFailed,
} from "../serialapi/application/ApplicationUpdateRequest";
import {
	GetNodeProtocolInfoRequest,
	type GetNodeProtocolInfoResponse,
} from "../serialapi/network-mgmt/GetNodeProtocolInfoMessages";
import {
	RequestNodeInfoRequest,
	RequestNodeInfoResponse,
} from "../serialapi/network-mgmt/RequestNodeInfoMessages";
import { DeviceClass } from "./DeviceClass";
import { Endpoint } from "./Endpoint";
import {
	formatLifelineHealthCheckSummary,
	formatRouteHealthCheckSummary,
	healthCheckTestFrameCount,
} from "./HealthCheck";
import {
	createNodeReadyMachine,
	NodeReadyInterpreter,
} from "./NodeReadyMachine";
import {
	NodeStatistics,
	NodeStatisticsHost,
	RouteStatistics,
	routeStatisticsEquals,
} from "./NodeStatistics";
import {
	createNodeStatusMachine,
	NodeStatusInterpreter,
	nodeStatusMachineStateToNodeStatus,
} from "./NodeStatusMachine";
import * as nodeUtils from "./utils";
import type {
	LifelineHealthCheckResult,
	LifelineHealthCheckSummary,
	RefreshInfoOptions,
	RouteHealthCheckResult,
	RouteHealthCheckSummary,
	TranslatedValueID,
	ZWaveNodeEventCallbacks,
	ZWaveNodeValueEventCallbacks,
} from "./_Types";
import { InterviewStage, NodeStatus } from "./_Types";

interface ScheduledPoll {
	timeout: NodeJS.Timeout;
	expectedValue?: unknown;
}

interface AbortFirmwareUpdateContext {
	abort: boolean;
	tooLateToAbort: boolean;
	abortPromise: DeferredPromise<boolean>;
}

export interface ZWaveNode
	extends TypedEventEmitter<
			ZWaveNodeEventCallbacks &
				StatisticsEventCallbacksWithSelf<ZWaveNode, NodeStatistics>
		>,
		NodeStatisticsHost {}

/**
 * A ZWaveNode represents a node in a Z-Wave network. It is also an instance
 * of its root endpoint (index 0)
 */
@Mixin([EventEmitter, NodeStatisticsHost])
export class ZWaveNode
	extends Endpoint
	implements SecurityClassOwner, IZWaveNode
{
	public constructor(
		public readonly id: number,
		driver: Driver,
		deviceClass?: DeviceClass,
		supportedCCs: CommandClasses[] = [],
		controlledCCs: CommandClasses[] = [],
		valueDB?: ValueDB,
	) {
		// Define this node's intrinsic endpoint as the root device (0)
		super(id, driver, 0, deviceClass, supportedCCs);
		this._valueDB =
			valueDB ?? new ValueDB(id, driver.valueDB!, driver.metadataDB!);
		// Pass value events to our listeners
		for (const event of [
			"value added",
			"value updated",
			"value removed",
			"value notification",
			"metadata updated",
		] as const) {
			this._valueDB.on(event, this.translateValueEvent.bind(this, event));
		}

		// Also avoid verifying a value change for which we recently received an update
		for (const event of ["value updated", "value removed"] as const) {
			this._valueDB.on(
				event,
				(args: ValueUpdatedArgs | ValueRemovedArgs) => {
					// Value updates caused by the driver should never cancel a scheduled poll
					if ("source" in args && args.source === "driver") return;

					if (
						this.cancelScheduledPoll(
							args,
							(args as ValueUpdatedArgs).newValue,
						)
					) {
						this.driver.controllerLog.logNode(
							this.nodeId,
							"Scheduled poll canceled because expected value was received",
							"verbose",
						);
					}
				},
			);
		}

		this.securityClasses = new CacheBackedMap(this.driver.networkCache, {
			prefix: cacheKeys.node(this.id)._securityClassBaseKey + ".",
			suffixSerializer: (value: SecurityClass) =>
				getEnumMemberName(SecurityClass, value),
			suffixDeserializer: (key: string) => {
				if (
					key in SecurityClass &&
					typeof (SecurityClass as any)[key] === "number"
				) {
					return (SecurityClass as any)[key];
				}
			},
		});

		// Add optional controlled CCs - endpoints don't have this
		for (const cc of controlledCCs) this.addCC(cc, { isControlled: true });

		// Create and hook up the status machine
		this.statusMachine = interpretEx(createNodeStatusMachine(this));
		this.statusMachine.onTransition((state) => {
			if (state.changed) {
				this.onStatusChange(
					nodeStatusMachineStateToNodeStatus(state.value as any),
				);
			}
		});
		this.statusMachine.start();

		this.readyMachine = interpretEx(createNodeReadyMachine());
		this.readyMachine.onTransition((state) => {
			if (state.changed) {
				this.onReadyChange(state.value === "ready");
			}
		});
		this.readyMachine.start();
	}

	/**
	 * Cleans up all resources used by this node
	 */
	public destroy(): void {
		// Stop all state machines
		this.statusMachine.stop();
		this.readyMachine.stop();

		// Remove all timeouts
		for (const timeout of [
			this.centralSceneKeyHeldDownContext?.timeout,
			...this.notificationIdleTimeouts.values(),
			...this.manualRefreshTimers.values(),
		]) {
			if (timeout) clearTimeout(timeout);
		}

		// Remove all event handlers
		this.removeAllListeners();

		// Clear all scheduled polls that would interfere with the interview
		for (const valueId of this.scheduledPolls.keys()) {
			this.cancelScheduledPoll(valueId);
		}
	}

	/**
	 * Enhances the raw event args of the ValueDB so it can be consumed better by applications
	 */
	private translateValueEvent<T extends ValueID>(
		eventName: keyof ZWaveNodeValueEventCallbacks,
		arg: T,
	): void {
		// Try to retrieve the speaking CC name
		const outArg = nodeUtils.translateValueID(this.driver, this, arg);
		// @ts-expect-error This can happen for value updated events
		if ("source" in outArg) delete outArg.source;

		const loglevel = this.driver.getLogConfig().level;

		// If this is a metadata event, make sure we return the merged metadata
		if ("metadata" in outArg) {
			(outArg as unknown as MetadataUpdatedArgs).metadata =
				this.getValueMetadata(arg);
		}

		const ccInstance = CommandClass.createInstanceUnchecked(
			this.driver,
			this,
			arg.commandClass,
		);
		const isInternalValue = !!ccInstance?.isInternalValue(arg);
		// Check whether this value change may be logged
		const isSecretValue = !!ccInstance?.isSecretValue(arg);

		if (loglevel === "silly") {
			this.driver.controllerLog.logNode(this.id, {
				message: `[translateValueEvent: ${eventName}]
  commandClass: ${getCCName(arg.commandClass)}
  endpoint:     ${arg.endpoint}
  property:     ${arg.property}
  propertyKey:  ${arg.propertyKey}
  internal:     ${isInternalValue}
  secret:       ${isSecretValue}
  event source: ${(arg as any as ValueUpdatedArgs).source}`,
				level: "silly",
			});
		}

		if (
			!isSecretValue &&
			(arg as any as ValueUpdatedArgs).source !== "driver"
		) {
			// Log the value change, except for updates caused by the driver itself
			// I don't like the splitting and any but its the easiest solution here
			const [changeTarget, changeType] = eventName.split(" ");
			const logArgument = {
				...outArg,
				nodeId: this.nodeId,
				internal: isInternalValue,
			};
			if (changeTarget === "value") {
				this.driver.controllerLog.value(
					changeType as any,
					logArgument as any,
				);
			} else if (changeTarget === "metadata") {
				this.driver.controllerLog.metadataUpdated(logArgument);
			}
		}

		//Don't expose value events for internal value IDs...
		if (isInternalValue) return;

		if (loglevel === "silly") {
			this.driver.controllerLog.logNode(this.id, {
				message: `[translateValueEvent: ${eventName}]
  is root endpoint:        ${!arg.endpoint}
  is application CC:       ${applicationCCs.includes(arg.commandClass)}
  should hide root values: ${nodeUtils.shouldHideRootApplicationCCValues(
		this.driver,
		this,
  )}`,
				level: "silly",
			});
		}

		// ... and root values ID that mirrors endpoint functionality
		if (
			// Only root endpoint values need to be filtered
			!arg.endpoint &&
			// Only application CCs need to be filtered
			applicationCCs.includes(arg.commandClass) &&
			// and only if the endpoints are not unnecessary and the root values mirror them
			nodeUtils.shouldHideRootApplicationCCValues(this.driver, this)
		) {
			// Iterate through all possible non-root endpoints of this node and
			// check if there is a value ID that mirrors root endpoint functionality
			for (const endpoint of this.getEndpointIndizes()) {
				const possiblyMirroredValueID: ValueID = {
					// same CC, property and key
					...pick(arg, ["commandClass", "property", "propertyKey"]),
					// but different endpoint
					endpoint,
				};
				if (this.valueDB.hasValue(possiblyMirroredValueID)) {
					if (loglevel === "silly") {
						this.driver.controllerLog.logNode(this.id, {
							message: `[translateValueEvent: ${eventName}] found mirrored value ID on different endpoint, ignoring event:
  commandClass: ${getCCName(possiblyMirroredValueID.commandClass)}
  endpoint:     ${possiblyMirroredValueID.endpoint}
  property:     ${possiblyMirroredValueID.property}
  propertyKey:  ${possiblyMirroredValueID.propertyKey}`,
							level: "silly",
						});
					}

					return;
				}
			}
		}
		// And pass the translated event to our listeners
		this.emit(eventName, this, outArg as any);
	}

	private statusMachine: Extended<NodeStatusInterpreter>;
	private _status: NodeStatus = NodeStatus.Unknown;

	private onStatusChange(newStatus: NodeStatus) {
		// Ignore duplicate events
		if (newStatus === this._status) return;

		const oldStatus = this._status;
		this._status = newStatus;
		if (this._status === NodeStatus.Asleep) {
			this.emit("sleep", this, oldStatus);
		} else if (this._status === NodeStatus.Awake) {
			this.emit("wake up", this, oldStatus);
		} else if (this._status === NodeStatus.Dead) {
			this.emit("dead", this, oldStatus);
		} else if (this._status === NodeStatus.Alive) {
			this.emit("alive", this, oldStatus);
		}

		// To be marked ready, a node must be known to be not dead.
		// This means that listening nodes must have communicated with us and
		// sleeping nodes are assumed to be ready
		this.readyMachine.send(
			this._status !== NodeStatus.Unknown &&
				this._status !== NodeStatus.Dead
				? "NOT_DEAD"
				: "MAYBE_DEAD",
		);
	}

	/**
	 * Which status the node is believed to be in
	 */
	public get status(): NodeStatus {
		return this._status;
	}

	/**
	 * @internal
	 * Marks this node as dead (if applicable)
	 */
	public markAsDead(): void {
		this.statusMachine.send("DEAD");
	}

	/**
	 * @internal
	 * Marks this node as alive (if applicable)
	 */
	public markAsAlive(): void {
		this.statusMachine.send("ALIVE");
	}

	/**
	 * @internal
	 * Marks this node as asleep (if applicable)
	 */
	public markAsAsleep(): void {
		this.statusMachine.send("ASLEEP");
	}

	/**
	 * @internal
	 * Marks this node as awake (if applicable)
	 */
	public markAsAwake(): void {
		this.statusMachine.send("AWAKE");
	}

	/** Returns a promise that resolves when the node wakes up the next time or immediately if the node is already awake. */
	public waitForWakeup(): Promise<void> {
		if (!this.canSleep || !this.supportsCC(CommandClasses["Wake Up"])) {
			throw new ZWaveError(
				`Node ${this.id} does not support wakeup!`,
				ZWaveErrorCodes.CC_NotSupported,
			);
		} else if (this._status === NodeStatus.Awake) {
			return Promise.resolve();
		}

		return new Promise((resolve) => {
			this.once("wake up", () => resolve());
		});
	}

	// The node is only ready when the interview has been completed
	// to a certain degree

	private readyMachine: Extended<NodeReadyInterpreter>;
	private _ready: boolean = false;

	private onReadyChange(ready: boolean) {
		// Ignore duplicate events
		if (ready === this._ready) return;

		this._ready = ready;
		if (ready) this.emit("ready", this);
	}

	/**
	 * Whether the node is ready to be used
	 */
	public get ready(): boolean {
		return this._ready;
	}

	/** Whether this node is always listening or not */
	public get isListening(): boolean | undefined {
		return this.driver.cacheGet(cacheKeys.node(this.id).isListening);
	}
	private set isListening(value: boolean | undefined) {
		this.driver.cacheSet(cacheKeys.node(this.id).isListening, value);
	}

	/** Indicates the wakeup interval if this node is a FLiRS node. `false` if it isn't. */
	public get isFrequentListening(): FLiRS | undefined {
		return this.driver.cacheGet(
			cacheKeys.node(this.id).isFrequentListening,
		);
	}
	private set isFrequentListening(value: FLiRS | undefined) {
		this.driver.cacheSet(
			cacheKeys.node(this.id).isFrequentListening,
			value,
		);
	}

	public get canSleep(): boolean | undefined {
		if (this.isListening == undefined) return undefined;
		if (this.isFrequentListening == undefined) return undefined;
		return !this.isListening && !this.isFrequentListening;
	}

	/** Whether the node supports routing/forwarding messages. */
	public get isRouting(): boolean | undefined {
		return this.driver.cacheGet(cacheKeys.node(this.id).isRouting);
	}
	private set isRouting(value: boolean | undefined) {
		this.driver.cacheSet(cacheKeys.node(this.id).isRouting, value);
	}

	public get supportedDataRates(): readonly DataRate[] | undefined {
		return this.driver.cacheGet(cacheKeys.node(this.id).supportedDataRates);
	}
	private set supportedDataRates(value: readonly DataRate[] | undefined) {
		this.driver.cacheSet(cacheKeys.node(this.id).supportedDataRates, value);
	}

	public get maxDataRate(): DataRate | undefined {
		if (this.supportedDataRates) {
			return Math.max(...this.supportedDataRates) as DataRate;
		}
	}

	/** @internal */
	// This a CacheBackedMap that's assigned in the constructor
	public readonly securityClasses: Map<SecurityClass, boolean>;

	/**
	 * The device specific key (DSK) of this node in binary format.
	 * This is only set if included with Security S2.
	 */
	public get dsk(): Buffer | undefined {
		return this.driver.cacheGet(cacheKeys.node(this.id).dsk);
	}
	/** @internal */
	public set dsk(value: Buffer | undefined) {
		const cacheKey = cacheKeys.node(this.id).dsk;
		this.driver.cacheSet(cacheKey, value);
	}

	/** Whether the node was granted at least one security class */
	public get isSecure(): Maybe<boolean> {
		const securityClass = this.getHighestSecurityClass();
		if (securityClass == undefined) return unknownBoolean;
		if (securityClass === SecurityClass.None) return false;
		return true;
	}

	public hasSecurityClass(securityClass: SecurityClass): Maybe<boolean> {
		return this.securityClasses.get(securityClass) ?? unknownBoolean;
	}

	public setSecurityClass(
		securityClass: SecurityClass,
		granted: boolean,
	): void {
		this.securityClasses.set(securityClass, granted);
	}

	/** Returns the highest security class this node was granted or `undefined` if that information isn't known yet */
	public getHighestSecurityClass(): SecurityClass | undefined {
		if (this.securityClasses.size === 0) return undefined;
		let missingSome = false;
		for (const secClass of securityClassOrder) {
			if (this.securityClasses.get(secClass) === true) return secClass;
			if (!this.securityClasses.has(secClass)) {
				missingSome = true;
			}
		}
		// If we don't have the info for every security class, we don't know the highest one yet
		return missingSome ? undefined : SecurityClass.None;
	}

	/** The Z-Wave protocol version this node implements */
	public get protocolVersion(): ProtocolVersion | undefined {
		return this.driver.cacheGet(cacheKeys.node(this.id).protocolVersion);
	}
	private set protocolVersion(value: ProtocolVersion | undefined) {
		this.driver.cacheSet(cacheKeys.node(this.id).protocolVersion, value);
	}

	/** Whether this node is a controller (can calculate routes) or an end node (relies on route info) */
	public get nodeType(): NodeType | undefined {
		return this.driver.cacheGet(cacheKeys.node(this.id).nodeType);
	}
	private set nodeType(value: NodeType | undefined) {
		this.driver.cacheSet(cacheKeys.node(this.id).nodeType, value);
	}

	/**
	 * Whether this node supports security (S0 or S2).
	 * **WARNING:** Nodes often report this incorrectly - do not blindly trust it.
	 */
	public get supportsSecurity(): boolean | undefined {
		return this.driver.cacheGet(cacheKeys.node(this.id).supportsSecurity);
	}
	private set supportsSecurity(value: boolean | undefined) {
		this.driver.cacheSet(cacheKeys.node(this.id).supportsSecurity, value);
	}

	/** Whether this node can issue wakeup beams to FLiRS nodes */
	public get supportsBeaming(): boolean | undefined {
		return this.driver.cacheGet(cacheKeys.node(this.id).supportsBeaming);
	}
	private set supportsBeaming(value: boolean | undefined) {
		this.driver.cacheSet(cacheKeys.node(this.id).supportsBeaming, value);
	}

	public get manufacturerId(): number | undefined {
		return this.getValue(ManufacturerSpecificCCValues.manufacturerId.id);
	}

	public get productId(): number | undefined {
		return this.getValue(ManufacturerSpecificCCValues.productId.id);
	}

	public get productType(): number | undefined {
		return this.getValue(ManufacturerSpecificCCValues.productType.id);
	}

	public get firmwareVersion(): string | undefined {
		// On supporting nodes, use the applicationVersion, which MUST be
		// same as the first (main) firmware, plus the patch version.
		const firmware0Version = this.getValue<string[]>(
			VersionCCValues.firmwareVersions.id,
		)?.[0];
		const applicationVersion = this.getValue<string>(
			VersionCCValues.applicationVersion.id,
		);

		let ret: string | undefined = firmware0Version;
		if (applicationVersion) {
			// If the application version is set, we cannot blindly trust that it is the firmware version.
			// Some nodes incorrectly set this field to the Z-Wave Application Framework API Version
			if (!ret || applicationVersion.startsWith(`${ret}.`)) {
				ret = applicationVersion;
			}
		}

		// Special case for the official 700 series firmwares which are aligned with the SDK version
		// We want to work with the full x.y.z firmware version here.
		if (ret && this.isControllerNode) {
			const sdkVersion = this.sdkVersion;
			if (sdkVersion && sdkVersion.startsWith(`${ret}.`)) {
				return sdkVersion;
			}
		}
		// For all others, just return the simple x.y firmware version
		return ret;
	}

	public get sdkVersion(): string | undefined {
		return this.getValue(VersionCCValues.sdkVersion.id);
	}

	public get zwavePlusVersion(): number | undefined {
		return this.getValue(ZWavePlusCCValues.zwavePlusVersion.id);
	}

	public get zwavePlusNodeType(): ZWavePlusNodeType | undefined {
		return this.getValue(ZWavePlusCCValues.nodeType.id);
	}

	public get zwavePlusRoleType(): ZWavePlusRoleType | undefined {
		return this.getValue(ZWavePlusCCValues.roleType.id);
	}

	public get supportsWakeUpOnDemand(): boolean | undefined {
		return this.getValue(WakeUpCCValues.wakeUpOnDemandSupported.id);
	}

	/**
	 * The user-defined name of this node. Uses the value reported by `Node Naming and Location CC` if it exists.
	 *
	 * **Note:** Setting this value only updates the name locally. To permanently change the name of the node, use
	 * the `commandClasses` API.
	 */
	public get name(): string | undefined {
		return this.getValue(NodeNamingAndLocationCCValues.name.id);
	}
	public set name(value: string | undefined) {
		if (value != undefined) {
			this._valueDB.setValue(
				NodeNamingAndLocationCCValues.name.id,
				value,
			);
		} else {
			this._valueDB.removeValue(NodeNamingAndLocationCCValues.name.id);
		}
	}

	/**
	 * The user-defined location of this node. Uses the value reported by `Node Naming and Location CC` if it exists.
	 *
	 * **Note:** Setting this value only updates the location locally. To permanently change the location of the node, use
	 * the `commandClasses` API.
	 */
	public get location(): string | undefined {
		return this.getValue(NodeNamingAndLocationCCValues.location.id);
	}
	public set location(value: string | undefined) {
		if (value != undefined) {
			this._valueDB.setValue(
				NodeNamingAndLocationCCValues.location.id,
				value,
			);
		} else {
			this._valueDB.removeValue(
				NodeNamingAndLocationCCValues.location.id,
			);
		}
	}

	/** Whether a SUC return route was configured for this node */
	public get hasSUCReturnRoute(): boolean {
		return !!this.driver.cacheGet(
			cacheKeys.node(this.id).hasSUCReturnRoute,
		);
	}
	public set hasSUCReturnRoute(value: boolean) {
		this.driver.cacheSet(cacheKeys.node(this.id).hasSUCReturnRoute, value);
	}

	private _deviceConfig: DeviceConfig | undefined;
	/**
	 * Contains additional information about this node, loaded from a config file
	 */
	public get deviceConfig(): DeviceConfig | undefined {
		return this._deviceConfig;
	}

	public get label(): string | undefined {
		return this._deviceConfig?.label;
	}

	public get deviceDatabaseUrl(): string | undefined {
		if (
			this.manufacturerId != undefined &&
			this.productType != undefined &&
			this.productId != undefined
		) {
			const manufacturerId = formatId(this.manufacturerId);
			const productType = formatId(this.productType);
			const productId = formatId(this.productId);
			const firmwareVersion = this.firmwareVersion || "0.0";
			return `https://devices.zwave-js.io/?jumpTo=${manufacturerId}:${productType}:${productId}:${firmwareVersion}`;
		}
	}

	private _valueDB: ValueDB;
	/**
	 * Provides access to this node's values
	 * @internal
	 */
	public get valueDB(): ValueDB {
		return this._valueDB;
	}

	/**
	 * Retrieves a stored value for a given value id.
	 * This does not request an updated value from the node!
	 */
	public getValue<T = unknown>(valueId: ValueID): T | undefined {
		return this._valueDB.getValue(valueId);
	}

	/**
	 * Retrieves metadata for a given value id.
	 * This can be used to enhance the user interface of an application
	 */
	public getValueMetadata(valueId: ValueID): ValueMetadata {
		// First attempt: look in the value DB
		if (this._valueDB.hasMetadata(valueId)) {
			return this._valueDB.getMetadata(valueId)!;
		}

		// Second attempt: check if a corresponding CC value is defined for this value ID
		const definedCCValues = getCCValues(valueId.commandClass);
		if (definedCCValues) {
			const value = Object.values(definedCCValues).find((v) =>
				v?.is(valueId),
			);
			if (value && typeof value !== "function") return value.meta;
		}

		// Default: Any
		return ValueMetadata.Any;
	}

	/** Returns a list of all value names that are defined on all endpoints of this node */
	public getDefinedValueIDs(): TranslatedValueID[] {
		return nodeUtils.getDefinedValueIDs(this.driver, this);
	}

	/**
	 * Updates a value for a given property of a given CommandClass on the node.
	 * This will communicate with the node!
	 */
	public async setValue(
		valueId: ValueID,
		value: unknown,
		options?: SetValueAPIOptions,
	): Promise<boolean> {
		// Ensure we're dealing with a valid value ID, with no extra properties
		valueId = normalizeValueID(valueId);

		// Try to retrieve the corresponding CC API
		const loglevel = this.driver.getLogConfig().level;

		try {
			// Access the CC API by name
			const endpointInstance = this.getEndpoint(valueId.endpoint || 0);
			if (!endpointInstance) return false;
			const api = (endpointInstance.commandClasses as any)[
				valueId.commandClass
			] as CCAPI;
			// Check if the setValue method is implemented
			if (!api.setValue) return false;

			if (loglevel === "silly") {
				this.driver.controllerLog.logNode(this.id, {
					message: `[setValue] calling SET_VALUE API ${
						api.constructor.name
					}:
  property:     ${valueId.property}
  property key: ${valueId.propertyKey}
  optimistic:   ${api.isSetValueOptimistic(valueId)}`,
					level: "silly",
				});
			}

			// And call it
			const result = await api.setValue(
				{
					property: valueId.property,
					propertyKey: valueId.propertyKey,
				},
				value,
				options,
			);

			if (loglevel === "silly") {
				let message = `[setValue] result of SET_VALUE API call for ${api.constructor.name}:`;
				if (result) {
					if (isSupervisionResult(result)) {
						message += ` (SupervisionResult)
  status:   ${getEnumMemberName(SupervisionStatus, result.status)}`;
						if (result.remainingDuration) {
							message += `
  duration: ${result.remainingDuration.toString()}`;
						}
					} else {
						message +=
							" (other) " + JSON.stringify(result, null, 2);
					}
				} else {
					message += " undefined";
				}
				this.driver.controllerLog.logNode(this.id, {
					message,
					level: "silly",
				});
			}

			// Remember the new value if...
			// ... the call did not throw (assume that the call was successful)
			// ... the call was supervised and successful
			if (
				api.isSetValueOptimistic(valueId) &&
				isUnsupervisedOrSucceeded(result)
			) {
				const emitEvent =
					!!result ||
					!!this.driver.options.emitValueUpdateAfterSetValue;

				if (loglevel === "silly") {
					const message = emitEvent
						? "updating value with event"
						: "updating value without event";
					this.driver.controllerLog.logNode(this.id, {
						message: `[setValue] ${message}`,
						level: "silly",
					});
				}

				this._valueDB.setValue(
					valueId,
					value,
					// We need to emit an event if applications opted in, or if this was a supervised call
					// because in this case there won't be a verification query which would result in an update
					emitEvent ? { source: "driver" } : { noEvent: true },
				);
			} else if (loglevel === "silly") {
				this.driver.controllerLog.logNode(this.id, {
					message: `[setValue] not updating value`,
					level: "silly",
				});
			}

			return true;
		} catch (e) {
			// Define which errors during setValue are expected and won't crash
			// the driver:
			if (isZWaveError(e)) {
				let handled = false;
				let emitErrorEvent = false;
				switch (e.code) {
					// This CC or API is not implemented
					case ZWaveErrorCodes.CC_NotImplemented:
					case ZWaveErrorCodes.CC_NoAPI:
						handled = true;
						break;
					// A user tried to set an invalid value
					case ZWaveErrorCodes.Argument_Invalid:
						handled = true;
						emitErrorEvent = true;
						break;
				}

				if (loglevel === "silly") {
					this.driver.controllerLog.logNode(this.id, {
						message: `[setValue] raised ZWaveError (${
							handled ? "handled" : "not handled"
						}, code ${getEnumMemberName(
							ZWaveErrorCodes,
							e.code,
						)}): ${e.message}`,
						level: "silly",
					});
				}

				if (emitErrorEvent) this.driver.emit("error", e);
				if (handled) return false;
			}
			throw e;
		}
	}

	/**
	 * Requests a value for a given property of a given CommandClass by polling the node.
	 * **Warning:** Some value IDs share a command, so make sure not to blindly call this for every property
	 */
	public pollValue<T = unknown>(
		valueId: ValueID,
		sendCommandOptions: SendCommandOptions = {},
	): Promise<T | undefined> {
		// Ensure we're dealing with a valid value ID, with no extra properties
		valueId = normalizeValueID(valueId);

		// Try to retrieve the corresponding CC API
		const endpointInstance = this.getEndpoint(valueId.endpoint || 0);
		if (!endpointInstance) {
			throw new ZWaveError(
				`Endpoint ${valueId.endpoint} does not exist on Node ${this.id}`,
				ZWaveErrorCodes.Argument_Invalid,
			);
		}

		const api = (
			(endpointInstance.commandClasses as any)[
				valueId.commandClass
			] as CCAPI
		).withOptions({
			// We do not want to delay more important communication by polling, so give it
			// the lowest priority and don't retry unless overwritten by the options
			maxSendAttempts: 1,
			priority: MessagePriority.Poll,
			...sendCommandOptions,
		});

		// Check if the pollValue method is implemented
		if (!api.pollValue) {
			throw new ZWaveError(
				`The pollValue API is not implemented for CC ${getCCName(
					valueId.commandClass,
				)}!`,
				ZWaveErrorCodes.CC_NoAPI,
			);
		}

		// And call it
		return (api.pollValue as PollValueImplementation<T>)({
			property: valueId.property,
			propertyKey: valueId.propertyKey,
		});
	}

	/**
	 * @internal
	 * All polls that are currently scheduled for this node
	 */
	public scheduledPolls = new ObjectKeyMap<ValueID, ScheduledPoll>();

	/**
	 * @internal
	 * Schedules a value to be polled after a given time. Only one schedule can be active for a given value ID.
	 * @returns `true` if the poll was scheduled, `false` otherwise
	 */
	public schedulePoll(
		valueId: ValueID,
		options: NodeSchedulePollOptions = {},
	): boolean {
		const {
			timeoutMs = this.driver.options.timeouts.refreshValue,
			expectedValue,
		} = options;

		// Avoid false positives or false negatives due to a mis-formatted value ID
		valueId = normalizeValueID(valueId);

		// Try to retrieve the corresponding CC API
		const endpointInstance = this.getEndpoint(valueId.endpoint || 0);
		if (!endpointInstance) return false;

		const api = (
			(endpointInstance.commandClasses as any)[
				valueId.commandClass
			] as CCAPI
		).withOptions({
			// We do not want to delay more important communication by polling, so give it
			// the lowest priority and don't retry unless overwritten by the options
			maxSendAttempts: 1,
			priority: MessagePriority.Poll,
		});

		// Check if the pollValue method is implemented
		if (!api.pollValue) return false;

		// make sure there is only one timeout instance per poll
		this.cancelScheduledPoll(valueId);
		const timeout = setTimeout(async () => {
			// clean up after the timeout
			this.cancelScheduledPoll(valueId);
			try {
				await api.pollValue!(valueId);
			} catch {
				/* ignore */
			}
		}, timeoutMs).unref();
		this.scheduledPolls.set(valueId, { timeout, expectedValue });

		return true;
	}

	/**
	 * @internal
	 * Cancels a poll that has been scheduled with schedulePoll.
	 *
	 * @param actualValue If given, this indicates the value that was received by a node, which triggered the poll to be canceled.
	 * If the scheduled poll expects a certain value and this matches the expected value for the scheduled poll, the poll will be canceled.
	 */
	public cancelScheduledPoll(
		valueId: ValueID,
		actualValue?: unknown,
	): boolean {
		// Avoid false positives or false negatives due to a mis-formatted value ID
		valueId = normalizeValueID(valueId);

		const poll = this.scheduledPolls.get(valueId);
		if (!poll) return false;

		if (
			actualValue != undefined &&
			poll.expectedValue != undefined &&
			!isDeepStrictEqual(poll.expectedValue, actualValue)
		) {
			return false;
		}

		clearTimeout(poll.timeout);
		this.scheduledPolls.delete(valueId);

		return true;
	}

	public get endpointCountIsDynamic(): boolean | undefined {
		return nodeUtils.endpointCountIsDynamic(this.driver, this);
	}

	public get endpointsHaveIdenticalCapabilities(): boolean | undefined {
		return nodeUtils.endpointsHaveIdenticalCapabilities(this.driver, this);
	}

	public get individualEndpointCount(): number | undefined {
		return nodeUtils.getIndividualEndpointCount(this.driver, this);
	}

	public get aggregatedEndpointCount(): number | undefined {
		return nodeUtils.getAggregatedEndpointCount(this.driver, this);
	}

	/** Returns the device class of an endpoint. Falls back to the node's device class if the information is not known. */
	private getEndpointDeviceClass(index: number): DeviceClass | undefined {
		const deviceClass = this.getValue<{
			generic: number;
			specific: number;
		}>(
			MultiChannelCCValues.endpointDeviceClass.endpoint(
				this.endpointsHaveIdenticalCapabilities ? 1 : index,
			),
		);
		if (deviceClass && this.deviceClass) {
			return new DeviceClass(
				this.driver.configManager,
				this.deviceClass.basic.key,
				deviceClass.generic,
				deviceClass.specific,
			);
		}
		// fall back to the node's device class if it is known
		return this.deviceClass;
	}

	private getEndpointCCs(index: number): CommandClasses[] | undefined {
		const ret = this.getValue(
			MultiChannelCCValues.endpointCCs.endpoint(
				this.endpointsHaveIdenticalCapabilities ? 1 : index,
			),
		);
		// Workaround for the change in #1977
		if (isArray(ret)) {
			// The value is set up correctly, return it
			return ret as CommandClasses[];
		} else if (isObject(ret) && "supportedCCs" in ret) {
			return ret.supportedCCs as CommandClasses[];
		}
	}

	/**
	 * Returns the current endpoint count of this node.
	 *
	 * If you want to enumerate the existing endpoints, use `getEndpointIndizes` instead.
	 * Some devices are known to contradict themselves.
	 */
	public getEndpointCount(): number {
		return nodeUtils.getEndpointCount(this.driver, this);
	}

	/**
	 * Returns indizes of all endpoints on the node.
	 */
	public getEndpointIndizes(): number[] {
		return nodeUtils.getEndpointIndizes(this.driver, this);
	}

	/** Whether the Multi Channel CC has been interviewed and all endpoint information is known */
	private get isMultiChannelInterviewComplete(): boolean {
		return nodeUtils.isMultiChannelInterviewComplete(this.driver, this);
	}

	/** Cache for this node's endpoint instances */
	private _endpointInstances = new Map<number, Endpoint>();
	/**
	 * Returns an endpoint of this node with the given index. 0 returns the node itself.
	 */
	public getEndpoint(index: 0): Endpoint;
	public getEndpoint(index: number): Endpoint | undefined;
	public getEndpoint(index: number): Endpoint | undefined {
		if (index < 0)
			throw new ZWaveError(
				"The endpoint index must be positive!",
				ZWaveErrorCodes.Argument_Invalid,
			);
		// Zero is the root endpoint - i.e. this node
		if (index === 0) return this;
		// Check if the Multi Channel CC interview for this node is completed,
		// because we don't have all the information before that
		if (!this.isMultiChannelInterviewComplete) {
			this.driver.driverLog.print(
				`Node ${this.nodeId}, Endpoint ${index}: Trying to access endpoint instance before Multi Channel interview`,
				"error",
			);
			return undefined;
		}
		// Check if the endpoint index is in the list of known endpoint indizes
		if (!this.getEndpointIndizes().includes(index)) return undefined;

		// Create an endpoint instance if it does not exist
		if (!this._endpointInstances.has(index)) {
			this._endpointInstances.set(
				index,
				new Endpoint(
					this.id,
					this.driver,
					index,
					this.getEndpointDeviceClass(index),
					this.getEndpointCCs(index),
				),
			);
		}
		return this._endpointInstances.get(index)!;
	}

	public getEndpointOrThrow(index: number): Endpoint {
		const ret = this.getEndpoint(index);
		if (!ret) {
			throw new ZWaveError(
				`Endpoint ${index} does not exist on Node ${this.id}`,
				ZWaveErrorCodes.Controller_EndpointNotFound,
			);
		}
		return ret;
	}

	/** Returns a list of all endpoints of this node, including the root endpoint (index 0) */
	public getAllEndpoints(): Endpoint[] {
		return nodeUtils.getAllEndpoints(this.driver, this) as Endpoint[];
	}

	/**
	 * This tells us which interview stage was last completed
	 */

	public get interviewStage(): InterviewStage {
		return (
			this.driver.cacheGet(cacheKeys.node(this.id).interviewStage) ??
			InterviewStage.None
		);
	}
	public set interviewStage(value: InterviewStage) {
		this.driver.cacheSet(cacheKeys.node(this.id).interviewStage, value);
	}

	private _interviewAttempts: number = 0;
	/** How many attempts to interview this node have already been made */
	public get interviewAttempts(): number {
		return this._interviewAttempts;
	}

	private _hasEmittedNoS2NetworkKeyError: boolean = false;
	private _hasEmittedNoS0NetworkKeyError: boolean = false;

	/** Returns whether this node is the controller */
	public get isControllerNode(): boolean {
		return this.id === this.driver.controller.ownNodeId;
	}

	/**
	 * Starts or resumes a deferred initial interview of this node.
	 *
	 * **WARNING:** This is only allowed when the initial interview was deferred using the
	 * `interview.disableOnNodeAdded` option. Otherwise, this method will throw an error.
	 *
	 * **NOTE:** It is advised to NOT await this method as it can take a very long time (minutes to hours)!
	 */
	public async interview(): Promise<void> {
		// The initial interview of the controller node is always done
		// and cannot be deferred.
		if (this.isControllerNode) return;

		if (!this.driver.options.interview?.disableOnNodeAdded) {
			throw new ZWaveError(
				`Calling ZWaveNode.interview() is not allowed because automatic node interviews are enabled. Wait for the driver to interview the node or use ZWaveNode.refreshInfo() to re-interview a node.`,
				ZWaveErrorCodes.Driver_FeatureDisabled,
			);
		}

		return this.driver.interviewNodeInternal(this);
	}

	private _refreshInfoPending: boolean = false;

	/**
	 * Resets all information about this node and forces a fresh interview.
	 * **Note:** This does nothing for the controller node.
	 *
	 * **WARNING:** Take care NOT to call this method when the node is already being interviewed.
	 * Otherwise the node information may become inconsistent.
	 */
	public async refreshInfo(options: RefreshInfoOptions = {}): Promise<void> {
		// It does not make sense to re-interview the controller. All important information is queried
		// directly via the serial API
		if (this.isControllerNode) return;

		// The driver does deduplicate re-interview requests, but only at the end of this method.
		// Without blocking here, many re-interview tasks for sleeping nodes may be queued, leading to parallel interviews
		if (this._refreshInfoPending) return;
		this._refreshInfoPending = true;

		const { resetSecurityClasses = false, waitForWakeup = true } = options;
		// Unless desired, don't forget the information about sleeping nodes immediately, so they continue to function
		if (
			waitForWakeup &&
			this.canSleep &&
			this.supportsCC(CommandClasses["Wake Up"])
		) {
			// eslint-disable-next-line @typescript-eslint/no-empty-function
			await this.waitForWakeup().catch(() => {});
		}

		// preserve the node name and location, since they might not be stored on the node
		const name = this.name;
		const location = this.location;

		// Force a new detection of security classes if desired
		if (resetSecurityClasses) this.securityClasses.clear();

		this._interviewAttempts = 0;
		this.interviewStage = InterviewStage.None;
		this._ready = false;
		this.deviceClass = undefined;
		this.isListening = undefined;
		this.isFrequentListening = undefined;
		this.isRouting = undefined;
		this.supportedDataRates = undefined;
		this.protocolVersion = undefined;
		this.nodeType = undefined;
		this.supportsSecurity = undefined;
		this.supportsBeaming = undefined;
		this._deviceConfig = undefined;
		this._hasEmittedNoS0NetworkKeyError = false;
		this._hasEmittedNoS2NetworkKeyError = false;
		this._valueDB.clear({ noEvent: true });
		this._endpointInstances.clear();
		super.reset();

		// Restart all state machines
		this.readyMachine.restart();
		this.statusMachine.restart();

		// Remove queued polls that would interfere with the interview
		for (const valueId of this.scheduledPolls.keys()) {
			this.cancelScheduledPoll(valueId);
		}

		// Restore the previously saved name/location
		if (name != undefined) this.name = name;
		if (location != undefined) this.location = location;

		// Don't keep the node awake after the interview
		this.keepAwake = false;

		void this.driver.interviewNodeInternal(this);
		this._refreshInfoPending = false;
	}

	/**
	 * @internal
	 * Interviews this node. Returns true when it succeeded, false otherwise
	 *
	 * WARNING: Do not call this method from application code. To refresh the information
	 * for a specific node, use `node.refreshInfo()` instead
	 */
	public async interviewInternal(): Promise<boolean> {
		if (this.interviewStage === InterviewStage.Complete) {
			this.driver.controllerLog.logNode(
				this.id,
				`skipping interview because it is already completed`,
			);
			return true;
		} else {
			this.driver.controllerLog.interviewStart(this);
		}

		// Remember that we tried to interview this node
		this._interviewAttempts++;

		// Wrapper around interview methods to return false in case of a communication error
		// This way the single methods don't all need to have the same error handler
		const tryInterviewStage = async (
			method: () => Promise<void>,
		): Promise<boolean> => {
			try {
				await method();
				return true;
			} catch (e) {
				if (isTransmissionError(e)) {
					return false;
				}
				throw e;
			}
		};

		// The interview is done in several stages. At each point, the interview process might be aborted
		// due to a stage failing. The reached stage is saved, so we can continue it later without
		// repeating stages unnecessarily

		if (this.interviewStage === InterviewStage.None) {
			// do a full interview starting with the protocol info
			this.driver.controllerLog.logNode(
				this.id,
				`new node, doing a full interview...`,
			);
			this.emit("interview started", this);
			await this.queryProtocolInfo();
		}

		if (!this.isControllerNode) {
			if (
				(this.isListening || this.isFrequentListening) &&
				this.status !== NodeStatus.Alive
			) {
				// Ping non-sleeping nodes to determine their status
				await this.ping();
			}

			if (this.interviewStage === InterviewStage.ProtocolInfo) {
				if (!(await tryInterviewStage(() => this.queryNodeInfo()))) {
					return false;
				}
			}

			// At this point the basic interview of new nodes is done. Start here when re-interviewing known nodes
			// to get updated information about command classes
			if (this.interviewStage === InterviewStage.NodeInfo) {
				// Only advance the interview if it was completed, otherwise abort
				if (await this.interviewCCs()) {
					this.setInterviewStage(InterviewStage.CommandClasses);
				} else {
					return false;
				}
			}
		}

		if (
			(this.isControllerNode &&
				this.interviewStage === InterviewStage.ProtocolInfo) ||
			(!this.isControllerNode &&
				this.interviewStage === InterviewStage.CommandClasses)
		) {
			// Load a config file for this node if it exists and overwrite the previously reported information
			await this.overwriteConfig();
		}

		this.setInterviewStage(InterviewStage.Complete);
		this.readyMachine.send("INTERVIEW_DONE");

		// Tell listeners that the interview is completed
		// The driver will then send this node to sleep
		this.emit("interview completed", this);
		return true;
	}

	/** Updates this node's interview stage and saves to cache when appropriate */
	private setInterviewStage(completedStage: InterviewStage): void {
		this.interviewStage = completedStage;
		this.emit(
			"interview stage completed",
			this,
			getEnumMemberName(InterviewStage, completedStage),
		);
		this.driver.controllerLog.interviewStage(this);
	}

	/** Step #1 of the node interview */
	protected async queryProtocolInfo(): Promise<void> {
		this.driver.controllerLog.logNode(this.id, {
			message: "querying protocol info...",
			direction: "outbound",
		});
		const resp = await this.driver.sendMessage<GetNodeProtocolInfoResponse>(
			new GetNodeProtocolInfoRequest(this.driver, {
				requestedNodeId: this.id,
			}),
		);
		this.isListening = resp.isListening;
		this.isFrequentListening = resp.isFrequentListening;
		this.isRouting = resp.isRouting;
		this.supportedDataRates = resp.supportedDataRates;
		this.protocolVersion = resp.protocolVersion;
		this.nodeType = resp.nodeType;
		this.supportsSecurity = resp.supportsSecurity;
		this.supportsBeaming = resp.supportsBeaming;

		const deviceClass = new DeviceClass(
			this.driver.configManager,
			resp.basicDeviceClass,
			resp.genericDeviceClass,
			resp.specificDeviceClass,
		);
		this.applyDeviceClass(deviceClass);

		const logMessage = `received response for protocol info:
basic device class:    ${this.deviceClass!.basic.label}
generic device class:  ${this.deviceClass!.generic.label}
specific device class: ${this.deviceClass!.specific.label}
node type:             ${getEnumMemberName(NodeType, this.nodeType)}
is always listening:   ${this.isListening}
is frequent listening: ${this.isFrequentListening}
can route messages:    ${this.isRouting}
supports security:     ${this.supportsSecurity}
supports beaming:      ${this.supportsBeaming}
maximum data rate:     ${this.maxDataRate} kbps
protocol version:      ${this.protocolVersion}`;
		this.driver.controllerLog.logNode(this.id, {
			message: logMessage,
			direction: "inbound",
		});

		// Assume that sleeping nodes start asleep
		if (this.canSleep) {
			if (this.status === NodeStatus.Alive) {
				// unless it was just included and is currently communicating with us
				// In that case we need to switch from alive/dead to awake/asleep
				this.markAsAwake();
			} else {
				this.markAsAsleep();
			}
		}

		this.setInterviewStage(InterviewStage.ProtocolInfo);
	}

	/** Node interview: pings the node to see if it responds */
	public async ping(): Promise<boolean> {
		if (this.isControllerNode) {
			this.driver.controllerLog.logNode(
				this.id,
				"is the controller node, cannot ping",
				"warn",
			);
			return true;
		}

		this.driver.controllerLog.logNode(this.id, {
			message: "pinging the node...",
			direction: "outbound",
		});

		try {
			await this.commandClasses["No Operation"].send();
			this.driver.controllerLog.logNode(this.id, {
				message: "ping successful",
				direction: "inbound",
			});
			return true;
		} catch (e) {
			this.driver.controllerLog.logNode(
				this.id,
				`ping failed: ${getErrorMessage(e)}`,
			);
			return false;
		}
	}

	/**
	 * Step #5 of the node interview
	 * Request node info
	 */
	protected async queryNodeInfo(): Promise<void> {
		if (this.isControllerNode) {
			this.driver.controllerLog.logNode(
				this.id,
				"is the controller node, cannot query node info",
				"warn",
			);
			return;
		}

		this.driver.controllerLog.logNode(this.id, {
			message: "querying node info...",
			direction: "outbound",
		});
		const resp = await this.driver.sendMessage<
			RequestNodeInfoResponse | ApplicationUpdateRequest
		>(new RequestNodeInfoRequest(this.driver, { nodeId: this.id }));
		if (resp instanceof RequestNodeInfoResponse && !resp.wasSent) {
			// TODO: handle this in SendThreadMachine
			this.driver.controllerLog.logNode(
				this.id,
				`Querying the node info failed`,
				"error",
			);
			throw new ZWaveError(
				`Querying the node info failed`,
				ZWaveErrorCodes.Controller_ResponseNOK,
			);
		} else if (
			resp instanceof ApplicationUpdateRequestNodeInfoRequestFailed
		) {
			// TODO: handle this in SendThreadMachine
			this.driver.controllerLog.logNode(
				this.id,
				`Querying the node info failed`,
				"error",
			);
			throw new ZWaveError(
				`Querying the node info failed`,
				ZWaveErrorCodes.Controller_CallbackNOK,
			);
		} else if (resp instanceof ApplicationUpdateRequestNodeInfoReceived) {
			const logLines: string[] = ["node info received", "supported CCs:"];
			for (const cc of resp.nodeInformation.supportedCCs) {
				const ccName = CommandClasses[cc];
				logLines.push(`· ${ccName ? ccName : num2hex(cc)}`);
			}
			this.driver.controllerLog.logNode(this.id, {
				message: logLines.join("\n"),
				direction: "inbound",
			});
			this.updateNodeInfo(resp.nodeInformation);
		}
		this.setInterviewStage(InterviewStage.NodeInfo);
	}

	/**
	 * Loads the device configuration for this node from a config file
	 */
	protected async loadDeviceConfig(): Promise<void> {
		// But the configuration definitions might change
		if (
			this.manufacturerId != undefined &&
			this.productType != undefined &&
			this.productId != undefined
		) {
			// Try to load the config file
			this._deviceConfig = await this.driver.configManager.lookupDevice(
				this.manufacturerId,
				this.productType,
				this.productId,
				this.firmwareVersion,
			);
			if (this._deviceConfig) {
				this.driver.controllerLog.logNode(
					this.id,
					`${
						this._deviceConfig.isEmbedded
							? "Embedded"
							: "User-provided"
					} device config loaded`,
				);
			} else {
				this.driver.controllerLog.logNode(
					this.id,
					"No device config found",
					"warn",
				);
			}
		}
	}

	/** Step #? of the node interview */
	protected async interviewCCs(): Promise<boolean> {
		if (this.isControllerNode) {
			this.driver.controllerLog.logNode(
				this.id,
				"is the controller node, cannot interview CCs",
				"warn",
			);
			return true;
		}

		/**
		 * @param force When this is `true`, the interview will be attempted even when the CC is not supported by the endpoint.
		 */
		const interviewEndpoint = async (
			endpoint: Endpoint,
			cc: CommandClasses,
			force: boolean = false,
		): Promise<"continue" | false | void> => {
			let instance: CommandClass;
			try {
				if (force) {
					instance = CommandClass.createInstanceUnchecked(
						this.driver,
						this,
						cc,
					)!;
				} else {
					instance = endpoint.createCCInstance(cc)!;
				}
			} catch (e) {
				if (
					isZWaveError(e) &&
					e.code === ZWaveErrorCodes.CC_NotSupported
				) {
					// The CC is no longer supported. This can happen if the node tells us
					// something different in the Version interview than it did in its NIF
					return "continue";
				}
				// we want to pass all other errors through
				throw e;
			}
			if (
				endpoint.isCCSecure(cc) &&
				!this.driver.securityManager &&
				!this.driver.securityManager2
			) {
				// The CC is only supported securely, but the network key is not set up
				// Skip the CC
				this.driver.controllerLog.logNode(
					this.id,
					`Skipping interview for secure CC ${getCCName(
						cc,
					)} because no network key is configured!`,
					"error",
				);
				return "continue";
			}

			// Skip this step if the CC was already interviewed
			if (instance.isInterviewComplete(this.driver)) return "continue";

			try {
				await instance.interview(this.driver);
			} catch (e) {
				if (isTransmissionError(e)) {
					// We had a CAN or timeout during the interview
					// or the node is presumed dead. Abort the process
					return false;
				}
				// we want to pass all other errors through
				throw e;
			}
		};

		// Always interview Security first because it changes the interview order
		if (this.supportsCC(CommandClasses["Security 2"])) {
			// Security S2 is always supported *securely*
			this.addCC(CommandClasses["Security 2"], { secure: true });

			// Query supported CCs unless we know for sure that the node wasn't assigned a S2 security class
			const securityClass = this.getHighestSecurityClass();
			if (
				securityClass == undefined ||
				securityClassIsS2(securityClass)
			) {
				this.driver.controllerLog.logNode(
					this.nodeId,
					"Root device interview: Security S2",
					"silly",
				);

				if (!this.driver.securityManager2) {
					if (!this._hasEmittedNoS2NetworkKeyError) {
						// Cannot interview a secure device securely without a network key
						const errorMessage = `supports Security S2, but no S2 network keys were configured. The interview might not include all functionality.`;
						this.driver.controllerLog.logNode(
							this.nodeId,
							errorMessage,
							"error",
						);
						this.driver.emit(
							"error",
							new ZWaveError(
								`Node ${padStart(
									this.id.toString(),
									3,
									"0",
								)} ${errorMessage}`,
								ZWaveErrorCodes.Controller_NodeInsecureCommunication,
							),
						);
						this._hasEmittedNoS2NetworkKeyError = true;
					}
				} else {
					await interviewEndpoint(this, CommandClasses["Security 2"]);
				}
			}
		} else {
			// If there is any doubt about granted S2 security classes, we now know they are not granted
			for (const secClass of [
				SecurityClass.S2_AccessControl,
				SecurityClass.S2_Authenticated,
				SecurityClass.S2_Unauthenticated,
			] as const) {
				if (this.hasSecurityClass(secClass) === unknownBoolean) {
					this.securityClasses.set(secClass, false);
				}
			}
		}

		if (this.supportsCC(CommandClasses.Security)) {
			// Security S0 is always supported *securely*
			this.addCC(CommandClasses.Security, { secure: true });

			// Query supported CCs unless we know for sure that the node wasn't assigned the S0 security class
			if (this.hasSecurityClass(SecurityClass.S0_Legacy) !== false) {
				this.driver.controllerLog.logNode(
					this.nodeId,
					"Root device interview: Security S0",
					"silly",
				);

				if (!this.driver.securityManager) {
					if (!this._hasEmittedNoS0NetworkKeyError) {
						// Cannot interview a secure device securely without a network key
						const errorMessage = `supports Security S0, but the S0 network key was not configured. The interview might not include all functionality.`;
						this.driver.controllerLog.logNode(
							this.nodeId,
							errorMessage,
							"error",
						);
						this.driver.emit(
							"error",
							new ZWaveError(
								`Node ${padStart(
									this.id.toString(),
									3,
									"0",
								)} ${errorMessage}`,
								ZWaveErrorCodes.Controller_NodeInsecureCommunication,
							),
						);
						this._hasEmittedNoS0NetworkKeyError = true;
					}
				} else {
					await interviewEndpoint(this, CommandClasses.Security);
				}
			}
		} else {
			if (
				this.hasSecurityClass(SecurityClass.S0_Legacy) ===
				unknownBoolean
			) {
				// Remember that this node hasn't been granted the S0 security class
				this.securityClasses.set(SecurityClass.S0_Legacy, false);
			}
		}

		// Manufacturer Specific and Version CC need to be handled before the other CCs because they are needed to
		// identify the device and apply device configurations
		if (this.supportsCC(CommandClasses["Manufacturer Specific"])) {
			this.driver.controllerLog.logNode(
				this.nodeId,
				"Root device interview: Manufacturer Specific",
				"silly",
			);

			await interviewEndpoint(
				this,
				CommandClasses["Manufacturer Specific"],
			);
		}

		if (this.supportsCC(CommandClasses.Version)) {
			this.driver.controllerLog.logNode(
				this.nodeId,
				"Root device interview: Version",
				"silly",
			);

			await interviewEndpoint(this, CommandClasses.Version);

			// After the version CC interview of the root endpoint, we have enough info to load the correct device config file
			await this.loadDeviceConfig();

			// At this point we may need to make some changes to the CCs the device reports
			this.applyCommandClassesCompatFlag();
		}

		// Don't offer or interview the Basic CC if any actuator CC is supported - except if the config files forbid us
		// to map the Basic CC to other CCs or expose Basic Set as an event
		const compat = this._deviceConfig?.compat;
		if (compat?.treatBasicSetAsEvent) {
			// To create the compat event value, we need to force a Basic CC interview
			this.addCC(CommandClasses.Basic, {
				isSupported: true,
				version: 1,
			});
		} else if (!compat?.disableBasicMapping) {
			this.hideBasicCCInFavorOfActuatorCCs();
		}

		// We determine the correct interview order of the remaining CCs by topologically sorting two dependency graph
		// In order to avoid emitting unnecessary value events for the root endpoint,
		// we defer the application CC interview until after the other endpoints have been interviewed
		const rootInterviewGraphBeforeEndpoints = this.buildCCInterviewGraph([
			CommandClasses.Security,
			CommandClasses["Security 2"],
			CommandClasses["Manufacturer Specific"],
			CommandClasses.Version,
			...applicationCCs,
		]);
		let rootInterviewOrderBeforeEndpoints: CommandClasses[];

		const rootInterviewGraphAfterEndpoints = this.buildCCInterviewGraph([
			CommandClasses.Security,
			CommandClasses["Security 2"],
			CommandClasses["Manufacturer Specific"],
			CommandClasses.Version,
			...nonApplicationCCs,
		]);
		let rootInterviewOrderAfterEndpoints: CommandClasses[];

		try {
			rootInterviewOrderBeforeEndpoints = topologicalSort(
				rootInterviewGraphBeforeEndpoints,
			);
			rootInterviewOrderAfterEndpoints = topologicalSort(
				rootInterviewGraphAfterEndpoints,
			);
		} catch (e) {
			// This interview cannot be done
			throw new ZWaveError(
				"The CC interview cannot be completed because there are circular dependencies between CCs!",
				ZWaveErrorCodes.CC_Invalid,
			);
		}

		this.driver.controllerLog.logNode(
			this.nodeId,
			`Root device interviews before endpoints: ${rootInterviewOrderBeforeEndpoints
				.map((cc) => `\n· ${getCCName(cc)}`)
				.join("")}`,
			"silly",
		);

		this.driver.controllerLog.logNode(
			this.nodeId,
			`Root device interviews after endpoints: ${rootInterviewOrderAfterEndpoints
				.map((cc) => `\n· ${getCCName(cc)}`)
				.join("")}`,
			"silly",
		);

		// Now that we know the correct order, do the interview in sequence
		for (const cc of rootInterviewOrderBeforeEndpoints) {
			this.driver.controllerLog.logNode(
				this.nodeId,
				`Root device interview: ${getCCName(cc)}`,
				"silly",
			);

			const action = await interviewEndpoint(this, cc);
			if (action === "continue") continue;
			else if (typeof action === "boolean") return action;
		}

		// Before querying the endpoints, we may need to make some more changes to the CCs the device reports
		// This time, the non-root endpoints are relevant
		this.applyCommandClassesCompatFlag();

		// Now query ALL endpoints
		for (const endpointIndex of this.getEndpointIndizes()) {
			const endpoint = this.getEndpoint(endpointIndex);
			if (!endpoint) continue;

			// Always interview Security first because it changes the interview order
			// The root endpoint has been interviewed, so we know if the device supports security and which security classes it has
			const securityClass = this.getHighestSecurityClass();

			if (endpoint.supportsCC(CommandClasses["Security 2"])) {
				// Security S2 is always supported *securely*
				endpoint.addCC(CommandClasses["Security 2"], { secure: true });

				// If S2 is the highest security class, interview it for the endpoint
				if (
					securityClassIsS2(securityClass) &&
					!!this.driver.securityManager2
				) {
					this.driver.controllerLog.logNode(this.nodeId, {
						endpoint: endpoint.index,
						message: `Endpoint ${endpoint.index} interview: Security S2`,
						level: "silly",
					});

					const action = await interviewEndpoint(
						endpoint,
						CommandClasses["Security 2"],
					);
					if (typeof action === "boolean") return action;
				}
			}

			if (endpoint.supportsCC(CommandClasses.Security)) {
				// Security S0 is always supported *securely*
				endpoint.addCC(CommandClasses.Security, { secure: true });

				// If S0 is the highest security class, interview it for the endpoint
				if (
					securityClass === SecurityClass.S0_Legacy &&
					!!this.driver.securityManager
				) {
					this.driver.controllerLog.logNode(this.nodeId, {
						endpoint: endpoint.index,
						message: `Endpoint ${endpoint.index} interview: Security S0`,
						level: "silly",
					});

					const action = await interviewEndpoint(
						endpoint,
						CommandClasses.Security,
					);
					if (typeof action === "boolean") return action;
				}
			}

			// It has been found that legacy nodes do not always advertise the S0 Command Class in their Multi
			// Channel Capability Report and still accept all their Command Class using S0 encapsulation.
			// A controlling node SHOULD try to control End Points with S0 encapsulation even if S0 is not
			// listed in the Multi Channel Capability Report.

			const endpointMissingS0 =
				securityClass === SecurityClass.S0_Legacy &&
				this.supportsCC(CommandClasses.Security) &&
				!endpoint.supportsCC(CommandClasses.Security);

			if (endpointMissingS0) {
				// Define which CCs we can use to test this - and if supported, how
				const possibleTests: {
					ccId: CommandClasses;
					// The test must return a truthy value if the check was successful
					test: () => Promise<unknown>;
				}[] = [
					{
						ccId: CommandClasses["Z-Wave Plus Info"],
						test: () =>
							endpoint.commandClasses["Z-Wave Plus Info"].get(),
					},
					{
						ccId: CommandClasses["Binary Switch"],
						test: () =>
							endpoint.commandClasses["Binary Switch"].get(),
					},
					{
						ccId: CommandClasses["Binary Sensor"],
						test: () =>
							endpoint.commandClasses["Binary Sensor"].get(),
					},
					{
						ccId: CommandClasses["Multilevel Switch"],
						test: () =>
							endpoint.commandClasses["Multilevel Switch"].get(),
					},
					{
						ccId: CommandClasses["Multilevel Sensor"],
						test: () =>
							endpoint.commandClasses["Multilevel Sensor"].get(),
					},
					// TODO: add other tests if necessary
				];

				const foundTest = possibleTests.find((t) =>
					endpoint.supportsCC(t.ccId),
				);
				if (foundTest) {
					this.driver.controllerLog.logNode(this.nodeId, {
						endpoint: endpoint.index,
						message: `is included using Security S0, but endpoint ${endpoint.index} does not list the CC. Testing if it accepts secure commands anyways.`,
						level: "silly",
					});

					const { ccId, test } = foundTest;

					// Temporarily mark the CC as secure so we can use it to test
					endpoint.addCC(ccId, { secure: true });

					// Perform the test and treat errors as negative results
					const success = !!(await test().catch(() => false));

					if (success) {
						this.driver.controllerLog.logNode(this.nodeId, {
							endpoint: endpoint.index,
							message: `Endpoint ${endpoint.index} accepts/expects secure commands`,
							level: "silly",
						});
						// Mark all endpoint CCs as secure
						for (const [ccId] of endpoint.getCCs()) {
							endpoint.addCC(ccId, { secure: true });
						}
					} else {
						this.driver.controllerLog.logNode(this.nodeId, {
							endpoint: endpoint.index,
							message: `Endpoint ${endpoint.index} is actually not using S0`,
							level: "silly",
						});
						// Mark the CC as not secure again
						endpoint.addCC(ccId, { secure: false });
					}
				} else {
					this.driver.controllerLog.logNode(this.nodeId, {
						endpoint: endpoint.index,
						message: `is included using Security S0, but endpoint ${endpoint.index} does not list the CC. Found no way to test if accepts secure commands anyways.`,
						level: "silly",
					});
				}
			}

			// This intentionally checks for Version CC support on the root device.
			// Endpoints SHOULD not support this CC, but we still need to query their
			// CCs that the root device may or may not support
			if (this.supportsCC(CommandClasses.Version)) {
				this.driver.controllerLog.logNode(this.nodeId, {
					endpoint: endpoint.index,
					message: `Endpoint ${endpoint.index} interview: ${getCCName(
						CommandClasses.Version,
					)}`,
					level: "silly",
				});

				await interviewEndpoint(endpoint, CommandClasses.Version, true);
			}

			// The Security S0/S2 CC adds new CCs to the endpoint, so we need to once more remove those
			// that aren't actually properly supported by the device.
			this.applyCommandClassesCompatFlag(endpoint.index);

			// Don't offer or interview the Basic CC if any actuator CC is supported - except if the config files forbid us
			// to map the Basic CC to other CCs or expose Basic Set as an event
			if (!compat?.disableBasicMapping && !compat?.treatBasicSetAsEvent) {
				endpoint.hideBasicCCInFavorOfActuatorCCs();
			}

			const endpointInterviewGraph = endpoint.buildCCInterviewGraph([
				CommandClasses.Security,
				CommandClasses["Security 2"],
				CommandClasses.Version,
			]);
			let endpointInterviewOrder: CommandClasses[];
			try {
				endpointInterviewOrder = topologicalSort(
					endpointInterviewGraph,
				);
			} catch (e) {
				// This interview cannot be done
				throw new ZWaveError(
					"The CC interview cannot be completed because there are circular dependencies between CCs!",
					ZWaveErrorCodes.CC_Invalid,
				);
			}

			this.driver.controllerLog.logNode(this.nodeId, {
				endpoint: endpoint.index,
				message: `Endpoint ${
					endpoint.index
				} interview order: ${endpointInterviewOrder
					.map((cc) => `\n· ${getCCName(cc)}`)
					.join("")}`,
				level: "silly",
			});

			// Now that we know the correct order, do the interview in sequence
			for (const cc of endpointInterviewOrder) {
				this.driver.controllerLog.logNode(this.nodeId, {
					endpoint: endpoint.index,
					message: `Endpoint ${endpoint.index} interview: ${getCCName(
						cc,
					)}`,
					level: "silly",
				});

				const action = await interviewEndpoint(endpoint, cc);
				if (action === "continue") continue;
				else if (typeof action === "boolean") return action;
			}
		}

		// Continue with the application CCs for the root endpoint
		for (const cc of rootInterviewOrderAfterEndpoints) {
			this.driver.controllerLog.logNode(
				this.nodeId,
				`Root device interview: ${getCCName(cc)}`,
				"silly",
			);

			const action = await interviewEndpoint(this, cc);
			if (action === "continue") continue;
			else if (typeof action === "boolean") return action;
		}

		return true;
	}

	/**
	 * @internal
	 * Handles the receipt of a NIF / NodeUpdatePayload
	 */
	public updateNodeInfo(nodeInfo: NodeUpdatePayload): void {
		if (this.interviewStage < InterviewStage.NodeInfo) {
			for (const cc of nodeInfo.supportedCCs)
				this.addCC(cc, { isSupported: true });
		}

		// As the NIF is sent on wakeup, treat this as a sign that the node is awake
		this.markAsAwake();

		// SDS14223 Unless unsolicited <XYZ> Report Commands are received,
		// a controlling node MUST probe the current values when the
		// supporting node issues a Wake Up Notification Command for sleeping nodes.

		// This is not the handler for wakeup notifications, but some legacy devices send this
		// message whenever there's an update.
		if (this.requiresManualValueRefresh()) {
			const delay =
				this.deviceConfig?.compat?.manualValueRefreshDelayMs || 0;
			this.driver.controllerLog.logNode(this.nodeId, {
				message: `Node does not send unsolicited updates; refreshing actuator and sensor values${
					delay > 0 ? ` in ${delay} ms` : ""
				}...`,
			});
			setTimeout(() => this.refreshValues(), delay);
		}
	}

	/** Returns whether a manual refresh of non-static values is likely necessary for this node */
	public requiresManualValueRefresh(): boolean {
		// If there was no lifeline configured, we assume that the controller
		// does not receive unsolicited updates from the node
		return (
			this.interviewStage === InterviewStage.Complete &&
			!this.supportsCC(CommandClasses["Z-Wave Plus Info"]) &&
			!this.valueDB.getValue(AssociationCCValues.hasLifeline.id)
		);
	}

	/**
	 * @internal
	 * Schedules the regular refreshes of some CC values
	 */
	public scheduleManualValueRefreshes(): void {
		// Only schedule this for listening nodes. Sleeping nodes are queried on wakeup
		if (!this.canSleep) return;
		// Only schedule this if we don't expect any unsolicited updates
		if (!this.requiresManualValueRefresh()) return;

		// TODO: The timespan definitions should be on the CCs themselves (probably as decorators)
		this.scheduleManualValueRefresh(
			CommandClasses.Battery,
			// The specs say once per month, but that's a bit too unfrequent IMO
			// Also the maximum that setInterval supports is ~24.85 days
			timespan.days(7),
		);
		this.scheduleManualValueRefresh(
			CommandClasses.Meter,
			timespan.hours(6),
		);
		this.scheduleManualValueRefresh(
			CommandClasses["Multilevel Sensor"],
			timespan.hours(6),
		);
		if (
			this.supportsCC(CommandClasses.Notification) &&
			NotificationCC.getNotificationMode(this.driver, this) === "pull"
		) {
			this.scheduleManualValueRefresh(
				CommandClasses.Notification,
				timespan.hours(6),
			);
		}
	}

	private manualRefreshTimers = new Map<CommandClasses, NodeJS.Timeout>();
	/**
	 * Is used to schedule a manual value refresh for nodes that don't send unsolicited commands
	 */
	private scheduleManualValueRefresh(
		cc: CommandClasses,
		timeout: number,
	): void {
		// // Avoid triggering the refresh multiple times
		// this.cancelManualValueRefresh(cc);
		this.manualRefreshTimers.set(
			cc,
			setInterval(() => {
				void this.refreshCCValues(cc);
			}, timeout).unref(),
		);
	}

	private cancelManualValueRefresh(cc: CommandClasses): void {
		if (this.manualRefreshTimers.has(cc)) {
			const timeout = this.manualRefreshTimers.get(cc)!;
			clearTimeout(timeout);
			this.manualRefreshTimers.delete(cc);
		}
	}

	/**
	 * Rediscovers all capabilities of a single CC on this node and all endpoints.
	 * This can be considered a more targeted variant of `refreshInfo`.
	 *
	 * WARNING: It is not recommended to await this method!
	 */
	public async interviewCC(cc: CommandClasses): Promise<void> {
		const endpoints = this.getAllEndpoints();
		// Interview the node itself last
		endpoints.push(endpoints.shift()!);
		for (const endpoint of endpoints) {
			const instance = endpoint.createCCInstanceUnsafe(cc);
			if (instance) {
				try {
					await instance.interview(this.driver);
				} catch (e) {
					this.driver.controllerLog.logNode(
						this.id,
						`failed to interview CC ${getCCName(cc)}, endpoint ${
							endpoint.index
						}: ${getErrorMessage(e)}`,
						"error",
					);
				}
			}
		}
	}

	/**
	 * Refreshes all non-static values of a single CC from this node (all endpoints).
	 * WARNING: It is not recommended to await this method!
	 */
	public async refreshCCValues(cc: CommandClasses): Promise<void> {
		for (const endpoint of this.getAllEndpoints()) {
			const instance = endpoint.createCCInstanceUnsafe(cc);
			if (instance) {
				try {
					await instance.refreshValues(this.driver);
				} catch (e) {
					this.driver.controllerLog.logNode(
						this.id,
						`failed to refresh values for ${getCCName(
							cc,
						)}, endpoint ${endpoint.index}: ${getErrorMessage(e)}`,
						"error",
					);
				}
			}
		}
	}

	/**
	 * Refreshes all non-static values from this node's actuator and sensor CCs.
	 * WARNING: It is not recommended to await this method!
	 */
	public async refreshValues(): Promise<void> {
		for (const endpoint of this.getAllEndpoints()) {
			for (const cc of endpoint.getSupportedCCInstances()) {
				// Only query actuator and sensor CCs
				if (
					!actuatorCCs.includes(cc.ccId) &&
					!sensorCCs.includes(cc.ccId)
				) {
					continue;
				}
				try {
					await cc.refreshValues(this.driver);
				} catch (e) {
					this.driver.controllerLog.logNode(
						this.id,
						`failed to refresh values for ${getCCName(
							cc.ccId,
						)}, endpoint ${endpoint.index}: ${getErrorMessage(e)}`,
						"error",
					);
				}
			}
		}
	}

	/**
	 * Uses the `commandClasses` compat flag defined in the node's config file to
	 * override the reported command classes.
	 * @param endpointIndex If given, limits the application of the compat flag to the given endpoint.
	 */
	private applyCommandClassesCompatFlag(endpointIndex?: number): void {
		if (this.deviceConfig) {
			// Add CCs the device config file tells us to
			const addCCs = this.deviceConfig.compat?.addCCs;
			if (addCCs) {
				for (const [cc, { endpoints }] of addCCs) {
					if (endpointIndex === undefined) {
						for (const [ep, info] of endpoints) {
							this.getEndpoint(ep)?.addCC(cc, info);
						}
					} else if (endpoints.has(endpointIndex)) {
						this.getEndpoint(endpointIndex)?.addCC(
							cc,
							endpoints.get(endpointIndex)!,
						);
					}
				}
			}
			// And remove those that it marks as unsupported
			const removeCCs = this.deviceConfig.compat?.removeCCs;
			if (removeCCs) {
				for (const [cc, endpoints] of removeCCs) {
					if (endpoints === "*") {
						if (endpointIndex === undefined) {
							for (const ep of this.getAllEndpoints()) {
								ep.removeCC(cc);
							}
						} else {
							this.getEndpoint(endpointIndex)?.removeCC(cc);
						}
					} else {
						if (endpointIndex === undefined) {
							for (const ep of endpoints) {
								this.getEndpoint(ep)?.removeCC(cc);
							}
						} else if (endpoints.includes(endpointIndex)) {
							this.getEndpoint(endpointIndex)?.removeCC(cc);
						}
					}
				}
			}
		}
	}

	/** Overwrites the reported configuration with information from a config file */
	protected async overwriteConfig(): Promise<void> {
		if (this.isControllerNode) {
			// The device config was not loaded prior to this step because the Version CC is not interviewed.
			// Therefore do it here.
			await this.loadDeviceConfig();
		}

		if (this.deviceConfig) {
			// Add CCs the device config file tells us to
			const addCCs = this.deviceConfig.compat?.addCCs;
			if (addCCs) {
				for (const [cc, { endpoints }] of addCCs) {
					for (const [ep, info] of endpoints) {
						this.getEndpoint(ep)?.addCC(cc, info);
					}
				}
			}
			// And remove those that it marks as unsupported
			const removeCCs = this.deviceConfig.compat?.removeCCs;
			if (removeCCs) {
				for (const [cc, endpoints] of removeCCs) {
					if (endpoints === "*") {
						for (const ep of this.getAllEndpoints()) {
							ep.removeCC(cc);
						}
					} else {
						for (const ep of endpoints) {
							this.getEndpoint(ep)?.removeCC(cc);
						}
					}
				}
			}
		}

		this.setInterviewStage(InterviewStage.OverwriteConfig);
	}

	/**
	 * @internal
	 * Handles a CommandClass that was received from this node
	 */
	public handleCommand(command: CommandClass): Promise<void> | void {
		// If the node sent us an unsolicited update, our initial assumption
		// was wrong. Stop querying it regularly for updates
		this.cancelManualValueRefresh(command.ccId);

		// If this is a report for the root endpoint and the node supports the CC on another endpoint,
		// we need to map it to endpoint 1. Either it does not support multi channel associations or
		// it is misbehaving. In any case, we would hide this report if we didn't map it
		if (
			command.endpointIndex === 0 &&
			command.constructor.name.endsWith("Report") &&
			this.getEndpointCount() >= 1 &&
			// Only map reports from the root device to an endpoint if we know which one
			this._deviceConfig?.compat?.mapRootReportsToEndpoint != undefined
		) {
			const endpoint = this.getEndpoint(
				this._deviceConfig?.compat?.mapRootReportsToEndpoint,
			);
			if (endpoint && endpoint.supportsCC(command.ccId)) {
				// Force the CC to store its values again under the supporting endpoint
				this.driver.controllerLog.logNode(
					this.nodeId,
					`Mapping unsolicited report from root device to endpoint #${endpoint.index}`,
				);
				command.endpointIndex = endpoint.index;
				command.persistValues(this.driver);
			}
		}

		if (command instanceof BasicCC) {
			return this.handleBasicCommand(command);
		} else if (command instanceof MultilevelSwitchCC) {
			return this.handleMultilevelSwitchCommand(command);
		} else if (command instanceof CentralSceneCCNotification) {
			return this.handleCentralSceneNotification(command);
		} else if (command instanceof WakeUpCCWakeUpNotification) {
			return this.handleWakeUpNotification();
		} else if (command instanceof NotificationCCReport) {
			return this.handleNotificationReport(command);
		} else if (command instanceof ClockCCReport) {
			return this.handleClockReport(command);
		} else if (command instanceof SecurityCCNonceGet) {
			return this.handleSecurityNonceGet();
		} else if (command instanceof SecurityCCNonceReport) {
			return this.handleSecurityNonceReport(command);
		} else if (command instanceof Security2CCNonceGet) {
			return this.handleSecurity2NonceGet();
		} else if (command instanceof Security2CCNonceReport) {
			return this.handleSecurity2NonceReport(command);
		} else if (command instanceof HailCC) {
			return this.handleHail(command);
		} else if (command instanceof FirmwareUpdateMetaDataCCGet) {
			return this.handleUnexpectedFirmwareUpdateGet(command);
		} else if (command instanceof EntryControlCCNotification) {
			return this.handleEntryControlNotification(command);
		} else if (command instanceof PowerlevelCCTestNodeReport) {
			return this.handlePowerlevelTestNodeReport(command);
		} else if (command instanceof TimeCCTimeGet) {
			return this.handleTimeGet(command);
		} else if (command instanceof TimeCCDateGet) {
			return this.handleDateGet(command);
		} else if (command instanceof TimeCCTimeOffsetGet) {
			return this.handleTimeOffsetGet(command);
		} else if (command instanceof ZWavePlusCCGet) {
			return this.handleZWavePlusGet(command);
		}

		// Ignore all commands that don't need to be handled
		switch (true) {
			// Reports are either a response to a Get command or
			// automatically store their values in the Value DB.
			// No need to manually handle them - other than what we've already done
			case command.constructor.name.endsWith("Report"):

			// When this command is received, its values get emitted as an event.
			// Nothing else to do here
			case command instanceof SceneActivationCCSet:
				return;
		}

		this.driver.controllerLog.logNode(this.id, {
			message: `TODO: no handler for application command`,
			direction: "inbound",
		});
	}

	private hasLoggedNoNetworkKey = false;

	/**
	 * @internal
	 * Handles a nonce request
	 */
	public async handleSecurityNonceGet(): Promise<void> {
		// Only reply if secure communication is set up
		if (!this.driver.securityManager) {
			if (!this.hasLoggedNoNetworkKey) {
				this.hasLoggedNoNetworkKey = true;
				this.driver.controllerLog.logNode(this.id, {
					message: `cannot reply to NonceGet because no network key was configured!`,
					direction: "inbound",
					level: "warn",
				});
			}
			return;
		}

		// When a node asks us for a nonce, it must support Security CC
		this.addCC(CommandClasses.Security, {
			isSupported: true,
			version: 1,
			// Security CC is always secure
			secure: true,
		});

		// Ensure that we're not flooding the queue with unnecessary NonceReports (GH#1059)
		const isNonceReport = (t: Transaction) =>
			t.message.getNodeId() === this.nodeId &&
			isCommandClassContainer(t.message) &&
			t.message.command instanceof SecurityCCNonceReport;

		if (this.driver.hasPendingTransactions(isNonceReport)) {
			this.driver.controllerLog.logNode(this.id, {
				message:
					"in the process of replying to a NonceGet, won't send another NonceReport",
				level: "warn",
			});
			return;
		}

		// Delete all previous nonces we sent the node, since they should no longer be used
		this.driver.securityManager.deleteAllNoncesForReceiver(this.id);

		// Now send the current nonce
		try {
			await this.commandClasses.Security.sendNonce();
		} catch (e) {
			this.driver.controllerLog.logNode(this.id, {
				message: `failed to send nonce: ${getErrorMessage(e)}`,
				direction: "inbound",
			});
		}
	}

	/**
	 * Is called when a nonce report is received that does not belong to any transaction.
	 * The received nonce reports are stored as "free" nonces
	 */
	private handleSecurityNonceReport(command: SecurityCCNonceReport): void {
		const secMan = this.driver.securityManager;
		if (!secMan) return;

		secMan.setNonce(
			{
				issuer: this.id,
				nonceId: secMan.getNonceId(command.nonce),
			},
			{
				nonce: command.nonce,
				receiver: this.driver.controller.ownNodeId!,
			},
			{ free: true },
		);
	}

	/**
	 * @internal
	 * Handles a nonce request for S2
	 */
	public async handleSecurity2NonceGet(): Promise<void> {
		// Only reply if secure communication is set up
		if (!this.driver.securityManager2) {
			if (!this.hasLoggedNoNetworkKey) {
				this.hasLoggedNoNetworkKey = true;
				this.driver.controllerLog.logNode(this.id, {
					message: `cannot reply to NonceGet (S2) because no network key was configured!`,
					direction: "inbound",
					level: "warn",
				});
			}
			return;
		}

		// When a node asks us for a nonce, it must support Security 2 CC
		this.addCC(CommandClasses["Security 2"], {
			isSupported: true,
			version: 1,
			// Security 2 CC is always secure
			secure: true,
		});

		// Ensure that we're not flooding the queue with unnecessary NonceReports (GH#1059)
		const isNonceReport = (t: Transaction) =>
			t.message.getNodeId() === this.nodeId &&
			isCommandClassContainer(t.message) &&
			t.message.command instanceof Security2CCNonceReport;

		if (this.driver.hasPendingTransactions(isNonceReport)) {
			this.driver.controllerLog.logNode(this.id, {
				message:
					"in the process of replying to a NonceGet, won't send another NonceReport",
				level: "warn",
			});
			return;
		}

		try {
			await this.commandClasses["Security 2"].sendNonce();
		} catch (e) {
			this.driver.controllerLog.logNode(this.id, {
				message: `failed to send nonce: ${getErrorMessage(e)}`,
				direction: "inbound",
			});
		}
	}

	/**
	 * Is called when a nonce report is received that does not belong to any transaction.
	 */
	private handleSecurity2NonceReport(command: Security2CCNonceReport): void {
		const secMan = this.driver.securityManager2;
		if (!secMan) return;

		if (command.SOS && command.receiverEI) {
			// The node couldn't decrypt the last command we sent it. Invalidate
			// the shared SPAN, since it did the same
			secMan.storeRemoteEI(this.nodeId, command.receiverEI);
		}

		this.driver.controllerLog.logNode(this.id, {
			message: `received S2 nonce, not sure what to do with it`,
			level: "warn",
			direction: "inbound",
		});
	}

	private busyPollingAfterHail: boolean = false;
	private async handleHail(_command: HailCC): Promise<void> {
		// treat this as a sign that the node is awake
		this.markAsAwake();

		if (this.busyPollingAfterHail) {
			this.driver.controllerLog.logNode(this.nodeId, {
				message: `Hail received from node, but still busy with previous one...`,
			});
			return;
		}

		this.busyPollingAfterHail = true;
		this.driver.controllerLog.logNode(this.nodeId, {
			message: `Hail received from node, refreshing actuator and sensor values...`,
		});
		try {
			await this.refreshValues();
		} catch {
			// ignore
		}
		this.busyPollingAfterHail = false;
	}

	/** Stores information about a currently held down key */
	private centralSceneKeyHeldDownContext:
		| {
				timeout: NodeJS.Timeout;
				sceneNumber: number;
		  }
		| undefined;
	private lastCentralSceneNotificationSequenceNumber: number | undefined;
	private centralSceneForcedKeyUp = false;

	/** Handles the receipt of a Central Scene notifification */
	private handleCentralSceneNotification(
		command: CentralSceneCCNotification,
	): void {
		// Did we already receive this command?
		if (
			command.sequenceNumber ===
			this.lastCentralSceneNotificationSequenceNumber
		) {
			return;
		} else {
			this.lastCentralSceneNotificationSequenceNumber =
				command.sequenceNumber;
		}
		/*
		If the Slow Refresh field is false:
		- A new Key Held Down notification MUST be sent every 200ms until the key is released.
		- The Sequence Number field MUST be updated at each notification transmission.
		- If not receiving a new Key Held Down notification within 400ms, a controlling node SHOULD use an adaptive timeout approach as described in 4.17.1:
		A controller SHOULD apply an adaptive approach based on the reception of the Key Released Notification.
		Initially, the controller SHOULD time out if not receiving any Key Held Down Notification refresh after
		400ms and consider this to be a Key Up Notification. If, however, the controller subsequently receives a
		Key Released Notification, the controller SHOULD consider the sending node to be operating with the Slow
		Refresh capability enabled.

		If the Slow Refresh field is true:
		- A new Key Held Down notification MUST be sent every 55 seconds until the key is released.
		- The Sequence Number field MUST be updated at each notification refresh.
		- If not receiving a new Key Held Down notification within 60 seconds after the most recent Key Held Down
		notification, a receiving node MUST respond as if it received a Key Release notification.
		*/

		const setSceneValue = (
			sceneNumber: number,
			key: CentralSceneKeys,
		): void => {
			const valueId = CentralSceneCCValues.scene(sceneNumber).id;
			this.valueDB.setValue(valueId, key, { stateful: false });
		};

		const forceKeyUp = (): void => {
			this.centralSceneForcedKeyUp = true;
			// force key up event
			setSceneValue(
				this.centralSceneKeyHeldDownContext!.sceneNumber,
				CentralSceneKeys.KeyReleased,
			);
			// clear old timer
			clearTimeout(this.centralSceneKeyHeldDownContext!.timeout);
			// clear the key down context
			this.centralSceneKeyHeldDownContext = undefined;
		};

		if (
			this.centralSceneKeyHeldDownContext &&
			this.centralSceneKeyHeldDownContext.sceneNumber !==
				command.sceneNumber
		) {
			// The user pressed another button, force release
			forceKeyUp();
		}

		const slowRefreshValueId = CentralSceneCCValues.slowRefresh.endpoint(
			this.index,
		);
		if (command.keyAttribute === CentralSceneKeys.KeyHeldDown) {
			// Set or refresh timer to force a release of the key
			this.centralSceneForcedKeyUp = false;
			if (this.centralSceneKeyHeldDownContext) {
				clearTimeout(this.centralSceneKeyHeldDownContext.timeout);
			}
			// If the node does not advertise support for the slow refresh capability, we might still be dealing with a
			// slow refresh node. We use the stored value for fallback behavior
			const slowRefresh =
				command.slowRefresh ??
				this.valueDB.getValue<boolean>(slowRefreshValueId);
			this.centralSceneKeyHeldDownContext = {
				sceneNumber: command.sceneNumber,
				// Unref'ing long running timers allows the process to exit mid-timeout
				timeout: setTimeout(
					forceKeyUp,
					slowRefresh ? 60000 : 400,
				).unref(),
			};
		} else if (command.keyAttribute === CentralSceneKeys.KeyReleased) {
			// Stop the release timer
			if (this.centralSceneKeyHeldDownContext) {
				clearTimeout(this.centralSceneKeyHeldDownContext.timeout);
				this.centralSceneKeyHeldDownContext = undefined;
			} else if (this.centralSceneForcedKeyUp) {
				// If we timed out and the controller subsequently receives a Key Released Notification,
				// we SHOULD consider the sending node to be operating with the Slow Refresh capability enabled.
				this.valueDB.setValue(slowRefreshValueId, true);
				// Do not raise the duplicate event
				return;
			}
		}

		setSceneValue(command.sceneNumber, command.keyAttribute);
		this.driver.controllerLog.logNode(this.id, {
			message: `received CentralScene notification ${stringify(command)}`,
			direction: "inbound",
		});
	}

	/** The timestamp of the last received wakeup notification */
	private lastWakeUp: number | undefined;

	/** Handles the receipt of a Wake Up notification */
	private handleWakeUpNotification(): void {
		this.driver.controllerLog.logNode(this.id, {
			message: `received wakeup notification`,
			direction: "inbound",
		});

		// It can happen that the node has not told us that it supports the Wake Up CC
		// https://sentry.io/share/issue/6a681729d7db46d591f1dcadabe8d02e/
		// To avoid a crash, mark it as supported
		this.addCC(CommandClasses["Wake Up"], {
			isSupported: true,
			version: 1,
		});

		this.markAsAwake();

		// From the specs:
		// A controlling node SHOULD read the Wake Up Interval of a supporting node when the delays between
		// Wake Up periods are larger than what was last set at the supporting node.
		const now = Date.now();
		if (this.lastWakeUp) {
			// we've already measured the wake up interval, so we can check whether a refresh is necessary
			const wakeUpInterval =
				this.getValue<number>(WakeUpCCValues.wakeUpInterval.id) ?? 1;
			// The wakeup interval is specified in seconds. Also add 5 minutes tolerance to avoid
			// unnecessary queries since there might be some delay. A wakeup interval of 0 means manual wakeup,
			// so the interval shouldn't be verified
			if (
				wakeUpInterval > 0 &&
				(now - this.lastWakeUp) / 1000 > wakeUpInterval + 5 * 60
			) {
				this.commandClasses["Wake Up"].getInterval().catch(() => {
					// Don't throw if there's an error
				});
			}
		}
		this.lastWakeUp = now;

		// Some devices expect us to query them on wake up in order to function correctly
		if (this._deviceConfig?.compat?.queryOnWakeup) {
			// Don't wait
			void this.compatDoWakeupQueries();
		}

		// In case there are no messages in the queue, the node may go back to sleep very soon
		this.driver.debounceSendNodeToSleep(this);
	}

	private async compatDoWakeupQueries(): Promise<void> {
		if (!this._deviceConfig?.compat?.queryOnWakeup) return;
		this.driver.controllerLog.logNode(this.id, {
			message: `expects some queries after wake up, so it shall receive`,
			direction: "none",
		});

		for (const [ccName, apiMethod, ...args] of this._deviceConfig.compat
			.queryOnWakeup) {
			this.driver.controllerLog.logNode(this.id, {
				message: `compat query "${ccName}"::${apiMethod}(${args
					.map((arg) => JSON.stringify(arg))
					.join(", ")})`,
				direction: "none",
			});

			// Try to access the API - if it doesn't work, skip this option
			let API: CCAPI;
			try {
				API = (
					(this.commandClasses as any)[ccName] as CCAPI
				).withOptions({
					// Tag the resulting transactions as compat queries
					tag: "compat",
					// Do not retry them or they may cause congestion if the node is asleep again
					maxSendAttempts: 1,
					// This is for a sleeping node - there's no point in keeping the transactions when the node is asleep
					expire: 10000,
				});
			} catch {
				this.driver.controllerLog.logNode(this.id, {
					message: `could not access API, skipping query`,
					direction: "none",
					level: "warn",
				});
				continue;
			}
			if (!API.isSupported()) {
				this.driver.controllerLog.logNode(this.id, {
					message: `API not supported, skipping query`,
					direction: "none",
					level: "warn",
				});
				continue;
			} else if (!(API as any)[apiMethod]) {
				this.driver.controllerLog.logNode(this.id, {
					message: `method ${apiMethod} not found on API, skipping query`,
					direction: "none",
					level: "warn",
				});
				continue;
			}

			// Retrieve the method
			// eslint-disable-next-line
			const method = (API as any)[apiMethod].bind(API) as Function;
			// And replace "smart" arguments with their corresponding value
			const methodArgs = args.map<unknown>((arg) => {
				if (isObject(arg)) {
					const valueId = {
						commandClass: API.ccId,
						...arg,
					};
					return this.getValue(valueId);
				}
				return arg;
			});

			// Do the API call and ignore/log any errors
			try {
				await method(...methodArgs);
				this.driver.controllerLog.logNode(this.id, {
					message: `API call successful`,
					direction: "none",
				});
			} catch (e) {
				this.driver.controllerLog.logNode(this.id, {
					message: `error during API call: ${getErrorMessage(e)}`,
					direction: "none",
					level: "warn",
				});
				if (
					isZWaveError(e) &&
					e.code === ZWaveErrorCodes.Controller_MessageExpired
				) {
					// A compat query expired - no point in trying the others too
					return;
				}
			}
		}
	}

	/** Handles the receipt of a BasicCC Set or Report */
	private handleBasicCommand(command: BasicCC): void {
		// Retrieve the endpoint the command is coming from
		const sourceEndpoint =
			this.getEndpoint(command.endpointIndex ?? 0) ?? this;

		// Depending on the generic device class, we may need to map the basic command to other CCs
		let mappedTargetCC: CommandClass | undefined;
		// Do not map the basic CC if the device config forbids it
		if (!this._deviceConfig?.compat?.disableBasicMapping) {
			switch (sourceEndpoint.deviceClass?.generic.key) {
				case 0x20: // Binary Sensor
					mappedTargetCC = sourceEndpoint.createCCInstanceUnsafe(
						CommandClasses["Binary Sensor"],
					);
					break;
				case 0x10: // Binary Switch
					mappedTargetCC = sourceEndpoint.createCCInstanceUnsafe(
						CommandClasses["Binary Switch"],
					);
					break;
				case 0x11: // Multilevel Switch
					mappedTargetCC = sourceEndpoint.createCCInstanceUnsafe(
						CommandClasses["Multilevel Switch"],
					);
					break;
				case 0x12: // Remote Switch
					switch (sourceEndpoint.deviceClass.specific.key) {
						case 0x01: // Binary Remote Switch
							mappedTargetCC =
								sourceEndpoint.createCCInstanceUnsafe(
									CommandClasses["Binary Switch"],
								);
							break;
						case 0x02: // Multilevel Remote Switch
							mappedTargetCC =
								sourceEndpoint.createCCInstanceUnsafe(
									CommandClasses["Multilevel Switch"],
								);
							break;
					}
			}
		}

		if (command instanceof BasicCCReport) {
			// Try to set the mapped value on the target CC
			const didSetMappedValue =
				typeof command.currentValue === "number" &&
				mappedTargetCC?.setMappedBasicValue(
					this.driver,
					command.currentValue,
				);

			// Otherwise fall back to setting it ourselves
			if (!didSetMappedValue) {
				// Store the value in the value DB now
				command.persistValues(this.driver);

				// Since the node sent us a Basic report, we are sure that it is at least supported
				// If this is the only supported actuator CC, add it to the support list,
				// so the information lands in the network cache
				if (!actuatorCCs.some((cc) => sourceEndpoint.supportsCC(cc))) {
					sourceEndpoint.addCC(CommandClasses.Basic, {
						isControlled: true,
					});
				}
			}
		} else if (command instanceof BasicCCSet) {
			// Treat BasicCCSet as value events if desired
			if (this._deviceConfig?.compat?.treatBasicSetAsEvent) {
				this.driver.controllerLog.logNode(this.id, {
					endpoint: command.endpointIndex,
					message: "treating BasicCC::Set as a value event",
				});
				this._valueDB.setValue(
					BasicCCValues.compatEvent.endpoint(command.endpointIndex),
					command.targetValue,
					{
						stateful: false,
					},
				);
				return;
			} else {
				// Some devices send their current state using `BasicCCSet`s to their associations
				// instead of using reports. We still interpret them like reports
				this.driver.controllerLog.logNode(this.id, {
					endpoint: command.endpointIndex,
					message: "treating BasicCC::Set as a report",
				});

				// If enabled in a config file, try to set the mapped value on the target CC first
				const didSetMappedValue =
					!!this._deviceConfig?.compat?.enableBasicSetMapping &&
					!!mappedTargetCC?.setMappedBasicValue(
						this.driver,
						command.targetValue,
					);

				// Otherwise handle the command ourselves
				if (!didSetMappedValue) {
					// Basic Set commands cannot store their value automatically, so store the values manually
					this._valueDB.setValue(
						BasicCCValues.currentValue.endpoint(
							command.endpointIndex,
						),
						command.targetValue,
					);
					// Since the node sent us a Basic command, we are sure that it is at least controlled
					// Add it to the support list, so the information lands in the network cache
					if (!sourceEndpoint.controlsCC(CommandClasses.Basic)) {
						sourceEndpoint.addCC(CommandClasses.Basic, {
							isControlled: true,
						});
					}
				}
			}
		}
	}

	/** Handles the receipt of a MultilevelCC Set or Report */
	private handleMultilevelSwitchCommand(command: MultilevelSwitchCC): void {
		if (command instanceof MultilevelSwitchCCSet) {
			this.driver.controllerLog.logNode(this.id, {
				endpoint: command.endpointIndex,
				message: "treating MultiLevelSwitchCCSet::Set as a value event",
			});
			this._valueDB.setValue(
				MultilevelSwitchCCValues.compatEvent.endpoint(
					command.endpointIndex,
				),
				command.targetValue,
				{
					stateful: false,
				},
			);
		} else if (command instanceof MultilevelSwitchCCStartLevelChange) {
			this.driver.controllerLog.logNode(this.id, {
				endpoint: command.endpointIndex,
				message:
					"treating MultilevelSwitchCC::StartLevelChange as a notification",
			});
			this.emit(
				"notification",
				this,
				CommandClasses["Multilevel Switch"],
				{
					eventType: MultilevelSwitchCommand.StartLevelChange,
					eventTypeLabel: "Start level change",
					direction: command.direction,
				},
			);
		} else if (command instanceof MultilevelSwitchCCStopLevelChange) {
			this.driver.controllerLog.logNode(this.id, {
				endpoint: command.endpointIndex,
				message:
					"treating MultilevelSwitchCC::StopLevelChange as a notification",
			});
			this.emit(
				"notification",
				this,
				CommandClasses["Multilevel Switch"],
				{
					eventType: MultilevelSwitchCommand.StopLevelChange,
					eventTypeLabel: "Stop level change",
				},
			);
		}
	}

	private async handleZWavePlusGet(command: ZWavePlusCCGet): Promise<void> {
		// treat this as a sign that the node is awake
		this.markAsAwake();

		const endpoint = this.getEndpoint(command.endpointIndex) ?? this;

		await endpoint.commandClasses["Z-Wave Plus Info"]
			.withOptions({
				// Answer with the same encapsulation as asked
				encapsulationFlags: command.encapsulationFlags,
			})
			.sendReport({
				zwavePlusVersion: 2,
				roleType: ZWavePlusRoleType.CentralStaticController,
				nodeType: ZWavePlusNodeType.Node,
				installerIcon: 0x0500, // Generic Gateway
				userIcon: 0x0500, // Generic Gateway
			});
	}

	/**
	 * Allows automatically resetting notification values to idle if the node does not do it itself
	 */
	private notificationIdleTimeouts = new Map<string, NodeJS.Timeout>();
	/** Schedules a notification value to be reset */
	private scheduleNotificationIdleReset(
		valueId: ValueID,
		handler: () => void,
	): void {
		this.clearNotificationIdleReset(valueId);
		const key = valueIdToString(valueId);
		this.notificationIdleTimeouts.set(
			key,
			// Unref'ing long running timeouts allows to quit the application before the timeout elapses
			setTimeout(handler, 5 * 60 * 1000 /* 5 minutes */).unref(),
		);
	}

	/** Removes a scheduled notification reset */
	private clearNotificationIdleReset(valueId: ValueID): void {
		const key = valueIdToString(valueId);
		if (this.notificationIdleTimeouts.has(key)) {
			clearTimeout(this.notificationIdleTimeouts.get(key));
			this.notificationIdleTimeouts.delete(key);
		}
	}

	/**
	 * Handles the receipt of a Notification Report
	 */
	private handleNotificationReport(command: NotificationCCReport): void {
		if (command.notificationType == undefined) {
			if (command.alarmType == undefined) {
				this.driver.controllerLog.logNode(this.id, {
					message: `received unsupported notification ${stringify(
						command,
					)}`,
					direction: "inbound",
				});
			}
			return;
		}

		// Fallback for V2 notifications that don't allow us to predefine the metadata during the interview.
		// Instead of defining useless values for each possible notification event, we build the metadata on demand
		const extendValueMetadata = (
			valueId: ValueID,
			notificationConfig: Notification,
			valueConfig: NotificationValueDefinition & { type: "state" },
		) => {
			if (command.version === 2 || !this.valueDB.hasMetadata(valueId)) {
				const metadata = getNotificationValueMetadata(
					this.valueDB.getMetadata(valueId) as
						| ValueMetadataNumeric
						| undefined,
					notificationConfig,
					valueConfig,
				);
				this.valueDB.setMetadata(valueId, metadata);
			}
		};

		// Look up the received notification in the config
		const notificationConfig = this.driver.configManager.lookupNotification(
			command.notificationType,
		);

		if (notificationConfig) {
			// This is a known notification (status or event)
			const notificationName = notificationConfig.name;

			this.driver.controllerLog.logNode(this.id, {
				message: `[handleNotificationReport] notificationName: ${notificationName}`,
				level: "silly",
			});

			/** Returns a single notification state to idle */
			const setStateIdle = (prevValue: number): void => {
				const valueConfig = notificationConfig.lookupValue(prevValue);
				// Only known variables may be reset to idle
				if (!valueConfig || valueConfig.type !== "state") return;
				// Some properties may not be reset to idle
				if (!valueConfig.idle) return;

				const variableName = valueConfig.variableName;
				const valueId = NotificationCCValues.notificationVariable(
					notificationName,
					variableName,
				).endpoint(command.endpointIndex);

				// Since the node has reset the notification itself, we don't need the idle reset
				this.clearNotificationIdleReset(valueId);
				extendValueMetadata(valueId, notificationConfig, valueConfig);
				this.valueDB.setValue(valueId, 0 /* idle */);
			};

			const value = command.notificationEvent!;
			if (value === 0) {
				// Generic idle notification, this contains a value to be reset
				if (
					Buffer.isBuffer(command.eventParameters) &&
					command.eventParameters.length
				) {
					// The target value is the first byte of the event parameters
					setStateIdle(command.eventParameters[0]);
				} else {
					// Reset all values to idle
					const nonIdleValues = this.valueDB
						.getValues(CommandClasses.Notification)
						.filter(
							(v) =>
								(v.endpoint || 0) === command.endpointIndex &&
								v.property === notificationName &&
								typeof v.value === "number" &&
								v.value !== 0,
						);
					for (const v of nonIdleValues) {
						setStateIdle(v.value as number);
					}
				}
				return;
			}

			// Find out which property we need to update
			const valueConfig = notificationConfig.lookupValue(value);

			if (valueConfig) {
				this.driver.controllerLog.logNode(this.id, {
					message: `[handleNotificationReport] valueConfig:
  label: ${valueConfig.label}
  ${
		valueConfig.type === "event"
			? "type: event"
			: `type: state
  variableName: ${valueConfig.variableName}`
  }`,
					level: "silly",
				});
			} else {
				this.driver.controllerLog.logNode(this.id, {
					message: `[handleNotificationReport] valueConfig: undefined`,
					level: "silly",
				});
			}

			// Perform some heuristics on the known notification
			this.handleKnownNotification(command);

			let allowIdleReset: boolean;
			if (!valueConfig) {
				// We don't know what this notification refers to, so we don't force a reset
				allowIdleReset = false;
			} else if (valueConfig.type === "state") {
				allowIdleReset = valueConfig.idle;
			} else {
				this.emit("notification", this, CommandClasses.Notification, {
					type: command.notificationType,
					event: value,
					label: notificationConfig.name,
					eventLabel: valueConfig.label,
					parameters: command.eventParameters,
				});
				return;
			}

			// Now that we've gathered all we need to know, update the value in our DB
			let valueId: ValueID;
			if (valueConfig) {
				valueId = NotificationCCValues.notificationVariable(
					notificationName,
					valueConfig.variableName,
				).endpoint(command.endpointIndex);

				extendValueMetadata(valueId, notificationConfig, valueConfig);
			} else {
				// Collect unknown values in an "unknown" bucket
				const unknownValue =
					NotificationCCValues.unknownNotificationVariable(
						command.notificationType,
						notificationName,
					);
				valueId = unknownValue.endpoint(command.endpointIndex);

				if (command.version === 2) {
					if (!this.valueDB.hasMetadata(valueId)) {
						this.valueDB.setMetadata(valueId, unknownValue.meta);
					}
				}
			}
			this.valueDB.setValue(valueId, value);

			// Nodes before V8 (and some misbehaving V8 ones) don't necessarily reset the notification to idle.
			// The specifications advise to auto-reset the variables, but it has been found that this interferes
			// with some motion sensors that don't refresh their active notification. Therefore, we set a fallback
			// timer if the `forceNotificationIdleReset` compat flag is set.
			if (
				allowIdleReset &&
				!!this._deviceConfig?.compat?.forceNotificationIdleReset
			) {
				this.driver.controllerLog.logNode(this.id, {
					message: `[handleNotificationReport] scheduling idle reset`,
					level: "silly",
				});
				this.scheduleNotificationIdleReset(valueId, () =>
					setStateIdle(value),
				);
			}
		} else {
			// This is an unknown notification
			const valueId = NotificationCCValues.unknownNotificationType(
				command.notificationType,
			).endpoint(command.endpointIndex);

			this.valueDB.setValue(valueId, command.notificationEvent);
			// We don't know what this notification refers to, so we don't force a reset
		}
	}

	private handleKnownNotification(command: NotificationCCReport): void {
		const lockEvents = [0x01, 0x03, 0x05, 0x09];
		const unlockEvents = [0x02, 0x04, 0x06];
		if (
			// Access Control, manual/keypad/rf/auto (un)lock operation
			command.notificationType === 0x06 &&
			(lockEvents.includes(command.notificationEvent as number) ||
				unlockEvents.includes(command.notificationEvent as number)) &&
			(this.supportsCC(CommandClasses["Door Lock"]) ||
				this.supportsCC(CommandClasses.Lock))
		) {
			// The Door Lock Command Class is constrained to the S2 Access Control key,
			// while the Notification Command Class, in the same device, could use a
			// different key. This way the device can notify devices which don't belong
			// to the S2 Access Control key group of changes in its state.

			const isLocked = lockEvents.includes(
				command.notificationEvent as number,
			);

			// Update the current lock status
			if (this.supportsCC(CommandClasses["Door Lock"])) {
				this.valueDB.setValue(
					DoorLockCCValues.currentMode.endpoint(
						command.endpointIndex,
					),
					isLocked ? DoorLockMode.Secured : DoorLockMode.Unsecured,
				);
			}
			if (this.supportsCC(CommandClasses.Lock)) {
				this.valueDB.setValue(
					LockCCValues.locked.endpoint(command.endpointIndex),
					isLocked,
				);
			}
		}
	}

	private busySettingClock: boolean = false;
	private async handleClockReport(command: ClockCCReport): Promise<void> {
		if (this.busySettingClock) return;

		// A Z-Wave Plus node SHOULD issue a Clock Report Command via the Lifeline Association Group if they
		// suspect to have inaccurate time and/or weekdays (e.g. after battery removal).
		// A controlling node SHOULD compare the received time and weekday with its current time and set the
		// time again at the supporting node if a deviation is observed (e.g. different weekday or more than a
		// minute difference)

		// A sending node knowing the current time with seconds precision SHOULD round its
		// current time to the nearest minute when sending this command.
		let now = new Date();
		const seconds = now.getSeconds();
		if (seconds >= 30) {
			now = new Date(now.getTime() + (60 - seconds) * 1000);
		}

		// Get desired time in local time
		const hours = now.getHours();
		const minutes = now.getMinutes();
		// Sunday is 0 in JS, but 7 in Z-Wave
		let weekday = now.getDay();
		if (weekday === 0) weekday = 7;

		if (
			command.weekday !== weekday ||
			command.hour !== hours ||
			command.minute !== minutes
		) {
			const endpoint = this.driver.tryGetEndpoint(command);
			if (!endpoint /*|| !endpoint.commandClasses.Clock.isSupported()*/) {
				// Make sure the endpoint supports the CC (GH#1704)
				return;
			}

			this.driver.controllerLog.logNode(
				this.nodeId,
				`detected a deviation of the node's clock, updating it...`,
			);
			this.busySettingClock = true;
			try {
				await endpoint.commandClasses.Clock.set(
					hours,
					minutes,
					weekday,
				);
			} catch {
				// ignore
			}
			this.busySettingClock = false;
		}
	}

	private async handleTimeGet(command: TimeCCTimeGet): Promise<void> {
		// treat this as a sign that the node is awake
		this.markAsAwake();

		const endpoint = this.getEndpoint(command.endpointIndex) ?? this;

		const now = new Date();
		const hours = now.getHours();
		const minutes = now.getMinutes();
		const seconds = now.getSeconds();

		try {
			await endpoint.commandClasses.Time.withOptions({
				// Answer with the same encapsulation as asked
				encapsulationFlags: command.encapsulationFlags,
			}).reportTime(hours, minutes, seconds);
		} catch (e) {
			// ignore
		}
	}

	private async handleDateGet(command: TimeCCDateGet): Promise<void> {
		// treat this as a sign that the node is awake
		this.markAsAwake();

		const endpoint = this.getEndpoint(command.endpointIndex) ?? this;

		const now = new Date();
		const year = now.getFullYear();
		const month = now.getMonth() + 1;
		const day = now.getDate();

		try {
			await endpoint.commandClasses.Time.withOptions({
				// Answer with the same encapsulation as asked
				encapsulationFlags: command.encapsulationFlags,
			}).reportDate(year, month, day);
		} catch (e) {
			// ignore
		}
	}

	private async handleTimeOffsetGet(
		command: TimeCCTimeOffsetGet,
	): Promise<void> {
		// treat this as a sign that the node is awake
		this.markAsAwake();

		const endpoint = this.getEndpoint(command.endpointIndex) ?? this;

		const timezone = getDSTInfo(new Date());

		try {
			await endpoint.commandClasses.Time.withOptions({
				// Answer with the same encapsulation as asked
				encapsulationFlags: command.encapsulationFlags,
			}).reportTimezone(timezone);
		} catch (e) {
			// ignore
		}
	}

	private _firmwareUpdateInProgress: boolean = false;
	/**
	 *
	 * Returns whether a firmware update is in progress for this node.
	 */
	public isFirmwareUpdateInProgress(): boolean {
		return this._firmwareUpdateInProgress;
	}

	private _abortFirmwareUpdate: (() => Promise<void>) | undefined;

	/** Is used to remember fragment requests that came in before they were able to be handled */
	private _firmwareUpdatePrematureRequest:
		| FirmwareUpdateMetaDataCCGet
		| undefined;

	/**
	 * Retrieves the firmware update capabilities of a node to decide which options to offer a user prior to the update.
	 * This method uses cached information from the most recent interview.
	 */
	public getFirmwareUpdateCapabilitiesCached(): FirmwareUpdateCapabilities {
		const firmwareUpgradable = this.getValue<boolean>(
			FirmwareUpdateMetaDataCCValues.firmwareUpgradable.id,
		);
		const supportsActivation = this.getValue<boolean>(
			FirmwareUpdateMetaDataCCValues.supportsActivation.id,
		);
		const continuesToFunction = this.getValue<boolean>(
			FirmwareUpdateMetaDataCCValues.continuesToFunction.id,
		);
		const additionalFirmwareIDs = this.getValue<number[]>(
			FirmwareUpdateMetaDataCCValues.additionalFirmwareIDs.id,
		);

		// Ensure all information was queried
		if (
			!firmwareUpgradable ||
			supportsActivation == undefined ||
			continuesToFunction == undefined ||
			!isArray(additionalFirmwareIDs)
		) {
			return { firmwareUpgradable: false };
		}

		return {
			firmwareUpgradable: true,
			firmwareTargets: [0, ...additionalFirmwareIDs],
			continuesToFunction,
			supportsActivation,
		};
	}

	/**
	 * Retrieves the firmware update capabilities of a node to decide which options to offer a user prior to the update.
	 * This communicates with the node to retrieve fresh information.
	 */
	public async getFirmwareUpdateCapabilities(): Promise<FirmwareUpdateCapabilities> {
		const api = this.commandClasses["Firmware Update Meta Data"];
		const meta = await api.getMetaData();
		if (!meta) {
			throw new ZWaveError(
				`Failed to request firmware update capabilities: The node did not respond in time!`,
				ZWaveErrorCodes.Controller_NodeTimeout,
			);
		} else if (!meta.firmwareUpgradable) {
			return {
				firmwareUpgradable: false,
			};
		}

		return {
			firmwareUpgradable: true,
			firmwareTargets: [0, ...meta.additionalFirmwareIDs],
			continuesToFunction: meta.continuesToFunction,
			supportsActivation: meta.supportsActivation,
		};
	}

	/**
	 * Starts an OTA firmware update process for this node.
	 *
	 * This method will resolve after the process has **STARTED** successfully. It does not wait for the update to finish.
	 *
	 * @deprecated Use {@link updateFirmware} instead, which allows waiting for the update to finish.
	 *
	 * **WARNING: Use at your own risk! We don't take any responsibility if your devices don't work after an update.**
	 *
	 * @param data The firmware image
	 * @param target The firmware target (i.e. chip) to upgrade. 0 updates the Z-Wave chip, >=1 updates others if they exist
	 */
	public async beginFirmwareUpdate(
		data: Buffer,
		target: number = 0,
	): Promise<void> {
		// Don't start the process twice
		if (this.isFirmwareUpdateInProgress()) {
			throw new ZWaveError(
				`Failed to start the update: A firmware upgrade is already in progress!`,
				ZWaveErrorCodes.FirmwareUpdateCC_Busy,
			);
		}
		this._firmwareUpdateInProgress = true;

		// Support aborting the update
		const abortContext: {
			abort: boolean;
			tooLateToAbort: boolean;
			abortPromise: DeferredPromise<boolean>;
		} = {
			abort: false,
			tooLateToAbort: false,
			abortPromise: createDeferredPromise<boolean>(),
		};

		this._abortFirmwareUpdate = async () => {
			if (abortContext.tooLateToAbort) {
				throw new ZWaveError(
					`The firmware update was transmitted completely, cannot abort anymore.`,
					ZWaveErrorCodes.FirmwareUpdateCC_FailedToAbort,
				);
			}

			this.driver.controllerLog.logNode(this.id, {
				message: `Aborting firmware update...`,
				direction: "outbound",
			});

			// Trigger the abort
			abortContext.abort = true;
			const aborted = await abortContext.abortPromise;
			if (!aborted) {
				throw new ZWaveError(
					`The node did not acknowledge the aborted update`,
					ZWaveErrorCodes.FirmwareUpdateCC_FailedToAbort,
				);
			}
			this.driver.controllerLog.logNode(this.id, {
				message: `Firmware update aborted`,
				direction: "inbound",
			});
		};

		// If the node isn't supposed to be kept awake yet, do it
		this.keepAwake = true;

		// Reset persisted state after the update
		const restore = (keepAwake: boolean) => {
			this.keepAwake = keepAwake;
			this._firmwareUpdateInProgress = false;
			this._abortFirmwareUpdate = undefined;
			this._firmwareUpdatePrematureRequest = undefined;
		};

		// Kick off the firmware update "synchronously"
		let fragmentSize: number;
		try {
			const result = await this.prepareFirmwareUpdateInternal(
				[target],
				abortContext,
			);

			// Handle early aborts
			if (abortContext.abort) {
				this.emit(
					"firmware update finished",
					this,
					FirmwareUpdateStatus.Error_TransmissionFailed,
					undefined,
					{
						success: false,
						status: FirmwareUpdateStatus.Error_TransmissionFailed,
						reInterview: false,
					},
				);
				restore(false);
				return;
			}

			let meta: FirmwareUpdateMetaData;
			({ fragmentSize, ...meta } = result!);

			await this.beginFirmwareUpdateInternal(
				data,
				target,
				meta,
				fragmentSize,
			);
		} catch {
			restore(false);
			return;
		}

		// Perform the update in the background
		void (async () => {
			const result = await this.doFirmwareUpdateInternal(
				data,
				fragmentSize,
				abortContext,
				(fragment, total) => {
					const progress: FirmwareUpdateProgress = {
						currentFile: 1,
						totalFiles: 1,
						sentFragments: fragment,
						totalFragments: total,
						progress: roundTo((fragment / total) * 100, 2),
					};
					this.emit(
						"firmware update progress",
						this,
						fragment,
						total,
						progress,
					);
				},
			);

			let waitTime = result.waitTime;
			if (result.success) {
				waitTime =
					this.driver.getConservativeWaitTimeAfterFirmwareUpdate(
						result.waitTime,
					);
			}

			this.emit(
				"firmware update finished",
				this,
				result.status,
				waitTime,
				{ ...result, waitTime, reInterview: result.success },
			);
			restore(result.success);
		})();
	}

	/**
	 * Performs an OTA firmware upgrade of one or more chips on this node.
	 *
	 * This method will resolve after the process has **COMPLETED**. Failure to start any one of the provided updates will throw an error.
	 *
	 * **WARNING: Use at your own risk! We don't take any responsibility if your devices don't work after an update.**
	 *
	 * @param updates An array of firmware updates that will be done in sequence
	 *
	 * @returns Whether all of the given updates were successful.
	 */
	public async updateFirmware(updates: Firmware[]): Promise<boolean> {
		if (updates.length === 0) {
			throw new ZWaveError(
				`At least one update must be provided`,
				ZWaveErrorCodes.Argument_Invalid,
			);
		}

		// Check that each update has a buffer with at least 1 byte
		if (updates.some((u) => u.data.length === 0)) {
			throw new ZWaveError(
				`All firmware updates must have a non-empty data buffer`,
				ZWaveErrorCodes.Argument_Invalid,
			);
		}

		// Check that the targets are not duplicates
		if (
			distinct(updates.map((u) => u.firmwareTarget ?? 0)).length !==
			updates.length
		) {
			throw new ZWaveError(
				`The target of all provided firmware updates must be unique`,
				ZWaveErrorCodes.Argument_Invalid,
			);
		}

		// Don't start the process twice
		if (this.isFirmwareUpdateInProgress()) {
			throw new ZWaveError(
				`Failed to start the update: A firmware upgrade is already in progress!`,
				ZWaveErrorCodes.FirmwareUpdateCC_Busy,
			);
		}
		this._firmwareUpdateInProgress = true;

		// Support aborting the update
		const abortContext: {
			abort: boolean;
			tooLateToAbort: boolean;
			abortPromise: DeferredPromise<boolean>;
		} = {
			abort: false,
			tooLateToAbort: false,
			abortPromise: createDeferredPromise<boolean>(),
		};

		this._abortFirmwareUpdate = async () => {
			if (abortContext.tooLateToAbort) {
				throw new ZWaveError(
					`The firmware update was transmitted completely, cannot abort anymore.`,
					ZWaveErrorCodes.FirmwareUpdateCC_FailedToAbort,
				);
			}

			this.driver.controllerLog.logNode(this.id, {
				message: `Aborting firmware update...`,
				direction: "outbound",
			});

			// Trigger the abort
			abortContext.abort = true;
			const aborted = await abortContext.abortPromise;
			if (!aborted) {
				throw new ZWaveError(
					`The node did not acknowledge the aborted update`,
					ZWaveErrorCodes.FirmwareUpdateCC_FailedToAbort,
				);
			}
			this.driver.controllerLog.logNode(this.id, {
				message: `Firmware update aborted`,
				direction: "inbound",
			});
		};

		// If the node isn't supposed to be kept awake yet, do it
		this.keepAwake = true;

		// Reset persisted state after the update
		const restore = (keepAwake: boolean) => {
			this.keepAwake = keepAwake;
			this._firmwareUpdateInProgress = false;
			this._abortFirmwareUpdate = undefined;
			this._firmwareUpdatePrematureRequest = undefined;
		};

<<<<<<< HEAD
		// Prepare the firmware update
		let fragmentSize: number;
		let meta: FirmwareUpdateMetaData;
		try {
			const result = await this.prepareFirmwareUpdateInternal(
				updates.map((u) => u.firmwareTarget ?? 0),
				abortContext,
			);

			// Handle early aborts
			if (abortContext.abort) {
				this.emit(
					"firmware update finished",
					this,
					FirmwareUpdateStatus.Error_TransmissionFailed,
					undefined,
					{
						success: false,
						status: FirmwareUpdateStatus.Error_TransmissionFailed,
						reInterview: false,
					},
				);
				restore(false);
				return false;
			}

			// If the firmware update was not aborted, result is definitely defined
			({ fragmentSize, ...meta } = result!);
		} catch {
			restore(false);
			return false;
		}

		// Perform all firmware updates in sequence
		let result!: Awaited<ReturnType<ZWaveNode["doFirmwareUpdateInternal"]>>;
		let conservativeWaitTime: number;

		const totalFragments: number = updates.reduce(
			(total, update) =>
				total + Math.ceil(update.data.length / fragmentSize),
			0,
		);
		let sentFragmentsOfPreviousFiles = 0;

		for (let i = 0; i < updates.length; i++) {
			this.driver.controllerLog.logNode(
				this.id,
				`Updating firmware (part ${i + 1} / ${updates.length})...`,
			);

			const { firmwareTarget: target = 0, data } = updates[i];
			// Tell the node to start requesting fragments
			await this.beginFirmwareUpdateInternal(
				data,
				target,
				meta,
				fragmentSize,
			);

			// And handle them
			result = await this.doFirmwareUpdateInternal(
				data,
				fragmentSize,
				abortContext,
				(fragment, total) => {
					const progress: FirmwareUpdateProgress = {
						currentFile: i + 1,
						totalFiles: updates.length,
						sentFragments: fragment,
						totalFragments: total,
						progress: roundTo(
							((sentFragmentsOfPreviousFiles + fragment) /
								totalFragments) *
								100,
							2,
						),
					};
					this.emit(
						"firmware update progress",
						this,
						fragment,
						total,
						progress,
					);

					// When this file is done, add the fragments to the total, so we can compute the total progress correctly
					if (fragment === total) {
						sentFragmentsOfPreviousFiles += fragment;
					}
				},
			);

			// If we wait, wait a bit longer than the device told us, so it is actually ready to use
			conservativeWaitTime =
				this.driver.getConservativeWaitTimeAfterFirmwareUpdate(
					result.waitTime,
				);

			if (!result.success) {
				this.driver.controllerLog.logNode(this.id, {
					message: `Firmware update (part ${i + 1} / ${
						updates.length
					}) failed with status ${getEnumMemberName(
						FirmwareUpdateStatus,
						result.status,
					)}`,
					direction: "inbound",
				});

				this.emit(
					"firmware update finished",
					this,
					result.status,
					undefined,
					{ ...result, waitTime: undefined, reInterview: false },
				);
				restore(false);
				return false;
			} else if (i < updates.length - 1) {
				// Update succeeded, but we're not done yet

				this.driver.controllerLog.logNode(this.id, {
					message: `Firmware update (part ${i + 1} / ${
						updates.length
					}) succeeded with status ${getEnumMemberName(
						FirmwareUpdateStatus,
						result.status,
					)}`,
					direction: "inbound",
				});

				this.driver.controllerLog.logNode(
					this.id,
					`Continuing with next part in ${conservativeWaitTime} seconds...`,
				);
			}
		}

		this.emit(
			"firmware update finished",
			this,
			result.status,
			conservativeWaitTime!,
			{ ...result, waitTime: conservativeWaitTime!, reInterview: true },
		);

		restore(true);
		return true;
	}

	/** Prepares the firmware update of a single target by collecting the necessary information */
	private async prepareFirmwareUpdateInternal(
		targets: number[],
		abortContext: AbortFirmwareUpdateContext,
	): Promise<
		| undefined
		| (FirmwareUpdateMetaData & {
				fragmentSize: number;
		  })
	> {
		const version = this.getCCVersion(
			CommandClasses["Firmware Update Meta Data"],
		);
=======
>>>>>>> 86d78e7a
		const api = this.commandClasses["Firmware Update Meta Data"];

		// ================================
		// STEP 1:
		// Check if this update is possible
		const meta = await api.getMetaData();
		if (!meta) {
			throw new ZWaveError(
				`Failed to start the update: The node did not respond in time!`,
				ZWaveErrorCodes.Controller_NodeTimeout,
			);
		}

<<<<<<< HEAD
		for (const target of targets) {
			if (target === 0) {
				if (!meta.firmwareUpgradable) {
					throw new ZWaveError(
						`Failed to start the update: The Z-Wave chip firmware is not upgradable!`,
						ZWaveErrorCodes.FirmwareUpdateCC_NotUpgradable,
					);
				}
			} else {
				if (version < 3) {
					throw new ZWaveError(
						`Failed to start the update: The node does not support upgrading a different firmware target than 0!`,
						ZWaveErrorCodes.FirmwareUpdateCC_TargetNotFound,
					);
				} else if (
					meta.additionalFirmwareIDs[target - 1] == undefined
				) {
					throw new ZWaveError(
						`Failed to start the update: Firmware target #${target} not found on this node!`,
						ZWaveErrorCodes.FirmwareUpdateCC_TargetNotFound,
					);
				}
=======
		if (target === 0) {
			if (!meta.firmwareUpgradable) {
				this.resetFirmwareUpdateStatus();
				throw new ZWaveError(
					`Failed to start the update: The Z-Wave chip firmware is not upgradable!`,
					ZWaveErrorCodes.FirmwareUpdateCC_NotUpgradable,
				);
			}
		} else {
			if (api.version < 3) {
				this.resetFirmwareUpdateStatus();
				throw new ZWaveError(
					`Failed to start the update: The node does not support upgrading a different firmware target than 0!`,
					ZWaveErrorCodes.FirmwareUpdateCC_TargetNotFound,
				);
			} else if (meta.additionalFirmwareIDs[target - 1] == undefined) {
				this.resetFirmwareUpdateStatus();
				throw new ZWaveError(
					`Failed to start the update: Firmware target #${target} not found on this node!`,
					ZWaveErrorCodes.FirmwareUpdateCC_TargetNotFound,
				);
>>>>>>> 86d78e7a
			}
		}

		// ================================
		// STEP 2:
		// Determine the fragment size
		const fcc = new FirmwareUpdateMetaDataCC(this.driver, {
			nodeId: this.id,
		});

		const maxNetPayloadSize =
			this.driver.computeNetCCPayloadSize(fcc) -
			2 - // report number
			(fcc.version >= 2 ? 2 : 0); // checksum
		// Use the smallest allowed payload
		const fragmentSize = Math.min(
			maxNetPayloadSize,
			meta.maxFragmentSize ?? Number.POSITIVE_INFINITY,
		);

		if (abortContext.abort) {
			abortContext.abortPromise.resolve(true);
			return;
		} else {
			return { ...meta, fragmentSize };
		}
	}

	/** Kicks off a firmware update of a single target */
	private async beginFirmwareUpdateInternal(
		data: Buffer,
		target: number,
		meta: FirmwareUpdateMetaData,
		fragmentSize: number,
	): Promise<void> {
		const api = this.commandClasses["Firmware Update Meta Data"];

		// ================================
		// STEP 3:
		// Start the update
		this.driver.controllerLog.logNode(this.id, {
			message: `Starting firmware update...`,
			direction: "outbound",
		});

		// Request the node to start the upgrade
		// TODO: Should manufacturer id and firmware id be provided externally?
		const requestUpdateStatus = await api.requestUpdate({
			manufacturerId: meta.manufacturerId,
			firmwareId:
				target == 0
					? meta.firmwareId
					: meta.additionalFirmwareIDs[target - 1],
			firmwareTarget: target,
			fragmentSize,
			checksum: CRC16_CCITT(data),
		});
		switch (requestUpdateStatus) {
			case FirmwareUpdateRequestStatus.Error_AuthenticationExpected:
				throw new ZWaveError(
					`Failed to start the update: A manual authentication event (e.g. button push) was expected!`,
					ZWaveErrorCodes.FirmwareUpdateCC_FailedToStart,
				);
			case FirmwareUpdateRequestStatus.Error_BatteryLow:
				throw new ZWaveError(
					`Failed to start the update: The battery level is too low!`,
					ZWaveErrorCodes.FirmwareUpdateCC_FailedToStart,
				);
			case FirmwareUpdateRequestStatus.Error_FirmwareUpgradeInProgress:
				throw new ZWaveError(
					`Failed to start the update: A firmware upgrade is already in progress!`,
					ZWaveErrorCodes.FirmwareUpdateCC_Busy,
				);
			case FirmwareUpdateRequestStatus.Error_InvalidManufacturerOrFirmwareID:
				throw new ZWaveError(
					`Failed to start the update: Invalid manufacturer or firmware id!`,
					ZWaveErrorCodes.FirmwareUpdateCC_FailedToStart,
				);
			case FirmwareUpdateRequestStatus.Error_InvalidHardwareVersion:
				throw new ZWaveError(
					`Failed to start the update: Invalid hardware version!`,
					ZWaveErrorCodes.FirmwareUpdateCC_FailedToStart,
				);
			case FirmwareUpdateRequestStatus.Error_NotUpgradable:
				throw new ZWaveError(
					`Failed to start the update: Firmware target #${target} is not upgradable!`,
					ZWaveErrorCodes.FirmwareUpdateCC_NotUpgradable,
				);
			case FirmwareUpdateRequestStatus.Error_FragmentSizeTooLarge:
				throw new ZWaveError(
					`Failed to start the update: The chosen fragment size is too large!`,
					ZWaveErrorCodes.FirmwareUpdateCC_FailedToStart,
				);
			case FirmwareUpdateRequestStatus.OK:
				// All good, we have started!
				// Keep the node awake until the update is done.
				this.keepAwake = true;
		}
	}

	/** Performs the firmware update of a single target */
	private async doFirmwareUpdateInternal(
		data: Buffer,
		fragmentSize: number,
		abortContext: AbortFirmwareUpdateContext,
		onProgress: (fragment: number, total: number) => void,
	): Promise<
		Pick<FirmwareUpdateResult, "status" | "waitTime"> & {
			success: boolean;
		}
	> {
		const numFragments = Math.ceil(data.length / fragmentSize);

		// Make sure we're not responding to an outdated request immediately
		this._firmwareUpdatePrematureRequest = undefined;

		// ================================
		// STEP 4:
		// Respond to fragment requests from the node
		update: while (true) {
			// During ongoing firmware updates, it can happen that the next request is received before the callback for the previous response
			// is back. In that case we can immediately handle the premature request. Otherwise wait for the next request.
			const fragmentRequest =
				this._firmwareUpdatePrematureRequest ??
				(await this.driver
					.waitForCommand<FirmwareUpdateMetaDataCCGet>(
						(cc) =>
							cc.nodeId === this.nodeId &&
							cc instanceof FirmwareUpdateMetaDataCCGet,
						30000,
					)
					.catch(() => undefined));
			this._firmwareUpdatePrematureRequest = undefined;

			if (!fragmentRequest) {
				// In some cases it can happen that the device stops requesting update frames
				// We need to timeout the update in this case so it can be restarted

				this.driver.controllerLog.logNode(this.id, {
					message: `Firmware update timed out`,
					direction: "none",
					level: "warn",
				});

				return {
					success: false,
					status: FirmwareUpdateStatus.Error_Timeout,
				};
			}
			// When a node requests a firmware update fragment, it must be awake
			try {
				this.markAsAwake();
			} catch {
				/* ignore */
			}

			if (fragmentRequest.reportNumber > numFragments) {
				this.driver.controllerLog.logNode(this.id, {
					message: `Received Firmware Update Get for an out-of-bounds fragment. Forcing the node to abort...`,
					direction: "inbound",
				});
				await this.sendCorruptedFirmwareUpdateReport(
					fragmentRequest.reportNumber,
					randomBytes(fragmentSize),
				);
				// This will cause the node to abort the process, wait for that
				break update;
			}

			// Actually send the requested frames
			request: for (
				let num = fragmentRequest.reportNumber;
				num < fragmentRequest.reportNumber + fragmentRequest.numReports;
				num++
			) {
				// Check if the node requested more fragments than are left
				if (num > numFragments) {
					break;
				}
				const fragment = data.slice(
					(num - 1) * fragmentSize,
					num * fragmentSize,
				);

				if (abortContext.abort) {
					await this.sendCorruptedFirmwareUpdateReport(
						fragmentRequest.reportNumber,
						randomBytes(fragment.length),
					);
					// This will cause the node to abort the process, wait for that
					break update;
				} else {
					// Avoid queuing duplicate fragments
					if (this.hasPendingFirmwareUpdateFragment(num)) {
						this.driver.controllerLog.logNode(this.id, {
							message: `Firmware fragment ${num} already queued`,
							level: "warn",
						});
						continue request;
					}

					this.driver.controllerLog.logNode(this.id, {
						message: `Sending firmware fragment ${num} / ${numFragments}`,
						direction: "outbound",
					});
					const isLast = num === numFragments;

					try {
						await this.commandClasses[
							"Firmware Update Meta Data"
						].sendFirmwareFragment(num, isLast, fragment);

						onProgress(num, numFragments);

						// If that was the last one wait for status report from the node and restart interview
						if (isLast) {
							abortContext.tooLateToAbort = true;
							break update;
						}
					} catch {
						// When transmitting fails, simply stop responding to this request and wait for the node to re-request the fragment
						this.driver.controllerLog.logNode(this.id, {
							message: `Failed to send firmware fragment ${num} / ${numFragments}`,
							direction: "outbound",
							level: "warn",
						});
						break request;
					}
				}
			}
		}

		// ================================
		// STEP 5:
		// Finalize the update process

		const statusReport = await this.driver
			.waitForCommand<FirmwareUpdateMetaDataCCStatusReport>(
				(cc) =>
					cc.nodeId === this.nodeId &&
					cc instanceof FirmwareUpdateMetaDataCCStatusReport,
				// Wait up to 5 minutes. It should never take that long, but the specs
				// don't say anything specific
				5 * 60000,
			)
			.catch(() => undefined);

		if (abortContext.abort) {
			abortContext.abortPromise.resolve(
				statusReport?.status ===
					FirmwareUpdateStatus.Error_TransmissionFailed,
			);
		}

		if (!statusReport) {
			this.driver.controllerLog.logNode(
				this.id,
				`The node did not acknowledge the completed update`,
				"warn",
			);

			return {
				success: false,
				status: FirmwareUpdateStatus.Error_Timeout,
			};
		}

		const { status, waitTime } = statusReport;

		// Actually, OK_WaitingForActivation should never happen since we don't allow
		// delayed activation in the RequestGet command
		const success = status >= FirmwareUpdateStatus.OK_WaitingForActivation;

		return {
			success,
			status,
			waitTime,
		};
	}

	/**
	 * Aborts an active firmware update process
	 */
	public async abortFirmwareUpdate(): Promise<void> {
		if (!this._abortFirmwareUpdate) return;
		await this._abortFirmwareUpdate();
	}

	private async sendCorruptedFirmwareUpdateReport(
		reportNum: number,
		fragment: Buffer,
	): Promise<void> {
		try {
			await this.commandClasses[
				"Firmware Update Meta Data"
			].sendFirmwareFragment(reportNum, true, fragment);
		} catch {
			// ignore
		}
	}

	private hasPendingFirmwareUpdateFragment(fragmentNumber: number): boolean {
		// Avoid queuing duplicate fragments
		const isCurrentFirmwareFragment = (t: Transaction) =>
			t.message.getNodeId() === this.nodeId &&
			isCommandClassContainer(t.message) &&
			t.message.command instanceof FirmwareUpdateMetaDataCCReport &&
			t.message.command.reportNumber === fragmentNumber;

		return this.driver.hasPendingTransactions(isCurrentFirmwareFragment);
	}

	private async handleUnexpectedFirmwareUpdateGet(
		command: FirmwareUpdateMetaDataCCGet,
	): Promise<void> {
		// This method will only be called under two circumstances:
		// 1. The node is currently busy responding to a firmware update request -> remember the request
		if (this.isFirmwareUpdateInProgress()) {
			this._firmwareUpdatePrematureRequest = command;
			return;
		}

		// 2. No firmware update is in progress -> abort
		this.driver.controllerLog.logNode(this.id, {
			message: `Received Firmware Update Get, but no firmware update is in progress. Forcing the node to abort...`,
			direction: "inbound",
		});

		// Since no update is in progress, we need to determine the fragment size again
		const fcc = new FirmwareUpdateMetaDataCC(this.driver, {
			nodeId: this.id,
		});
		const fragmentSize =
			this.driver.computeNetCCPayloadSize(fcc) -
			2 - // report number
			(fcc.version >= 2 ? 2 : 0); // checksum
		const fragment = randomBytes(fragmentSize);
		try {
			await this.sendCorruptedFirmwareUpdateReport(
				command.reportNumber,
				fragment,
			);
		} catch {
			// ignore
		}
	}

	private recentEntryControlNotificationSequenceNumbers: number[] = [];
	private handleEntryControlNotification(
		command: EntryControlCCNotification,
	): void {
		if (
			!this._deviceConfig?.compat?.disableStrictEntryControlDataValidation
		) {
			if (
				this.recentEntryControlNotificationSequenceNumbers.includes(
					command.sequenceNumber,
				)
			) {
				this.driver.controllerLog.logNode(
					this.id,
					`Received duplicate Entry Control Notification (sequence number ${command.sequenceNumber}), ignoring...`,
					"warn",
				);
				return;
			}

			// Keep track of the last 5 sequence numbers
			this.recentEntryControlNotificationSequenceNumbers.unshift(
				command.sequenceNumber,
			);
			if (this.recentEntryControlNotificationSequenceNumbers.length > 5) {
				this.recentEntryControlNotificationSequenceNumbers.pop();
			}
		}

		// Notify listeners
		this.emit("notification", this, CommandClasses["Entry Control"], {
			...pick(command, ["eventType", "dataType", "eventData"]),
			eventTypeLabel: entryControlEventTypeLabels[command.eventType],
			dataTypeLabel: getEnumMemberName(
				EntryControlDataTypes,
				command.dataType,
			),
		});
	}

	private handlePowerlevelTestNodeReport(
		command: PowerlevelCCTestNodeReport,
	): void {
		// Notify listeners
		this.emit(
			"notification",
			this,
			CommandClasses.Powerlevel,
			pick(command, ["testNodeId", "status", "acknowledgedFrames"]),
		);
	}

	/**
	 * @internal
	 * Deserializes the information of this node from a cache.
	 */
	public async deserialize(): Promise<void> {
		if (!this.driver.networkCache) return;

		// Restore the device config
		await this.loadDeviceConfig();

		// Remove the Basic CC if it should be hidden
		// TODO: Do this as part of loadDeviceConfig
		const compat = this._deviceConfig?.compat;
		if (!compat?.disableBasicMapping && !compat?.treatBasicSetAsEvent) {
			for (const endpoint of this.getAllEndpoints()) {
				endpoint.hideBasicCCInFavorOfActuatorCCs();
			}
		}

		// Mark already-interviewed nodes as potentially ready
		if (this.interviewStage === InterviewStage.Complete) {
			this.readyMachine.send("RESTART_FROM_CACHE");
		}
	}

	/**
	 * Whether the node should be kept awake when there are no pending messages.
	 */
	public keepAwake: boolean = false;

	private isSendingNoMoreInformation: boolean = false;
	/**
	 * @internal
	 * Sends the node a WakeUpCCNoMoreInformation so it can go back to sleep
	 */
	public async sendNoMoreInformation(): Promise<boolean> {
		// Don't send the node back to sleep if it should be kept awake
		if (this.keepAwake) return false;

		// Avoid calling this method more than once
		if (this.isSendingNoMoreInformation) return false;
		this.isSendingNoMoreInformation = true;

		let msgSent = false;
		if (
			this.status === NodeStatus.Awake &&
			this.interviewStage === InterviewStage.Complete
		) {
			this.driver.controllerLog.logNode(this.id, {
				message: "Sending node back to sleep...",
				direction: "outbound",
			});
			try {
				// it is important that we catch errors in this call
				// otherwise, this method will not work anymore because
				// isSendingNoMoreInformation is stuck on `true`
				await this.commandClasses["Wake Up"].sendNoMoreInformation();
				msgSent = true;
			} catch {
				/* ignore */
			} finally {
				this.markAsAsleep();
			}
		}

		this.isSendingNoMoreInformation = false;
		return msgSent;
	}

	/**
	 * Instructs the node to send powerlevel test frames to the other node using the given powerlevel. Returns how many frames were acknowledged during the test.
	 *
	 * **Note:** Depending on the number of test frames, this may take a while
	 */
	public async testPowerlevel(
		testNodeId: number,
		powerlevel: Powerlevel,
		healthCheckTestFrameCount: number,
		onProgress?: (acknowledged: number, total: number) => void,
	): Promise<number> {
		const api = this.commandClasses.Powerlevel;

		// Keep sleeping nodes awake
		const wasKeptAwake = this.keepAwake;
		if (this.canSleep) this.keepAwake = true;
		const result = <T>(value: T) => {
			// And undo the change when we're done
			this.keepAwake = wasKeptAwake;
			return value;
		};

		// Start the process
		await api.startNodeTest(
			testNodeId,
			powerlevel,
			healthCheckTestFrameCount,
		);

		// Each frame will take a few ms to be sent, let's assume 5 per second
		// to estimate how long the test will take
		const expectedDurationMs = Math.round(
			(healthCheckTestFrameCount / 5) * 1000,
		);

		// Poll the status of the test regularly
		const pollFrequencyMs =
			expectedDurationMs >= 60000
				? 10000
				: expectedDurationMs >= 10000
				? 5000
				: 1000;

		// Track how often we failed to get a response from the node, so we can abort if the connection is too bad
		let continuousErrors = 0;
		// Also track how many times in a row there was no progress, which also indicates a bad connection
		let previousProgress = 0;
		while (true) {
			// The node might send an unsolicited update when it finishes the test
			const report = await this.driver
				.waitForCommand<PowerlevelCCTestNodeReport>(
					(cc) =>
						cc.nodeId === this.id &&
						cc instanceof PowerlevelCCTestNodeReport,
					pollFrequencyMs,
				)
				.catch(() => undefined);

			const status = report
				? pick(report, ["status", "acknowledgedFrames"])
				: // If it didn't come in the wait time, poll for an update
				  await api.getNodeTestStatus().catch(() => undefined);

			// Safeguard against infinite loop:
			// If we didn't get a result, or there was no progress, try again next iteration
			if (
				!status ||
				(status.status === PowerlevelTestStatus["In Progress"] &&
					status.acknowledgedFrames === previousProgress)
			) {
				if (continuousErrors > 5) return result(0);
				continuousErrors++;
				continue;
			} else {
				previousProgress = status.acknowledgedFrames;
				continuousErrors = 0;
			}

			if (status.status === PowerlevelTestStatus.Failed) {
				return result(0);
			} else if (status.status === PowerlevelTestStatus.Success) {
				return result(status.acknowledgedFrames);
			} else if (onProgress) {
				// Notify the caller of the test progress
				onProgress(
					status.acknowledgedFrames,
					healthCheckTestFrameCount,
				);
			}
		}
	}

	/**
	 * Checks the health of connection between the controller and this node and returns the results.
	 */
	public async checkLifelineHealth(
		rounds: number = 5,
		onProgress?: (
			round: number,
			totalRounds: number,
			lastRating: number,
		) => void,
	): Promise<LifelineHealthCheckSummary> {
		if (rounds > 10 || rounds < 1) {
			throw new ZWaveError(
				"The number of health check rounds must be between 1 and 10!",
				ZWaveErrorCodes.Argument_Invalid,
			);
		}

		// No. of pings per round
		const start = Date.now();

		/** Computes a health rating from a health check result */
		const computeRating = (result: LifelineHealthCheckResult) => {
			const failedPings = Math.max(
				result.failedPingsController ?? 0,
				result.failedPingsNode,
			);
			const numNeighbors = result.numNeighbors;
			const minPowerlevel = result.minPowerlevel ?? Powerlevel["-6 dBm"];
			const snrMargin = result.snrMargin ?? 17;
			const latency = result.latency;

			if (failedPings === 10) return 0;
			if (failedPings > 2) return 1;
			if (failedPings === 2 || latency > 1000) return 2;
			if (failedPings === 1 || latency > 500) return 3;
			if (latency > 250) return 4;
			if (latency > 100) return 5;
			if (minPowerlevel < Powerlevel["-6 dBm"] || snrMargin < 17) {
				// Lower powerlevel reductions (= higher power) have lower numeric values
				return numNeighbors > 2 ? 7 : 6;
			}
			if (numNeighbors <= 2) return 8;
			if (latency > 50) return 9;
			return 10;
		};

		this.driver.controllerLog.logNode(
			this.id,
			`Starting lifeline health check (${rounds} round${
				rounds !== 1 ? "s" : ""
			})...`,
		);

		if (this.canSleep && this.status !== NodeStatus.Awake) {
			// Wait for node to wake up to avoid incorrectly long delays in the first health check round
			this.driver.controllerLog.logNode(
				this.id,
				`waiting for node to wake up...`,
			);
			await this.waitForWakeup();
		}

		const results: LifelineHealthCheckResult[] = [];
		for (let round = 1; round <= rounds; round++) {
			// Determine the number of repeating neighbors
			const numNeighbors = (
				await this.driver.controller.getNodeNeighbors(this.nodeId, true)
			).length;

			// Ping the node 10x, measuring the RSSI
			let txReport: TXReport | undefined;
			let routeChanges: number | undefined;
			let rssi: RSSI | undefined;
			let channel: number | undefined;
			let snrMargin: number | undefined;
			let failedPingsNode = 0;
			let latency = 0;
			const pingAPI = this.commandClasses["No Operation"].withOptions({
				onTXReport: (report) => {
					txReport = report;
				},
			});

			for (let i = 1; i <= healthCheckTestFrameCount; i++) {
				const start = Date.now();
				const pingResult = await pingAPI.send().then(
					() => true,
					() => false,
				);
				const rtt = Date.now() - start;
				latency = Math.max(
					latency,
					txReport ? txReport.txTicks * 10 : rtt,
				);
				if (!pingResult) {
					failedPingsNode++;
				} else if (txReport) {
					routeChanges ??= 0;
					if (txReport.routingAttempts > 1) {
						routeChanges++;
					}
					rssi = txReport.ackRSSI;
					channel = txReport.ackChannelNo;
				}
			}

			// If possible, compute the SNR margin from the test results
			if (
				rssi != undefined &&
				rssi < RssiError.NoSignalDetected &&
				channel != undefined
			) {
				const backgroundRSSI =
					await this.driver.controller.getBackgroundRSSI();
				if (`rssiChannel${channel}` in backgroundRSSI) {
					snrMargin =
						rssi - (backgroundRSSI as any)[`rssiChannel${channel}`];
				}
			}

			const ret: LifelineHealthCheckResult = {
				latency,
				failedPingsNode,
				numNeighbors,
				routeChanges,
				snrMargin,
				rating: 0,
			};

			// Now instruct the node to ping the controller, figuring out the minimum powerlevel
			if (this.supportsCC(CommandClasses.Powerlevel)) {
				// Do a binary search and find the highest reduction in powerlevel for which there are no errors
				let failedPingsController = 0;

				const executor = async (powerlevel: Powerlevel) => {
					this.driver.controllerLog.logNode(
						this.id,
						`Sending ${healthCheckTestFrameCount} pings to controller at ${getEnumMemberName(
							Powerlevel,
							powerlevel,
						)}...`,
					);
					const result = await this.testPowerlevel(
						this.driver.controller.ownNodeId!,
						powerlevel,
						healthCheckTestFrameCount,
					);
					failedPingsController = healthCheckTestFrameCount - result;
					this.driver.controllerLog.logNode(
						this.id,
						`At ${getEnumMemberName(
							Powerlevel,
							powerlevel,
						)}, ${result}/${healthCheckTestFrameCount} pings were acknowledged...`,
					);
					return failedPingsController === 0;
				};
				try {
					const powerlevel = await discreteLinearSearch(
						Powerlevel["Normal Power"], // minimum reduction
						Powerlevel["-9 dBm"], // maximum reduction
						executor,
					);
					if (powerlevel == undefined) {
						// There were still failures at normal power, report it
						ret.minPowerlevel = Powerlevel["Normal Power"];
						ret.failedPingsController = failedPingsController;
					} else {
						ret.minPowerlevel = powerlevel;
					}
				} catch (e) {
					if (
						isZWaveError(e) &&
						e.code === ZWaveErrorCodes.Controller_CallbackNOK
					) {
						// The node is dead, treat this as a failure
						ret.minPowerlevel = Powerlevel["Normal Power"];
						ret.failedPingsController = healthCheckTestFrameCount;
					} else {
						throw e;
					}
				}
			}

			ret.rating = computeRating(ret);
			results.push(ret);
			onProgress?.(round, rounds, ret.rating);
		}

		const duration = Date.now() - start;

		const rating = Math.min(...results.map((r) => r.rating));
		const summary = { results, rating };
		this.driver.controllerLog.logNode(
			this.id,
			`Lifeline health check complete in ${duration} ms
${formatLifelineHealthCheckSummary(summary)}`,
		);

		return summary;
	}

	/**
	 * Checks the health of connection between this node and the target node and returns the results.
	 */
	public async checkRouteHealth(
		targetNodeId: number,
		rounds: number = 5,
		onProgress?: (
			round: number,
			totalRounds: number,
			lastRating: number,
		) => void,
	): Promise<RouteHealthCheckSummary> {
		if (rounds > 10 || rounds < 1) {
			throw new ZWaveError(
				"The number of health check rounds must be between 1 and 10!",
				ZWaveErrorCodes.Argument_Invalid,
			);
		}

		const otherNode = this.driver.controller.nodes.getOrThrow(targetNodeId);
		if (otherNode.canSleep) {
			throw new ZWaveError(
				"Nodes which can sleep are not a valid target for a route health check!",
				ZWaveErrorCodes.CC_NotSupported,
			);
		} else if (
			this.canSleep &&
			!this.supportsCC(CommandClasses.Powerlevel)
		) {
			throw new ZWaveError(
				"Route health checks require that nodes which can sleep support Powerlevel CC!",
				ZWaveErrorCodes.CC_NotSupported,
			);
		} else if (
			!this.supportsCC(CommandClasses.Powerlevel) &&
			!otherNode.supportsCC(CommandClasses.Powerlevel)
		) {
			throw new ZWaveError(
				"For a route health check, at least one of the nodes must support Powerlevel CC!",
				ZWaveErrorCodes.CC_NotSupported,
			);
		}

		// No. of pings per round
		const healthCheckTestFrameCount = 10;
		const start = Date.now();

		/** Computes a health rating from a health check result */
		const computeRating = (result: RouteHealthCheckResult) => {
			const failedPings = Math.max(
				result.failedPingsToSource ?? 0,
				result.failedPingsToTarget ?? 0,
			);
			const numNeighbors = result.numNeighbors;
			const minPowerlevel = Math.max(
				result.minPowerlevelSource ?? Powerlevel["-6 dBm"],
				result.minPowerlevelTarget ?? Powerlevel["-6 dBm"],
			);

			if (failedPings === 10) return 0;
			if (failedPings > 2) return 1;
			if (failedPings === 2) return 2;
			if (failedPings === 1) return 3;
			if (minPowerlevel < Powerlevel["-6 dBm"]) {
				// Lower powerlevel reductions (= higher power) have lower numeric values
				return numNeighbors > 2 ? 7 : 6;
			}
			if (numNeighbors <= 2) return 8;
			return 10;
		};

		this.driver.controllerLog.logNode(
			this.id,
			`Starting route health check to node ${targetNodeId} (${rounds} round${
				rounds !== 1 ? "s" : ""
			})...`,
		);

		const results: RouteHealthCheckResult[] = [];
		for (let round = 1; round <= rounds; round++) {
			// Determine the minimum number of repeating neighbors between the
			// source and target node
			const numNeighbors = Math.min(
				(
					await this.driver.controller.getNodeNeighbors(
						this.nodeId,
						true,
					)
				).length,
				(
					await this.driver.controller.getNodeNeighbors(
						targetNodeId,
						true,
					)
				).length,
			);

			let failedPings = 0;
			let failedPingsToSource: number | undefined;
			let minPowerlevelSource: Powerlevel | undefined;
			let failedPingsToTarget: number | undefined;
			let minPowerlevelTarget: Powerlevel | undefined;
			const executor =
				(node: ZWaveNode, otherNode: ZWaveNode) =>
				async (powerlevel: Powerlevel) => {
					this.driver.controllerLog.logNode(
						node.id,
						`Sending ${healthCheckTestFrameCount} pings to node ${
							otherNode.id
						} at ${getEnumMemberName(Powerlevel, powerlevel)}...`,
					);
					const result = await node.testPowerlevel(
						otherNode.id,
						powerlevel,
						healthCheckTestFrameCount,
					);
					failedPings = healthCheckTestFrameCount - result;
					this.driver.controllerLog.logNode(
						node.id,
						`At ${getEnumMemberName(
							Powerlevel,
							powerlevel,
						)}, ${result}/${healthCheckTestFrameCount} pings were acknowledged by node ${
							otherNode.id
						}...`,
					);
					return failedPings === 0;
				};

			// Now instruct this node to ping the other one, figuring out the minimum powerlevel
			if (this.supportsCC(CommandClasses.Powerlevel)) {
				try {
					// We have to start with the maximum powerlevel and work our way down
					// Otherwise some nodes get stuck trying to complete the check at a bad powerlevel
					// causing the following measurements to fail.
					const powerlevel = await discreteLinearSearch(
						Powerlevel["Normal Power"], // minimum reduction
						Powerlevel["-9 dBm"], // maximum reduction
						executor(this, otherNode),
					);
					if (powerlevel == undefined) {
						// There were still failures at normal power, report it
						minPowerlevelSource = Powerlevel["Normal Power"];
						failedPingsToTarget = failedPings;
					} else {
						minPowerlevelSource = powerlevel;
						failedPingsToTarget = 0;
					}
				} catch (e) {
					if (
						isZWaveError(e) &&
						e.code === ZWaveErrorCodes.Controller_CallbackNOK
					) {
						// The node is dead, treat this as a failure
						minPowerlevelSource = Powerlevel["Normal Power"];
						failedPingsToTarget = healthCheckTestFrameCount;
					} else {
						throw e;
					}
				}
			}

			// And do the same with the other node - unless the current node is a sleeping node, then this doesn't make sense
			if (
				!this.canSleep &&
				otherNode.supportsCC(CommandClasses.Powerlevel)
			) {
				try {
					const powerlevel = await discreteLinearSearch(
						Powerlevel["Normal Power"], // minimum reduction
						Powerlevel["-9 dBm"], // maximum reduction
						executor(otherNode, this),
					);
					if (powerlevel == undefined) {
						// There were still failures at normal power, report it
						minPowerlevelTarget = Powerlevel["Normal Power"];
						failedPingsToSource = failedPings;
					} else {
						minPowerlevelTarget = powerlevel;
						failedPingsToSource = 0;
					}
				} catch (e) {
					if (
						isZWaveError(e) &&
						e.code === ZWaveErrorCodes.Controller_CallbackNOK
					) {
						// The node is dead, treat this as a failure
						minPowerlevelTarget = Powerlevel["Normal Power"];
						failedPingsToSource = healthCheckTestFrameCount;
					} else {
						throw e;
					}
				}
			}

			const ret: RouteHealthCheckResult = {
				numNeighbors,
				failedPingsToSource,
				failedPingsToTarget,
				minPowerlevelSource,
				minPowerlevelTarget,
				rating: 0,
			};
			ret.rating = computeRating(ret);
			results.push(ret);
			onProgress?.(round, rounds, ret.rating);
		}

		const duration = Date.now() - start;

		const rating = Math.min(...results.map((r) => r.rating));
		const summary = { results, rating };
		this.driver.controllerLog.logNode(
			this.id,
			`Route health check to node ${
				otherNode.id
			} complete in ${duration} ms
${formatRouteHealthCheckSummary(this.id, otherNode.id, summary)}`,
		);

		return summary;
	}

	/**
	 * Updates the average RTT of this node
	 * @internal
	 */
	public updateRTT(sentMessage: Message): void {
		if (sentMessage.rtt) {
			const rttMs = sentMessage.rtt / 1e6;
			this.updateStatistics((current) => ({
				...current,
				rtt:
					current.rtt != undefined
						? roundTo(current.rtt * 0.75 + rttMs * 0.25, 1)
						: roundTo(rttMs, 1),
			}));
		}
	}

	/**
	 * Updates route/transmission statistics for this node
	 * @internal
	 */
	public updateRouteStatistics(txReport: TXReport): void {
		this.updateStatistics((current) => {
			const ret = { ...current };
			// Update ACK RSSI
			if (txReport.ackRSSI != undefined) {
				ret.rssi =
					ret.rssi == undefined || isRssiError(txReport.ackRSSI)
						? txReport.ackRSSI
						: Math.round(ret.rssi * 0.75 + txReport.ackRSSI * 0.25);
			}

			// Update the LWR's statistics
			const newStats: RouteStatistics = {
				protocolDataRate: txReport.routeSpeed,
				repeaters: (txReport.repeaterNodeIds ?? []) as number[],
				rssi:
					txReport.ackRSSI ?? ret.lwr?.rssi ?? RssiError.NotAvailable,
			};
			if (txReport.ackRepeaterRSSI != undefined) {
				newStats.repeaterRSSI = txReport.ackRepeaterRSSI as number[];
			}
			if (
				txReport.failedRouteLastFunctionalNodeId &&
				txReport.failedRouteFirstNonFunctionalNodeId
			) {
				newStats.routeFailedBetween = [
					txReport.failedRouteLastFunctionalNodeId,
					txReport.failedRouteFirstNonFunctionalNodeId,
				];
			}

			if (ret.lwr && !routeStatisticsEquals(ret.lwr, newStats)) {
				// The old LWR becomes the NLWR
				ret.nlwr = ret.lwr;
			}
			ret.lwr = newStats;
			return ret;
		});
	}
}<|MERGE_RESOLUTION|>--- conflicted
+++ resolved
@@ -3937,7 +3937,6 @@
 			this._firmwareUpdatePrematureRequest = undefined;
 		};
 
-<<<<<<< HEAD
 		// Prepare the firmware update
 		let fragmentSize: number;
 		let meta: FirmwareUpdateMetaData;
@@ -4098,11 +4097,6 @@
 				fragmentSize: number;
 		  })
 	> {
-		const version = this.getCCVersion(
-			CommandClasses["Firmware Update Meta Data"],
-		);
-=======
->>>>>>> 86d78e7a
 		const api = this.commandClasses["Firmware Update Meta Data"];
 
 		// ================================
@@ -4116,7 +4110,6 @@
 			);
 		}
 
-<<<<<<< HEAD
 		for (const target of targets) {
 			if (target === 0) {
 				if (!meta.firmwareUpgradable) {
@@ -4126,7 +4119,7 @@
 					);
 				}
 			} else {
-				if (version < 3) {
+				if (api.version < 3) {
 					throw new ZWaveError(
 						`Failed to start the update: The node does not support upgrading a different firmware target than 0!`,
 						ZWaveErrorCodes.FirmwareUpdateCC_TargetNotFound,
@@ -4139,29 +4132,6 @@
 						ZWaveErrorCodes.FirmwareUpdateCC_TargetNotFound,
 					);
 				}
-=======
-		if (target === 0) {
-			if (!meta.firmwareUpgradable) {
-				this.resetFirmwareUpdateStatus();
-				throw new ZWaveError(
-					`Failed to start the update: The Z-Wave chip firmware is not upgradable!`,
-					ZWaveErrorCodes.FirmwareUpdateCC_NotUpgradable,
-				);
-			}
-		} else {
-			if (api.version < 3) {
-				this.resetFirmwareUpdateStatus();
-				throw new ZWaveError(
-					`Failed to start the update: The node does not support upgrading a different firmware target than 0!`,
-					ZWaveErrorCodes.FirmwareUpdateCC_TargetNotFound,
-				);
-			} else if (meta.additionalFirmwareIDs[target - 1] == undefined) {
-				this.resetFirmwareUpdateStatus();
-				throw new ZWaveError(
-					`Failed to start the update: Firmware target #${target} not found on this node!`,
-					ZWaveErrorCodes.FirmwareUpdateCC_TargetNotFound,
-				);
->>>>>>> 86d78e7a
 			}
 		}
 
@@ -4171,7 +4141,6 @@
 		const fcc = new FirmwareUpdateMetaDataCC(this.driver, {
 			nodeId: this.id,
 		});
-
 		const maxNetPayloadSize =
 			this.driver.computeNetCCPayloadSize(fcc) -
 			2 - // report number
