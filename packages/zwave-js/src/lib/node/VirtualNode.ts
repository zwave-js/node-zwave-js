import { BasicCCValues, CCAPI, SetValueAPIOptions } from "@zwave-js/cc";
import {
	IVirtualNode,
<<<<<<< HEAD
	SendCommandOptions,
=======
	normalizeValueID,
	SecurityClass,
>>>>>>> 8e0b41ec
	TranslatedValueID,
	ValueID,
	ValueMetadata,
	ValueMetadataNumeric,
	ZWaveError,
	ZWaveErrorCodes,
	actuatorCCs,
	isZWaveError,
	normalizeValueID,
	valueIdToString,
} from "@zwave-js/core";
import { distinct } from "alcalzone-shared/arrays";
import type { Driver } from "../driver/Driver";
import type { ZWaveNode } from "./Node";
import { VirtualEndpoint } from "./VirtualEndpoint";

export interface VirtualValueID extends TranslatedValueID {
	/** The metadata that belongs to this virtual value ID */
	metadata: ValueMetadata;
	/** The maximum supported CC version among all nodes targeted by this virtual value ID */
	ccVersion: number;
}

function groupNodesBySecurityClass(
	nodes: Iterable<ZWaveNode>,
): Map<SecurityClass, ZWaveNode[]> {
	const ret = new Map<SecurityClass, ZWaveNode[]>();

	for (const node of nodes) {
		const secClass = node.getHighestSecurityClass();
		if (secClass === SecurityClass.Temporary || secClass == undefined) {
			continue;
		}

		if (!ret.has(secClass)) {
			ret.set(secClass, []);
		}
		ret.get(secClass)!.push(node);
	}

	return ret;
}

export class VirtualNode extends VirtualEndpoint implements IVirtualNode {
	public constructor(
		public readonly id: number | undefined,
		driver: Driver,
		/** The references to the physical node this virtual node abstracts */
		physicalNodes: Iterable<ZWaveNode>,
	) {
		// Define this node's intrinsic endpoint as the root device (0)
		super(undefined, driver, 0);
		// Set the reference to this and the physical nodes
		super.setNode(this);
		this.physicalNodes = [...physicalNodes].filter(
			(n) =>
				// And avoid including the controller node in the support checks
				n.id !== driver.controller.ownNodeId &&
				// And omit nodes using Security S0 which does not support broadcast / multicast
				n.getHighestSecurityClass() !== SecurityClass.S0_Legacy,
		);
		this.nodesBySecurityClass = groupNodesBySecurityClass(
			this.physicalNodes,
		);

		// If broadcasting is attempted with mixed security classes, automatically fall back to multicast
		if (this.hasMixedSecurityClasses) this.id = undefined;
	}

	public readonly physicalNodes: readonly ZWaveNode[];
	public readonly nodesBySecurityClass: ReadonlyMap<
		SecurityClass,
		readonly ZWaveNode[]
	>;

	public get hasMixedSecurityClasses(): boolean {
		return this.nodesBySecurityClass.size > 1;
	}

	/**
	 * Updates a value for a given property of a given CommandClass.
	 * This will communicate with the physical node(s) this virtual node represents!
	 */
	public async setValue(
		valueId: ValueID,
		value: unknown,
		options?: SetValueAPIOptions,
	): Promise<boolean> {
		// Ensure we're dealing with a valid value ID, with no extra properties
		valueId = normalizeValueID(valueId);

		// Try to retrieve the corresponding CC API
		try {
			// Access the CC API by name
			const endpointInstance = this.getEndpoint(valueId.endpoint || 0);
			if (!endpointInstance) return false;
			const api = (endpointInstance.commandClasses as any)[
				valueId.commandClass
			] as CCAPI;
			// Check if the setValue method is implemented
			if (!api.setValue) return false;
			// And call it
			await api.setValue(
				{
					property: valueId.property,
					propertyKey: valueId.propertyKey,
				},
				value,
				options,
			);

			// api.setValue could technically return a SupervisionResult
			// but supervision isn't used for multicast / broadcast

			// FIXME: It just may for S2 multicast

			if (api.isSetValueOptimistic(valueId)) {
				// If the call did not throw, assume that the call was successful and remember the new value
				// for each node that was affected by this command
				const affectedNodes =
					endpointInstance.node.physicalNodes.filter((node) =>
						node
							.getEndpoint(endpointInstance.index)
							?.supportsCC(valueId.commandClass),
					);
				for (const node of affectedNodes) {
					node.valueDB.setValue(valueId, value);
				}
			}

			return true;
		} catch (e) {
			// Define which errors during setValue are expected and won't crash
			// the driver:
			if (isZWaveError(e)) {
				let handled = false;
				let emitErrorEvent = false;
				switch (e.code) {
					// This CC or API is not implemented
					case ZWaveErrorCodes.CC_NotImplemented:
					case ZWaveErrorCodes.CC_NoAPI:
						handled = true;
						break;
					// A user tried to set an invalid value
					case ZWaveErrorCodes.Argument_Invalid:
						handled = true;
						emitErrorEvent = true;
						break;
				}
				if (emitErrorEvent) this.driver.emit("error", e);
				if (handled) return false;
			}
			throw e;
		}
	}

	/**
	 * Returns a list of all value IDs and their metadata that can be used to
	 * control the physical node(s) this virtual node represents.
	 */
	public getDefinedValueIDs(): VirtualValueID[] {
		// In order to compare value ids, we need them to be strings
		const ret = new Map<string, VirtualValueID>();

		for (const pNode of this.physicalNodes) {
			// // Nodes using Security S0 cannot be used for broadcast
			// if (pNode.getHighestSecurityClass() === SecurityClass.S0_Legacy) {
			// 	continue;
			// }

			// Take only the actuator values
			const valueIDs: TranslatedValueID[] = pNode
				.getDefinedValueIDs()
				.filter((v) => actuatorCCs.includes(v.commandClass));
			// And add them to the returned array if they aren't included yet or if the version is higher

			for (const valueId of valueIDs) {
				const mapKey = valueIdToString(valueId);
				const ccVersion = pNode.getCCVersion(valueId.commandClass);
				const metadata = pNode.getValueMetadata(valueId);
				// Don't expose read-only values for virtual nodes, they won't ever have any value
				if (!metadata.writeable) continue;

				const needsUpdate =
					!ret.has(mapKey) || ret.get(mapKey)!.ccVersion < ccVersion;
				if (needsUpdate) {
					ret.set(mapKey, {
						...valueId,
						ccVersion,
						metadata: {
							...metadata,
							// Metadata of virtual nodes is only writable
							readable: false,
						},
					});
				}
			}
		}

		// Basic CC is not exposed, but virtual nodes need it to control multiple different devices together
		const exposedEndpoints = distinct(
			[...ret.values()]
				.map((v) => v.endpoint)
				.filter((e): e is number => e !== undefined),
		);
		for (const endpoint of exposedEndpoints) {
			// TODO: This should be defined in the Basic CC file
			const valueId: TranslatedValueID = {
				...BasicCCValues.targetValue.endpoint(endpoint),
				commandClassName: "Basic",
				propertyName: "Target value",
			};
			const ccVersion = 1;
			const metadata: ValueMetadataNumeric = {
				...BasicCCValues.targetValue.meta,
				readable: false,
			};
			ret.set(valueIdToString(valueId), {
				...valueId,
				ccVersion,
				metadata,
			});
		}

		return [...ret.values()];
	}

	/** Cache for this node's endpoint instances */
	private _endpointInstances = new Map<number, VirtualEndpoint>();
	/**
	 * Returns an endpoint of this node with the given index. 0 returns the node itself.
	 */
	public getEndpoint(index: 0): VirtualEndpoint;
	public getEndpoint(index: number): VirtualEndpoint | undefined;
	public getEndpoint(index: number): VirtualEndpoint | undefined {
		if (index < 0)
			throw new ZWaveError(
				"The endpoint index must be positive!",
				ZWaveErrorCodes.Argument_Invalid,
			);
		// Zero is the root endpoint - i.e. this node
		if (index === 0) return this;
		// Check if the Multi Channel CC interviews for all nodes are completed,
		// because we don't have all the information before that
		if (!this.isMultiChannelInterviewComplete) {
			this.driver.driverLog.print(
				`Virtual node ${
					this.id ?? "??"
				}, Endpoint ${index}: Trying to access endpoint instance before the Multi Channel interview of all nodes was completed!`,
				"error",
			);
			return undefined;
		}

		// Check if the requested endpoint exists on any physical node
		if (index > this.getEndpointCount()) return undefined;
		// Create an endpoint instance if it does not exist
		if (!this._endpointInstances.has(index)) {
			this._endpointInstances.set(
				index,
				new VirtualEndpoint(this, this.driver, index),
			);
		}
		return this._endpointInstances.get(index)!;
	}

	public getEndpointOrThrow(index: number): VirtualEndpoint {
		const ret = this.getEndpoint(index);
		if (!ret) {
			throw new ZWaveError(
				`Endpoint ${index} does not exist on virtual node ${
					this.id ?? "??"
				}`,
				ZWaveErrorCodes.Controller_EndpointNotFound,
			);
		}
		return ret;
	}

	/** Returns the current endpoint count of this virtual node (the maximum in the list of physical nodes) */
	public getEndpointCount(): number {
		let ret = 0;
		for (const node of this.physicalNodes) {
			const count = node.getEndpointCount();
			ret = Math.max(ret, count);
		}
		return ret;
	}

	private get isMultiChannelInterviewComplete(): boolean {
		for (const node of this.physicalNodes) {
			if (!node["isMultiChannelInterviewComplete"]) return false;
		}
		return true;
	}
}<|MERGE_RESOLUTION|>--- conflicted
+++ resolved
@@ -1,22 +1,17 @@
 import { BasicCCValues, CCAPI, SetValueAPIOptions } from "@zwave-js/cc";
 import {
+	actuatorCCs,
+	isZWaveError,
 	IVirtualNode,
-<<<<<<< HEAD
-	SendCommandOptions,
-=======
 	normalizeValueID,
 	SecurityClass,
->>>>>>> 8e0b41ec
 	TranslatedValueID,
 	ValueID,
+	valueIdToString,
 	ValueMetadata,
 	ValueMetadataNumeric,
 	ZWaveError,
 	ZWaveErrorCodes,
-	actuatorCCs,
-	isZWaveError,
-	normalizeValueID,
-	valueIdToString,
 } from "@zwave-js/core";
 import { distinct } from "alcalzone-shared/arrays";
 import type { Driver } from "../driver/Driver";
