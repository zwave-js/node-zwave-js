<<<<<<< HEAD
import * as Sentry from "@sentry/node";
import { AssociationGroupInfoCC, ConfigurationCC } from "@zwave-js/cc";
import { CommandClasses } from "@zwave-js/core";
=======
// import got from "@esm2cjs/got";
// import { AssociationGroupInfoCC, ConfigurationCC } from "@zwave-js/cc";
// import { CommandClasses } from "@zwave-js/core";
>>>>>>> e56412e0
import type { ZWaveApplicationHost } from "@zwave-js/host";
// import { formatId } from "@zwave-js/shared";
// import { isObject } from "alcalzone-shared/typeguards";
import type { ZWaveNode } from "../node/Node";

// const missingDeviceConfigCache = new Set<string>();

export async function reportMissingDeviceConfig(
	_applHost: ZWaveApplicationHost,
	_node: ZWaveNode & {
		manufacturerId: number;
		productType: number;
		productId: number;
		firmwareVersion: string;
	},
): Promise<void> {
	// TODO: Actually do something
	// We removed Sentry as it wasn't really useful

	// const configFingerprint = `${formatId(node.manufacturerId)}:${
	// 	formatId(
	// 		node.productType,
	// 	)
	// }:${formatId(node.productId)}:${node.firmwareVersion}`;

<<<<<<< HEAD
	// If we tried to report this file earlier, we can skip the report
	if (missingDeviceConfigCache.has(configFingerprint)) return;
	// Otherwise ask our device DB if it exists
	const { got } = await import("got");
	try {
		const data = await got
			.get(
				`https://devices.zwave-js.io/public_api/getdeviceinfo/${configFingerprint.replace(
					/:/g,
					"/",
				)}`,
			)
			.json();
=======
	// // We used to get a LOT of false positives, so we should check with our device
	// // database whether this config file is actually unknown
>>>>>>> e56412e0

	// // If we tried to report this file earlier, we can skip the report
	// if (missingDeviceConfigCache.has(configFingerprint)) return;
	// // Otherwise ask our device DB if it exists
	// const { got } = await import("got");
	// try {
	// 	const data = await got
	// 		.get(
	// 			`https://devices.zwave-js.io/public_api/getdeviceinfo/${configFingerprint.replace(
	// 				/:/g,
	// 				"/",
	// 			)}`,
	// 		)
	// 		.json();

	// 	if (
	// 		isObject(data)
	// 		&& typeof data.deviceFound === "boolean"
	// 		&& data.deviceFound
	// 	) {
	// 		// This is a false positive - remember it
	// 		missingDeviceConfigCache.add(configFingerprint);
	// 		return;
	// 	}
	// } catch (e) {
	// 	// didn't work, try again next time
	// 	return;
	// }

	// const message = `Missing device config: ${configFingerprint}`;

	// const deviceInfo: Record<string, any> = {
	// 	supportsConfigCCV3:
	// 		node.getCCVersion(CommandClasses.Configuration) >= 3,
	// 	supportsAGI: node.supportsCC(
	// 		CommandClasses["Association Group Information"],
	// 	),
	// 	supportsZWavePlus: node.supportsCC(CommandClasses["Z-Wave Plus Info"]),
	// };
	// try {
	// 	if (deviceInfo.supportsConfigCCV3) {
	// 		// Try to collect all info about config params we can get
	// 		const instance = node.createCCInstanceUnsafe(ConfigurationCC)!;
	// 		deviceInfo.parameters = instance.getQueriedParamInfos(applHost);
	// 	}
	// 	if (deviceInfo.supportsAGI) {
	// 		// Try to collect all info about association groups we can get
	// 		const associationGroupCount = AssociationGroupInfoCC[
	// 			"getAssociationGroupCountCached"
	// 		](applHost, node);
	// 		const names: string[] = [];
	// 		for (let group = 1; group <= associationGroupCount; group++) {
	// 			names.push(
	// 				AssociationGroupInfoCC.getGroupNameCached(
	// 					applHost,
	// 					node,
	// 					group,
	// 				) ?? "",
	// 			);
	// 		}
	// 		deviceInfo.associationGroups = names;
	// 	}
	// 	if (deviceInfo.supportsZWavePlus) {
	// 		deviceInfo.zWavePlusVersion = node.zwavePlusVersion;
	// 	}
	// } catch {
	// 	// Don't fail on the last meters :)
	// }

	// // TODO: Actually report somewhere

	// // Remember that we reported the config
	// missingDeviceConfigCache.add(configFingerprint);
}<|MERGE_RESOLUTION|>--- conflicted
+++ resolved
@@ -1,12 +1,6 @@
-<<<<<<< HEAD
-import * as Sentry from "@sentry/node";
-import { AssociationGroupInfoCC, ConfigurationCC } from "@zwave-js/cc";
-import { CommandClasses } from "@zwave-js/core";
-=======
 // import got from "@esm2cjs/got";
 // import { AssociationGroupInfoCC, ConfigurationCC } from "@zwave-js/cc";
 // import { CommandClasses } from "@zwave-js/core";
->>>>>>> e56412e0
 import type { ZWaveApplicationHost } from "@zwave-js/host";
 // import { formatId } from "@zwave-js/shared";
 // import { isObject } from "alcalzone-shared/typeguards";
@@ -32,24 +26,8 @@
 	// 	)
 	// }:${formatId(node.productId)}:${node.firmwareVersion}`;
 
-<<<<<<< HEAD
-	// If we tried to report this file earlier, we can skip the report
-	if (missingDeviceConfigCache.has(configFingerprint)) return;
-	// Otherwise ask our device DB if it exists
-	const { got } = await import("got");
-	try {
-		const data = await got
-			.get(
-				`https://devices.zwave-js.io/public_api/getdeviceinfo/${configFingerprint.replace(
-					/:/g,
-					"/",
-				)}`,
-			)
-			.json();
-=======
 	// // We used to get a LOT of false positives, so we should check with our device
 	// // database whether this config file is actually unknown
->>>>>>> e56412e0
 
 	// // If we tried to report this file earlier, we can skip the report
 	// if (missingDeviceConfigCache.has(configFingerprint)) return;
