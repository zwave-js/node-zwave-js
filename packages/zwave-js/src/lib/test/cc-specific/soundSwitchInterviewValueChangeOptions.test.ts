import { SoundSwitchCCValues } from "@zwave-js/cc/SoundSwitchCC";
import { CommandClasses } from "@zwave-js/core";
<<<<<<< HEAD
import {
	MockZWaveFrameType,
	createMockZWaveRequestFrame,
	type MockNodeBehavior,
} from "@zwave-js/testing";
=======
import { ccCaps } from "@zwave-js/testing";
>>>>>>> 16b70c3f
import { integrationTest } from "../integrationTestSuite";

integrationTest(
	"The toneId value should have value change options after SoundSwitchCC interview",
	{
		// debug: true,

		nodeCapabilities: {
			commandClasses: [
				ccCaps({
					ccId: CommandClasses["Sound Switch"],
					isSupported: true,
					defaultToneId: 1,
					defaultVolume: 0,
					tones: [
						{
							duration: 20,
							name: `Test Tone 1`,
						},
					],
				}),
			],
		},

		testBody: async (t, driver, node, _mockController, _mockNode) => {
			const toneIdValue = SoundSwitchCCValues.toneId;
			const meta = node.getValueMetadata(toneIdValue.id);
			t.deepEqual(meta.valueChangeOptions, ["volume"]);
		},
	},
);<|MERGE_RESOLUTION|>--- conflicted
+++ resolved
@@ -1,14 +1,6 @@
 import { SoundSwitchCCValues } from "@zwave-js/cc/SoundSwitchCC";
 import { CommandClasses } from "@zwave-js/core";
-<<<<<<< HEAD
-import {
-	MockZWaveFrameType,
-	createMockZWaveRequestFrame,
-	type MockNodeBehavior,
-} from "@zwave-js/testing";
-=======
 import { ccCaps } from "@zwave-js/testing";
->>>>>>> 16b70c3f
 import { integrationTest } from "../integrationTestSuite";
 
 integrationTest(
