import {
	CacheMetadata,
	CacheValue,
	CommandClasses,
	deserializeCacheValue,
	getCCName,
	MessageOrCCLogEntry,
	parseCCId,
	serializeCacheValue,
	stripUndefined,
	ValueDB,
	ValueID,
	valueIdToString,
	ValueMetadata,
	ZWaveError,
	ZWaveErrorCodes,
} from "@zwave-js/core";
import { JSONObject, num2hex, staticExtends } from "@zwave-js/shared";
import { isArray } from "alcalzone-shared/typeguards";
import type { Driver } from "../driver/Driver";
import type { Endpoint } from "../node/Endpoint";
import type { ZWaveNode } from "../node/Node";
import { InterviewStage } from "../node/Types";
import { CCAPI } from "./API";
import { isEncapsulatingCommandClass } from "./EncapsulatingCommandClass";

export type MulticastDestination = [number, number, ...number[]];

export interface CommandClassInfo {
	isSupported: boolean;
	isControlled: boolean;
	secure: boolean;
	version: number;
}

export type CommandClassDeserializationOptions = { data: Buffer } & (
	| {
			fromEncapsulation?: false;
			nodeId: number;
	  }
	| {
			fromEncapsulation: true;
			encapCC: CommandClass;
	  }
);

export function gotDeserializationOptions(
	options: CommandClassOptions,
): options is CommandClassDeserializationOptions {
	return "data" in options && Buffer.isBuffer(options.data);
}

export interface CCCommandOptions {
	nodeId: number | MulticastDestination;
	endpoint?: number;
	supervised?: boolean;
}

interface CommandClassCreationOptions extends CCCommandOptions {
	ccCommand?: number; // undefined = NoOp
	payload?: Buffer;
}

function gotCCCommandOptions(options: any): options is CCCommandOptions {
	return typeof options.nodeId === "number" || isArray(options.nodeId);
}

export type CommandClassOptions =
	| CommandClassCreationOptions
	| CommandClassDeserializationOptions;

export class CommandClass {
	// empty constructor to parse messages
	public constructor(driver: Driver, options: CommandClassOptions) {
		this.driver = driver;
		// Extract the cc from declared metadata if not provided
		this.ccId = getCommandClass(this);
		// Default to the root endpoint - Inherited classes may override this behavior
		this.endpointIndex =
			("endpoint" in options ? options.endpoint : undefined) ?? 0;
		// Default to non-supervised commands
		this.supervised =
			("supervised" in options ? options.supervised : undefined) ?? false;

		// We cannot use @ccValue for non-derived classes, so register interviewComplete as an internal value here
		this.registerValue("interviewComplete", true);

		if (gotDeserializationOptions(options)) {
			// For deserialized commands, try to invoke the correct subclass constructor
			const ccCommand = CommandClass.getCCCommand(options.data);
			if (ccCommand != undefined) {
				const CommandConstructor = getCCCommandConstructor(
					this.ccId,
					ccCommand,
				);
				if (
					CommandConstructor &&
					(new.target as any) !== CommandConstructor
				) {
					return new CommandConstructor(driver, options);
				}
			}

			// If the constructor is correct or none was found, fall back to normal deserialization
			if (options.fromEncapsulation) {
				// Propagate the node ID and endpoint index from the encapsulating CC
				this.nodeId = options.encapCC.nodeId;
				if (!this.endpointIndex && options.encapCC.endpointIndex) {
					this.endpointIndex = options.encapCC.endpointIndex;
				}
			} else {
				this.nodeId = options.nodeId;
			}
			({
				ccId: this.ccId,
				ccCommand: this.ccCommand,
				payload: this.payload,
			} = this.deserialize(options.data));
		} else if (gotCCCommandOptions(options)) {
			const {
				nodeId,
				ccCommand = getCCCommand(this),
				payload = Buffer.allocUnsafe(0),
			} = options;
			this.nodeId = nodeId;
			this.ccCommand = ccCommand;
			this.payload = payload;
		}

		if (this.isSinglecast()) {
			// For singlecast CCs, set the CC version as high as possible
			this.version = this.driver.getSafeCCVersionForNode(
				this.ccId,
				this.nodeId,
				this.endpointIndex,
			);
			// If we received a CC from a node, it must support at least version 1
			// Make sure that the interview is complete or we cannot be sure that the assumption is correct
			const node = this.getNodeUnsafe();
			if (
				node?.interviewStage === InterviewStage.Complete &&
				this.version === 0 &&
				gotDeserializationOptions(options)
			) {
				this.version = 1;
			}

			// If the node is included securely, send secure commands if possible
			this.secure =
				node?.isSecure !== false &&
				!!node?.isCCSecure(this.ccId) &&
				!!this.driver.securityManager;
		} else {
			// For multicast CCs, we just use the highest implemented version to serialize
			// Older nodes will ignore the additional fields
			this.version = getImplementedVersion(this.ccId);
			// Security does not support multicast
		}
	}

	protected driver: Driver;

	/** This CC's identifier */
	public ccId: CommandClasses;
	public ccCommand?: number;

	/** The ID of the target node(s) */
	public nodeId!: number | MulticastDestination;

	// Work around https://github.com/Microsoft/TypeScript/issues/27555
	public payload!: Buffer;

	/** The version of the command class used */
	// Work around https://github.com/Microsoft/TypeScript/issues/27555
	public version!: number;

	/** Which endpoint of the node this CC belongs to. 0 for the root device. */
	public endpointIndex: number;

	/**
	 * @internal
	 * Whether the command progress should be supervised.
	 * This only has an effect if the target endpoint supports the Supervision CC.
	 *
	 * Don't use this directly, but rather use `Driver.sendSupervisedCommand`
	 */
	public supervised: boolean;

	/**
	 * @internal
	 * Whether the command should be sent encrypted
	 * This only has an effect if the target node supports Security.
	 */
	public secure: boolean = false;

	/** Returns true if this CC is an extended CC (0xF100..0xFFFF) */
	public isExtended(): boolean {
		return this.ccId >= 0xf100;
	}

	/** Whether the interview for this CC was previously completed */
	public get interviewComplete(): boolean {
		return !!this.getValueDB().getValue<boolean>({
			commandClass: this.ccId,
			endpoint: this.endpointIndex,
			property: "interviewComplete",
		});
	}
	public set interviewComplete(value: boolean) {
		this.getValueDB().setValue(
			{
				commandClass: this.ccId,
				endpoint: this.endpointIndex,
				property: "interviewComplete",
			},
			value,
		);
	}

	/** Can be used by endpoints to test if the root device was already interviewed */
	public get rootDeviceInterviewComplete(): boolean {
		return !!this.getValueDB().getValue<boolean>({
			commandClass: this.ccId,
			endpoint: 0,
			property: "interviewComplete",
		});
	}

	/**
	 * Deserializes a CC from a buffer that contains a serialized CC
	 */
	private deserialize(data: Buffer) {
		const ccId = CommandClass.getCommandClass(data);
		const ccIdLength = this.isExtended() ? 2 : 1;
		if (data.length > ccIdLength) {
			// This is not a NoOp CC (contains command and payload)
			const ccCommand = data[ccIdLength];
			const payload = data.slice(ccIdLength + 1);
			return {
				ccId,
				ccCommand,
				payload,
			};
		} else {
			// NoOp CC (no command, no payload)
			const payload = Buffer.allocUnsafe(0);
			return { ccId, payload };
		}
	}

	/**
	 * Serializes this CommandClass to be embedded in a message payload or another CC
	 */
	public serialize(): Buffer {
		// NoOp CCs have no command and no payload
		if (this.ccId === CommandClasses["No Operation"])
			return Buffer.from([this.ccId]);
		else if (this.ccCommand == undefined) {
			throw new ZWaveError(
				"Cannot serialize a Command Class without a command",
				ZWaveErrorCodes.CC_Invalid,
			);
		}

		const payloadLength = this.payload.length;
		const ccIdLength = this.isExtended() ? 2 : 1;
		const data = Buffer.allocUnsafe(ccIdLength + 1 + payloadLength);
		data.writeUIntBE(this.ccId, 0, ccIdLength);
		data[ccIdLength] = this.ccCommand;
		if (payloadLength > 0 /* implies payload != undefined */) {
			this.payload.copy(data, 1 + ccIdLength);
		}
		return data;
	}

	/** Extracts the CC id from a buffer that contains a serialized CC */
	private static getCommandClass(data: Buffer): CommandClasses {
		return parseCCId(data).ccId;
	}

	/** Extracts the CC command from a buffer that contains a serialized CC  */
	public static getCCCommand(data: Buffer): number | undefined {
		if (data[0] === 0) return undefined; // NoOp
		const isExtendedCC = data[0] >= 0xf1;
		return isExtendedCC ? data[2] : data[1];
	}

	/**
	 * Retrieves the correct constructor for the CommandClass in the given Buffer.
	 * It is assumed that the buffer only contains the serialized CC. This throws if the CC is not implemented.
	 */
	public static getConstructor(ccData: Buffer): Constructable<CommandClass> {
		// Encapsulated CCs don't have the two header bytes
		const cc = CommandClass.getCommandClass(ccData);
		const ret = getCCConstructor(cc);
		if (!ret) {
			const ccName = getCCName(cc);
			throw new ZWaveError(
				`The command class ${ccName} is not implemented`,
				ZWaveErrorCodes.CC_NotImplemented,
			);
		}
		return ret;
	}

	/**
	 * Creates an instance of the CC that is serialized in the given buffer
	 */
	public static from(
		driver: Driver,
		options: CommandClassDeserializationOptions,
	): CommandClass {
		// Fall back to unspecified command class in case we receive one that is not implemented
		const Constructor = CommandClass.getConstructor(options.data);
		const ret = new Constructor(driver, options);
		return ret;
	}

	/** Generates a representation of this CC for the log */
	public toLogEntry(): MessageOrCCLogEntry {
		return {
			tags: [this.constructor.name],
			message:
				this.payload.length > 0
					? "payload: 0x" + this.payload.toString("hex")
					: undefined,
		};
	}

	/** Generates the JSON representation of this CC */
	public toJSON(): JSONObject {
		return this.toJSONInternal();
	}

	private toJSONInternal(): JSONObject {
		const ret: JSONObject = {
			nodeId: this.nodeId,
			ccId: CommandClasses[this.ccId] || num2hex(this.ccId),
		};
		if (this.ccCommand != undefined) {
			ret.ccCommand = num2hex(this.ccCommand);
		}
		if (this.payload.length > 0) {
			ret.payload = "0x" + this.payload.toString("hex");
		}
		return ret;
	}

	protected toJSONInherited(props: JSONObject): JSONObject {
		const { payload, ...ret } = this.toJSONInternal();
		return stripUndefined({ ...ret, ...props });
	}

	// This needs to be overwritten per command class. In the default implementation, don't do anything
	/**
	 * Performs the interview procedure for this CC according to SDS14223
	 * @param complete Whether a complete interview should be performed or only the necessary steps on startup
	 */
	// eslint-disable-next-line @typescript-eslint/no-unused-vars
	public async interview(complete: boolean = true): Promise<void> {
		// Empty on purpose
	}

	/** Determines which CC interviews must be performed before this CC can be interviewed */
	public determineRequiredCCInterviews(): readonly CommandClasses[] {
		// By default, all CCs require the VersionCC interview

		// There are two exceptions to this rule:
		// * ManufacturerSpecific must be interviewed first
		// * VersionCC itself must be done after that
		// These exceptions are defined in the overrides of this method of each corresponding CC

		return [CommandClasses.Version];
	}

	/**
	 * Whether the endpoint interview may be skipped by a CC. Can be overwritten by a subclass.
	 */
	public skipEndpointInterview(): boolean {
		// By default no interview may be skipped
		return false;
	}

	/**
	 * Maps a BasicCC value to a more specific CC implementation. Returns true if the value was mapped, false otherwise.
	 * @param value The value of the received BasicCC
	 */
	// eslint-disable-next-line @typescript-eslint/no-unused-vars
	public setMappedBasicValue(value: number): boolean {
		// By default, don't map
		return false;
	}

	public isSinglecast(): this is SinglecastCC<this> {
		return typeof this.nodeId === "number";
	}

	public isMulticast(): this is MulticastCC<this> {
		return isArray(this.nodeId);
	}

	/**
	 * Returns the node this CC is linked to. Throws if the controller is not yet ready.
	 */
	public getNode(): ZWaveNode | undefined {
		if (this.isSinglecast()) {
			return this.driver.controller.nodes.get(this.nodeId);
		}
	}

	/**
	 * @internal
	 * Returns the node this CC is linked to (or undefined if the node doesn't exist)
	 */
	public getNodeUnsafe(): ZWaveNode | undefined {
		try {
			return this.getNode();
		} catch (e: unknown) {
			// This was expected
			if (
				e instanceof ZWaveError &&
				e.code === ZWaveErrorCodes.Driver_NotReady
			) {
				return undefined;
			}
			// Something else happened
			throw e;
		}
	}

	public getEndpoint(): Endpoint | undefined {
		const node = this.getNode()!;
		return node.getEndpoint(this.endpointIndex);
	}

	/** Returns the value DB for this CC's node */
	protected getValueDB(): ValueDB {
		const node = this.getNode();
		if (node == undefined) {
			throw new ZWaveError(
				"The node for this CC does not exist or the driver is not ready yet",
				ZWaveErrorCodes.Driver_NotReady,
			);
		}
		return node.valueDB;
	}

	/** Which variables should be persisted when requested */
	private _registeredCCValues = new Map<string | number, boolean>();
	/**
	 * Creates a value that will be stored in the valueDB alongside with the ones marked with `@ccValue()`
	 * @param property The property the value belongs to
	 * @param internal Whether the value should be exposed to library users
	 */
	public registerValue(
		property: string | number,
		internal: boolean = false,
	): void {
		this._registeredCCValues.set(property, internal);
	}

	/** Returns a list of all value names that are defined for this CommandClass */
	public getDefinedValueIDs(): ValueID[] {
		// In order to compare value ids, we need them to be strings
		const ret = new Map<string, ValueID>();

		const addValueId = (
			property: string | number,
			propertyKey?: string | number,
		): void => {
			const valueId: ValueID = {
				commandClass: this.ccId,
				endpoint: this.endpointIndex,
				property,
				propertyKey,
			};
			const dbKey = valueIdToString(valueId);
			if (!ret.has(dbKey)) ret.set(dbKey, valueId);
		};

		// Return all manually registered CC values that are not internal
		const registeredCCValueNames = [...this._registeredCCValues]
			.filter(([, isInternal]) => !isInternal)
			.map(([key]) => key);
		registeredCCValueNames.forEach((property) => addValueId(property));

		// Return all defined non-internal CC values that are available in the current version of this CC
		const valueDefinitions = getCCValueDefinitions(this);
		const definedCCValueNames = [...valueDefinitions]
			.filter(
				([, options]) =>
					options.internal !== true &&
					(options.minVersion == undefined ||
						options.minVersion <= this.version),
			)
			.map(([key]) => key);
		definedCCValueNames.forEach((property) => addValueId(property));

		const kvpDefinitions = getCCKeyValuePairDefinitions(this);

		// Also return all existing value ids that are not internal (values AND metadata without values!)
		const existingValueIds = [
			...this.getValueDB().getValues(this.ccId),
			...this.getValueDB().getAllMetadata(this.ccId),
		]
			.filter((valueId) => valueId.endpoint === this.endpointIndex)
			// allow the value id if it is NOT registered or it is registered as non-internal
			.filter(
				(valueId) =>
					!this._registeredCCValues.has(valueId.property) ||
					this._registeredCCValues.get(valueId.property)! === false,
			)
			// allow the value id if it is NOT defined or it is defined as non-internal
			.filter(
				(valueId) =>
					!valueDefinitions.has(valueId.property) ||
					valueDefinitions.get(valueId.property)! === false,
			)
			.filter(
				(valueId) =>
					!kvpDefinitions.has(valueId.property) ||
					kvpDefinitions.get(valueId.property)! === false,
			);
		existingValueIds.forEach(({ property, propertyKey }) =>
			addValueId(property, propertyKey),
		);

		return [...ret.values()];
	}

	/** Determines if the given value is an internal value */
	public isInternalValue(property: keyof this): boolean {
		// A value is internal if any of the possible definitions say so (true)
		if (this._registeredCCValues.get(property as string) === true)
			return true;
		const ccValueDefinition = getCCValueDefinitions(this).get(
			property as string,
		);
		if (ccValueDefinition?.internal === true) return true;
		const ccKeyValuePairDefinition = getCCKeyValuePairDefinitions(this).get(
			property as string,
		);
		if (ccKeyValuePairDefinition?.internal === true) return true;
		return false;
	}

	/** Persists all values on the given node into the value. Returns true if the process succeeded, false otherwise */
	public persistValues(valueNames?: (keyof this)[]): boolean {
		// In order to avoid cluttering applications with heaps of unsupported properties,
		// we filter out those that are only available in future versions of this CC
		// or have no version constraint
		const keyValuePairDefinitions = getCCKeyValuePairDefinitions(this);
		const keyValuePairs = [...keyValuePairDefinitions].filter(
			([, options]) =>
				options.minVersion == undefined ||
				options.minVersion <= this.version,
		);
		const ccValueDefinitions = [...getCCValueDefinitions(this)].filter(
			([, options]) =>
				options.minVersion == undefined ||
				options.minVersion <= this.version,
		);
		// If not specified otherwise, persist all registered values in the value db
		// But filter out those that don't match the minimum version
		if (!valueNames) {
			valueNames = ([
				...this._registeredCCValues.keys(),
				...ccValueDefinitions.map(([key]) => key),
				...keyValuePairs.map(([key]) => key),
			] as unknown) as (keyof this)[];
		}
		let db: ValueDB;
		try {
			db = this.getValueDB();
		} catch {
			return false;
		}

		const cc = getCommandClass(this);
		for (const variable of valueNames as string[]) {
			// interviewComplete automatically updates the value DB, so no need to persist again
			if (variable === "interviewComplete") continue;
			// Only persist non-undefined values
			const sourceValue = this[variable as keyof this];
			if (sourceValue == undefined) continue;

			if (keyValuePairDefinitions.has(variable)) {
				// This value is one or more key value pair(s) to be stored in a map
				if (sourceValue instanceof Map) {
					// Just copy the entries
					for (const [propertyKey, value] of (sourceValue as Map<
						string | number,
						unknown
					>).entries()) {
						db.setValue(
							{
								commandClass: cc,
								endpoint: this.endpointIndex,
								property: variable,
								propertyKey,
							},
							value,
						);
					}
				} else if (isArray(sourceValue)) {
					const [propertyKey, value] = (sourceValue as any) as [
						string | number,
						unknown,
					];
					db.setValue(
						{
							commandClass: cc,
							endpoint: this.endpointIndex,
							property: variable,
							propertyKey,
						},
						value,
					);
				} else {
					throw new ZWaveError(
						`ccKeyValuePairs can only be Maps or [key, value]-tuples`,
						ZWaveErrorCodes.Argument_Invalid,
					);
				}
			} else {
				// This value belongs to a simple property
				db.setValue(
					{
						commandClass: cc,
						endpoint: this.endpointIndex,
						property: variable,
					},
					sourceValue,
				);
			}
		}
		return true;
	}

	/** Serializes all values to be stored in the cache */
	public serializeValuesForCache(): CacheValue[] {
		const ccValues = this.getValueDB().getValues(getCommandClass(this));
		return (
			ccValues
				// only serialize non-undefined values
				.filter(({ value }) => value != undefined)
				.map(({ value, commandClass, ...props }) => {
					return {
						...props,
						value: serializeCacheValue(value),
					};
				})
		);
	}

	/** Serializes metadata to be stored in the cache */
	public serializeMetadataForCache(): CacheMetadata[] {
		const allMetadata = this.getValueDB().getAllMetadata(
			getCommandClass(this),
		);
		return (
			allMetadata
				// Strip out the command class
				.map(({ commandClass, ...props }) => props)
		);
	}

	/** Deserializes values from the cache */
	public deserializeValuesFromCache(values: CacheValue[]): void {
		const cc = getCommandClass(this);
		for (const val of values) {
			this.getValueDB().setValue(
				{
					commandClass: cc,
					endpoint: val.endpoint,
					property: val.property,
					propertyKey: val.propertyKey,
				},
				deserializeCacheValue(val.value),
				{
					// Don't emit the added/updated events, as this will spam applications with untranslated events
					noEvent: true,
					// Don't throw when there is an invalid Value ID in the cache
					noThrow: true,
				},
			);
		}
	}

	/** Deserializes value metadata from the cache */
	public deserializeMetadataFromCache(allMetadata: CacheMetadata[]): void {
		const cc = getCommandClass(this);
		for (const meta of allMetadata) {
			this.getValueDB().setMetadata(
				{
					commandClass: cc,
					endpoint: meta.endpoint,
					property: meta.property,
					propertyKey: meta.propertyKey,
				},
				meta.metadata,
				{
					// Don't emit the added/updated events, as this will spam applications with untranslated events
					noEvent: true,
					// Don't throw when there is an invalid Value ID in the cache
					noThrow: true,
				},
			);
		}
	}

	/**
	 * When a CC supports to be split into multiple partial CCs, this can be used to identify the
	 * session the partial CCs belong to.
	 * If a CC expects `mergePartialCCs` to be always called, you should return an empty object here.
	 */
	public getPartialCCSessionId(): Record<string, any> | undefined {
		return undefined; // Only select CCs support to be split
	}

	/** When a CC supports to be split into multiple partial CCs, this indicates that the last report hasn't been received yet */
	public expectMoreMessages(): boolean {
		return false; // By default, all CCs are monolithic
	}

	/** Include previously received partial responses into a final CC */
	/* istanbul ignore next */
	// eslint-disable-next-line @typescript-eslint/no-unused-vars
	public mergePartialCCs(partials: CommandClass[]): void {
		// This is highly CC dependent
		// Overwrite this in derived classes, by default do nothing
	}

	/** Tests whether this CC expects at least one command in return */
	public expectsCCResponse(): boolean {
<<<<<<< HEAD
		let expected:
			| DynamicCCResponse<this>
			| ReturnType<DynamicCCResponse<this>> = getExpectedCCResponse(this);
=======
		let expected = getExpectedCCResponse(this);
>>>>>>> 627a06a6

		// Evaluate dynamic CC responses
		if (
			typeof expected === "function" &&
			!staticExtends(expected, CommandClass)
		) {
			expected = expected(this);
		}
		if (expected === undefined) return false;
<<<<<<< HEAD
		if (isArray(expected)) {
			return expected.every((cc) => staticExtends(cc, CommandClass));
		} else {
			return staticExtends(expected, CommandClass);
		}
=======
		return staticExtends(expected, CommandClass);
>>>>>>> 627a06a6
	}

	public isExpectedCCResponse(received: CommandClass): boolean {
		if (received.nodeId !== this.nodeId) return false;

<<<<<<< HEAD
		let expected:
			| DynamicCCResponse<this>
			| ReturnType<DynamicCCResponse<this>> = getExpectedCCResponse(this);
=======
		let expected = getExpectedCCResponse(this);
>>>>>>> 627a06a6

		// Evaluate dynamic CC responses
		if (
			typeof expected === "function" &&
			!staticExtends(expected, CommandClass)
		) {
			expected = expected(this);
		}

		if (expected == undefined) {
			// Fallback, should not happen if the expected response is defined correctly
			return false;
<<<<<<< HEAD
		} else if (
			isArray(expected) &&
			expected.every((cc) => staticExtends(cc, CommandClass))
		) {
			// The CC always expects a response from the given list, check if the received
			// message is in that list
			if (expected.every((base) => !(received instanceof base))) {
				return false;
			}
		} else if (staticExtends(expected, CommandClass)) {
			// The CC always expects the same single response, check if this is the one
=======
		} else if (staticExtends(expected, CommandClass)) {
			// The CC always expects the same response, check if this is the one
>>>>>>> 627a06a6
			if (!(received instanceof expected)) return false;
		}

		// If the CC wants to test the response, let it
		const predicate = getCCResponsePredicate(this);
		const ret = predicate?.(this, received) ?? true;

		if (ret === "checkEncapsulated") {
			if (
				isEncapsulatingCommandClass(this) &&
				isEncapsulatingCommandClass(received)
			) {
				return this.encapsulated.isExpectedCCResponse(
					received.encapsulated,
				);
			} else {
				// Fallback, should not happen if the expected response is defined correctly
				return false;
			}
		}

		return ret;
	}

	/**
	 * Translates a property identifier into a speaking name for use in an external API
	 * @param property The property identifier that should be translated
	 * @param _propertyKey The (optional) property key the translated name may depend on
	 */
	public translateProperty(
		property: string | number,
		_propertyKey?: string | number,
	): string {
		// Overwrite this in derived classes, by default just return the property key
		return property.toString();
	}

	/**
	 * Translates a property key into a speaking name for use in an external API
	 * @param property The property the key in question belongs to
	 * @param propertyKey The property key for which the speaking name should be retrieved
	 */
	public translatePropertyKey(
		property: string | number,
		propertyKey: string | number,
	): string | undefined {
		// Overwrite this in derived classes, by default just return the property key
		return propertyKey.toString();
	}

	/** Whether this CC needs to exchange one or more messages before it can be sent */
	public requiresPreTransmitHandshake(): boolean {
		return false; // By default it doesn't
	}

	/**
	 * Perform a handshake before the actual message will be transmitted.
	 */
	public preTransmitHandshake(): Promise<void> {
		return Promise.resolve();
		// By default do nothing
		// If handshake messages should be sent, they need the highest priority
	}

	/** Returns the number of bytes that are added to the payload by this CC */
	protected computeEncapsulationOverhead(): number {
		// Default is ccId (+ ccCommand):
		return (this.isExtended() ? 2 : 1) + 1;
	}

	/** Computes the maximum net payload size that can be transmitted inside this CC */
	public getMaxPayloadLength(baseLength: number): number {
		let ret = baseLength;
		let cur: CommandClass | undefined = this;
		while (cur) {
			ret -= cur.computeEncapsulationOverhead();
			cur = isEncapsulatingCommandClass(cur)
				? cur.encapsulated
				: undefined;
		}
		return ret;
	}
}

export type SinglecastCC<T extends CommandClass = CommandClass> = T & {
	nodeId: number;
};

export type MulticastCC<T extends CommandClass = CommandClass> = T & {
	nodeId: MulticastDestination;
};

// =======================
// use decorators to link command class values to actual command classes

const METADATA_commandClass = Symbol("commandClass");
const METADATA_commandClassMap = Symbol("commandClassMap");
const METADATA_ccResponse = Symbol("ccResponse");
const METADATA_ccCommand = Symbol("ccCommand");
const METADATA_ccCommandMap = Symbol("ccCommandMap");
const METADATA_ccValues = Symbol("ccValues");
const METADATA_ccKeyValuePairs = Symbol("ccKeyValuePairs");
const METADATA_ccValueMeta = Symbol("ccValueMeta");
const METADATA_version = Symbol("version");
const METADATA_API = Symbol("API");
const METADATA_APIMap = Symbol("APIMap");

export type Constructable<T extends CommandClass> = typeof CommandClass & {
	// I don't like the any, but we need it to support half-implemented CCs (e.g. report classes)
	new (driver: Driver, options: any): T;
};
type APIConstructor = new (driver: Driver, endpoint: Endpoint) => CCAPI;

// eslint-disable-next-line @typescript-eslint/ban-types
type TypedClassDecorator<TTarget extends Object> = <
	T extends TTarget,
	TConstructor extends new (...args: any[]) => T
>(
	apiClass: TConstructor,
) => TConstructor | void;

type CommandClassMap = Map<CommandClasses, Constructable<CommandClass>>;
type CCCommandMap = Map<string, Constructable<CommandClass>>;
type APIMap = Map<CommandClasses, APIConstructor>;

function getCCCommandMapKey(ccId: CommandClasses, ccCommand: number): string {
	return JSON.stringify({ ccId, ccCommand });
}

/**
 * May be used to define different expected CC responses depending on the sent CC
 */
<<<<<<< HEAD
export type DynamicCCResponse<T extends CommandClass = CommandClass> = (
	sentCC: T,
) => typeof CommandClass | typeof CommandClass[] | undefined;
=======
export type DynamicCCResponse<
	TSent extends CommandClass,
	TReceived extends CommandClass = CommandClass
> = (sentCC: TSent) => Constructable<TReceived> | undefined;
>>>>>>> 627a06a6

export type CCResponseRole =
	| boolean // The response was either expected or unexpected
	| "checkEncapsulated"; // The response role depends on the encapsulated CC

/**
 * A predicate function to test if a received CC matches the sent CC
 */
export type CCResponsePredicate<
<<<<<<< HEAD
	TSent extends CommandClass = CommandClass,
=======
	TSent extends CommandClass,
>>>>>>> 627a06a6
	TReceived extends CommandClass = CommandClass
> = (sentCommand: TSent, receivedCommand: TReceived) => CCResponseRole;

/**
 * Defines the command class associated with a Z-Wave message
 */
export function commandClass(
	cc: CommandClasses,
): TypedClassDecorator<CommandClass> {
	return (messageClass) => {
		Reflect.defineMetadata(METADATA_commandClass, cc, messageClass);

		// also store a map in the Message metadata for lookup.
		const map: CommandClassMap =
			Reflect.getMetadata(METADATA_commandClassMap, CommandClass) ||
			new Map();
		map.set(cc, (messageClass as any) as Constructable<CommandClass>);
		Reflect.defineMetadata(METADATA_commandClassMap, map, CommandClass);
	};
}

/**
 * Retrieves the command class defined for a Z-Wave message class
 */
export function getCommandClass<T extends CommandClass | CCAPI>(
	cc: T,
): CommandClasses {
	// get the class constructor
	const constr = cc.constructor;
	// retrieve the current metadata
	const ret: CommandClasses | undefined =
		cc instanceof CommandClass
			? Reflect.getMetadata(METADATA_commandClass, constr)
			: cc instanceof CCAPI
			? Reflect.getMetadata(METADATA_API, constr)
			: undefined;
	if (ret == undefined) {
		throw new ZWaveError(
			`No command class defined for ${constr.name}!`,
			ZWaveErrorCodes.CC_Invalid,
		);
	}
	return ret;
}

/**
 * Retrieves the function type defined for a Z-Wave message class
 */
export function getCommandClassStatic<T extends Constructable<CommandClass>>(
	classConstructor: T,
): CommandClasses {
	// retrieve the current metadata
	const ret = Reflect.getMetadata(METADATA_commandClass, classConstructor) as
		| CommandClasses
		| undefined;
	if (ret == undefined) {
		throw new ZWaveError(
			`No command class defined for ${classConstructor.name}!`,
			ZWaveErrorCodes.CC_Invalid,
		);
	}
	return ret;
}

/**
 * Looks up the command class constructor for a given command class type and function type
 */
export function getCCConstructor(
	cc: CommandClasses,
): Constructable<CommandClass> | undefined {
	// Retrieve the constructor map from the CommandClass class
	const map = Reflect.getMetadata(METADATA_commandClassMap, CommandClass) as
		| CommandClassMap
		| undefined;
	if (map != undefined) return map.get(cc);
}

/**
 * Defines the implemented version of a Z-Wave command class
 */
export function implementedVersion(
	version: number,
): TypedClassDecorator<CommandClass> {
	return (ccClass) => {
		Reflect.defineMetadata(METADATA_version, version, ccClass);
	};
}

/**
 * Retrieves the implemented version defined for a Z-Wave command class
 */
export function getImplementedVersion<T extends CommandClass>(
	cc: T | CommandClasses,
): number {
	// get the class constructor
	let constr: Constructable<CommandClass> | undefined;
	if (typeof cc === "number") {
		constr = getCCConstructor(cc);
	} else {
		constr = cc.constructor as Constructable<CommandClass>;
	}
	// retrieve the current metadata
	let ret: number | undefined;
	if (constr != undefined)
		ret = Reflect.getMetadata(METADATA_version, constr);
	if (ret == undefined) ret = 0;

	return ret;
}

/**
 * Retrieves the implemented version defined for a Z-Wave command class
 */
export function getImplementedVersionStatic<
	T extends Constructable<CommandClass>
>(classConstructor: T): number {
	// retrieve the current metadata
	const ret =
		(Reflect.getMetadata(METADATA_version, classConstructor) as
			| number
			| undefined) || 0;
	return ret;
}

/**
 * Defines the CC command a subclass of a CC implements
 */
export function CCCommand(command: number): TypedClassDecorator<CommandClass> {
	return (ccClass) => {
		Reflect.defineMetadata(METADATA_ccCommand, command, ccClass);

		// also store a map in the Message metadata for lookup.
		const ccId = getCommandClassStatic(
			(ccClass as unknown) as typeof CommandClass,
		);
		const map: CCCommandMap =
			Reflect.getMetadata(METADATA_ccCommandMap, CommandClass) ||
			new Map();
		map.set(
			getCCCommandMapKey(ccId, command),
			(ccClass as unknown) as Constructable<CommandClass>,
		);
		Reflect.defineMetadata(METADATA_ccCommandMap, map, CommandClass);
	};
}

/**
 * Retrieves the CC command a subclass of a CC implements
 */
function getCCCommand<T extends CommandClass>(cc: T): number | undefined {
	// get the class constructor
	const constr = cc.constructor as Constructable<CommandClass>;

	// retrieve the current metadata
	const ret = Reflect.getMetadata(METADATA_ccCommand, constr) as
		| number
		| undefined;

	return ret;
}

/**
 * Looks up the command class constructor for a given command class type and function type
 */
// wotan-disable-next-line no-misused-generics
function getCCCommandConstructor<TBase extends CommandClass>(
	ccId: CommandClasses,
	ccCommand: number,
): Constructable<TBase> | undefined {
	// Retrieve the constructor map from the CommandClass class
	const map = Reflect.getMetadata(METADATA_ccCommandMap, CommandClass) as
		| CCCommandMap
		| undefined;
	if (map != undefined)
		return (map.get(getCCCommandMapKey(ccId, ccCommand)) as unknown) as
			| Constructable<TBase>
			| undefined;
}

/**
 * Defines the expected response associated with a Z-Wave message
 */
<<<<<<< HEAD
export function expectedCCResponse(
	cc: typeof CommandClass | DynamicCCResponse,
	predicate?: CCResponsePredicate,
): ClassDecorator {
=======
export function expectedCCResponse<
	TSent extends CommandClass,
	TReceived extends CommandClass
>(
	cc: Constructable<TReceived> | DynamicCCResponse<TSent, TReceived>,
	predicate?: CCResponsePredicate<TSent, TReceived>,
): TypedClassDecorator<CommandClass> {
>>>>>>> 627a06a6
	return (ccClass) => {
		Reflect.defineMetadata(METADATA_ccResponse, { cc, predicate }, ccClass);
	};
}

/**
 * Retrieves the expected response (static or dynamic) defined for a Z-Wave message class
 */
export function getExpectedCCResponse<T extends CommandClass>(
	ccClass: T,
): typeof CommandClass | DynamicCCResponse<T> | undefined {
	// get the class constructor
	const constr = ccClass.constructor;
	// retrieve the current metadata
	const ret = Reflect.getMetadata(METADATA_ccResponse, constr) as
		| { cc: typeof CommandClass | DynamicCCResponse<T> }
		| undefined;
	return ret?.cc;
}

/**
 * Retrieves the CC response predicate defined for a Z-Wave message class
 */
export function getCCResponsePredicate<T extends CommandClass>(
	ccClass: T,
): CCResponsePredicate<T> | undefined {
	// get the class constructor
	const constr = ccClass.constructor;
	// retrieve the current metadata
	const ret = Reflect.getMetadata(METADATA_ccResponse, constr) as
		| { predicate: CCResponsePredicate<T> | undefined }
		| undefined;
	return ret?.predicate;
}

export interface CCValueOptions {
	/**
	 * Whether the decorated CC value is internal. Internal values are not
	 * exposed to the user.
	 */
	internal?: boolean;
	/**
	 * The minimum CC version required for this value to exist.
	 */
	minVersion?: number;
}

/**
 * Marks the decorated property as a value of the Command Class. This allows saving it on the node with persistValues()
 * @param internal Whether the value should be exposed to library users
 */
export function ccValue(options?: CCValueOptions): PropertyDecorator {
	return (target: unknown, property: string | number | symbol) => {
		if (!target || !(target instanceof CommandClass)) return;
		// Set default arguments
		if (!options) options = {};
		if (options.internal == undefined) options.internal = false;
		if (options.minVersion == undefined) options.minVersion = 1;
		// get the class constructor
		const constr = target.constructor as typeof CommandClass;
		const cc = getCommandClassStatic(constr);
		// retrieve the current metadata
		const metadata =
			Reflect.getMetadata(METADATA_ccValues, CommandClass) ?? {};
		if (!(cc in metadata)) metadata[cc] = new Map();
		// And add the variable
		const variables: Map<string | number, CCValueOptions> = metadata[cc];
		variables.set(property as string | number, options);
		// store back to the object
		Reflect.defineMetadata(METADATA_ccValues, metadata, CommandClass);
	};
}

/**
 * Returns all CC values and their definitions that have been defined with @ccValue()
 */
function getCCValueDefinitions(
	commandClass: CommandClass,
): ReadonlyMap<string | number, CCValueOptions> {
	// get the class constructor
	const constr = commandClass.constructor as typeof CommandClass;
	const cc = getCommandClassStatic(constr);
	// retrieve the current metadata
	const metadata = Reflect.getMetadata(METADATA_ccValues, CommandClass) ?? {};
	if (!(cc in metadata)) return new Map();
	return metadata[cc] as Map<string | number, CCValueOptions>;
}

/**
 * Marks the decorated property as the key of a Command Class's key value pair,
 * which can later be saved with persistValues()
 * @param internal Whether the key value pair should be exposed to library users
 */
export function ccKeyValuePair(options?: CCValueOptions): PropertyDecorator {
	return (target: unknown, property: string | number | symbol) => {
		if (!target || !(target instanceof CommandClass)) return;
		// Set default arguments
		if (!options) options = {};
		if (options.internal == undefined) options.internal = false;
		if (options.minVersion == undefined) options.minVersion = 1;
		// get the class constructor
		const constr = target.constructor as typeof CommandClass;
		const cc = getCommandClassStatic(constr);
		// retrieve the current metadata
		const metadata =
			Reflect.getMetadata(METADATA_ccKeyValuePairs, CommandClass) || {};
		if (!(cc in metadata)) metadata[cc] = new Map();
		// And add the variable
		const variables: Map<string | number, CCValueOptions> = metadata[cc];
		variables.set(property as string | number, options);
		// store back to the object
		Reflect.defineMetadata(
			METADATA_ccKeyValuePairs,
			metadata,
			CommandClass,
		);
	};
}

/**
 * Returns all CC key value pairs and their definitions that have been defined with @ccKeyValuePair()
 */
function getCCKeyValuePairDefinitions(
	commandClass: CommandClass,
): ReadonlyMap<string | number, CCValueOptions> {
	// get the class constructor
	const constr = commandClass.constructor as typeof CommandClass;
	const cc = getCommandClassStatic(constr);
	// retrieve the current metadata
	const metadata =
		Reflect.getMetadata(METADATA_ccKeyValuePairs, CommandClass) || {};
	if (!(cc in metadata)) return new Map();
	return metadata[cc] as Map<string | number, CCValueOptions>;
}

/**
 * Defines additional metadata for the given CC value
 */
export function ccValueMetadata(meta: ValueMetadata): PropertyDecorator {
	return (target: unknown, property: string | number | symbol) => {
		if (!target || !(target instanceof CommandClass)) return;
		// get the class constructor
		const constr = target.constructor as typeof CommandClass;
		const cc = getCommandClassStatic(constr);
		// retrieve the current metadata
		const metadata =
			Reflect.getMetadata(METADATA_ccValueMeta, CommandClass) || {};
		if (!(cc in metadata)) metadata[cc] = new Map();
		// And add the variable
		const variables: Map<string | number, ValueMetadata> = metadata[cc];
		variables.set(property as string | number, meta);
		// store back to the object
		Reflect.defineMetadata(METADATA_ccValueMeta, metadata, CommandClass);
	};
}

/**
 * Retrieves defined metadata for the given CC value. If none is found, the default settings are returned.
 */
export function getCCValueMetadata(
	cc: CommandClasses,
	property: string | number,
): ValueMetadata {
	// retrieve the current metadata
	const metadata =
		Reflect.getMetadata(METADATA_ccValueMeta, CommandClass) || {};
	if (!(cc in metadata)) return ValueMetadata.Any;
	const map = metadata[cc] as Map<string | number, ValueMetadata>;
	if (map.has(property)) return map.get(property)!;
	return ValueMetadata.Any;
}

/**
 * Defines the simplified API associated with a Z-Wave command class
 */
export function API(cc: CommandClasses): TypedClassDecorator<CCAPI> {
	return (apiClass) => {
		// and store the metadata
		Reflect.defineMetadata(METADATA_API, cc, apiClass);

		// also store a map in the CCAPI metadata for lookup.
		const map = (Reflect.getMetadata(METADATA_APIMap, CCAPI) ||
			new Map()) as APIMap;
		map.set(cc, (apiClass as any) as APIConstructor);
		Reflect.defineMetadata(METADATA_APIMap, map, CCAPI);
	};
}

/**
 * Retrieves the implemented version defined for a Z-Wave command class
 */
export function getAPI(cc: CommandClasses): APIConstructor | undefined {
	// Retrieve the constructor map from the CCAPI class
	const map = Reflect.getMetadata(METADATA_APIMap, CCAPI) as
		| APIMap
		| undefined;
	const ret = map?.get(cc);

	return ret;
}<|MERGE_RESOLUTION|>--- conflicted
+++ resolved
@@ -733,13 +733,9 @@
 
 	/** Tests whether this CC expects at least one command in return */
 	public expectsCCResponse(): boolean {
-<<<<<<< HEAD
 		let expected:
 			| DynamicCCResponse<this>
 			| ReturnType<DynamicCCResponse<this>> = getExpectedCCResponse(this);
-=======
-		let expected = getExpectedCCResponse(this);
->>>>>>> 627a06a6
 
 		// Evaluate dynamic CC responses
 		if (
@@ -749,27 +745,19 @@
 			expected = expected(this);
 		}
 		if (expected === undefined) return false;
-<<<<<<< HEAD
 		if (isArray(expected)) {
 			return expected.every((cc) => staticExtends(cc, CommandClass));
 		} else {
 			return staticExtends(expected, CommandClass);
 		}
-=======
-		return staticExtends(expected, CommandClass);
->>>>>>> 627a06a6
 	}
 
 	public isExpectedCCResponse(received: CommandClass): boolean {
 		if (received.nodeId !== this.nodeId) return false;
 
-<<<<<<< HEAD
 		let expected:
 			| DynamicCCResponse<this>
 			| ReturnType<DynamicCCResponse<this>> = getExpectedCCResponse(this);
-=======
-		let expected = getExpectedCCResponse(this);
->>>>>>> 627a06a6
 
 		// Evaluate dynamic CC responses
 		if (
@@ -782,7 +770,6 @@
 		if (expected == undefined) {
 			// Fallback, should not happen if the expected response is defined correctly
 			return false;
-<<<<<<< HEAD
 		} else if (
 			isArray(expected) &&
 			expected.every((cc) => staticExtends(cc, CommandClass))
@@ -794,10 +781,6 @@
 			}
 		} else if (staticExtends(expected, CommandClass)) {
 			// The CC always expects the same single response, check if this is the one
-=======
-		} else if (staticExtends(expected, CommandClass)) {
-			// The CC always expects the same response, check if this is the one
->>>>>>> 627a06a6
 			if (!(received instanceof expected)) return false;
 		}
 
@@ -930,16 +913,12 @@
 /**
  * May be used to define different expected CC responses depending on the sent CC
  */
-<<<<<<< HEAD
-export type DynamicCCResponse<T extends CommandClass = CommandClass> = (
-	sentCC: T,
-) => typeof CommandClass | typeof CommandClass[] | undefined;
-=======
 export type DynamicCCResponse<
 	TSent extends CommandClass,
 	TReceived extends CommandClass = CommandClass
-> = (sentCC: TSent) => Constructable<TReceived> | undefined;
->>>>>>> 627a06a6
+> = (
+	sentCC: TSent,
+) => Constructable<TReceived> | Constructable<TReceived>[] | undefined;
 
 export type CCResponseRole =
 	| boolean // The response was either expected or unexpected
@@ -949,11 +928,7 @@
  * A predicate function to test if a received CC matches the sent CC
  */
 export type CCResponsePredicate<
-<<<<<<< HEAD
-	TSent extends CommandClass = CommandClass,
-=======
 	TSent extends CommandClass,
->>>>>>> 627a06a6
 	TReceived extends CommandClass = CommandClass
 > = (sentCommand: TSent, receivedCommand: TReceived) => CCResponseRole;
 
@@ -1136,12 +1111,6 @@
 /**
  * Defines the expected response associated with a Z-Wave message
  */
-<<<<<<< HEAD
-export function expectedCCResponse(
-	cc: typeof CommandClass | DynamicCCResponse,
-	predicate?: CCResponsePredicate,
-): ClassDecorator {
-=======
 export function expectedCCResponse<
 	TSent extends CommandClass,
 	TReceived extends CommandClass
@@ -1149,7 +1118,6 @@
 	cc: Constructable<TReceived> | DynamicCCResponse<TSent, TReceived>,
 	predicate?: CCResponsePredicate<TSent, TReceived>,
 ): TypedClassDecorator<CommandClass> {
->>>>>>> 627a06a6
 	return (ccClass) => {
 		Reflect.defineMetadata(METADATA_ccResponse, { cc, predicate }, ccClass);
 	};
