import {
	CommandClasses,
	computeMAC,
	decryptAES128OFB,
	encryptAES128OFB,
	generateAuthKey,
	generateEncryptionKey,
	getCCName,
	Maybe,
	MessageOrCCLogEntry,
	MessageRecord,
	parseCCList,
	SecurityManager,
	validatePayload,
	ZWaveError,
	ZWaveErrorCodes,
} from "@zwave-js/core";
import { buffer2hex, num2hex, pick } from "@zwave-js/shared";
import { randomBytes } from "crypto";
import type { ZWaveController } from "../controller/Controller";
import {
	SendDataRequest,
	TransmitOptions,
} from "../controller/SendDataMessages";
import type { Driver } from "../driver/Driver";
import { MessagePriority } from "../message/Constants";
import { PhysicalCCAPI } from "./API";
import {
	API,
	CCCommand,
	CCCommandOptions,
	CommandClass,
	commandClass,
	CommandClassDeserializationOptions,
	expectedCCResponse,
	gotDeserializationOptions,
	implementedVersion,
} from "./CommandClass";

// @noSetValueAPI This is an encapsulation CC

// All the supported commands
export enum SecurityCommand {
	CommandsSupportedGet = 0x02,
	CommandsSupportedReport = 0x03,
	SchemeGet = 0x04,
	SchemeReport = 0x05,
	SchemeInherit = 0x08,
	NetworkKeySet = 0x06,
	NetworkKeyVerify = 0x07,
	NonceGet = 0x40,
	NonceReport = 0x80,
	CommandEncapsulation = 0x81,
	CommandEncapsulationNonceGet = 0xc1,
}

function getAuthenticationData(
	senderNonce: Buffer,
	receiverNonce: Buffer,
	ccCommand: SecurityCommand,
	sendingNodeId: number,
	receivingNodeId: number,
	encryptedPayload: Buffer,
): Buffer {
	return Buffer.concat([
		senderNonce,
		receiverNonce,
		Buffer.from([
			ccCommand,
			sendingNodeId,
			receivingNodeId,
			encryptedPayload.length,
		]),
		encryptedPayload,
	]);
}

const HALF_NONCE_SIZE = 8;

// TODO: Ignore commands if received via multicast

@API(CommandClasses.Security)
export class SecurityCCAPI extends PhysicalCCAPI {
	public supportsCommand(_cmd: SecurityCommand): Maybe<boolean> {
		// All commands are mandatory
		return true;
	}

	public async sendEncapsulated(
		encapsulated: CommandClass,
		requestNextNonce: boolean = false,
	): Promise<void> {
		if (requestNextNonce) {
			this.assertSupportsCommand(
				SecurityCommand,
				SecurityCommand.CommandEncapsulation,
			);
		} else {
			this.assertSupportsCommand(
				SecurityCommand,
				SecurityCommand.CommandEncapsulationNonceGet,
			);
		}

		const cc = new (requestNextNonce
			? SecurityCCCommandEncapsulationNonceGet
			: SecurityCCCommandEncapsulation)(this.driver, {
			nodeId: this.endpoint.nodeId,
			encapsulated,
		});
		await this.driver.sendCommand(cc, this.commandOptions);
	}

	/**
	 * Requests a new nonce for Security CC encapsulation
	 */
	public async getNonce(
		options: {
			/** Whether the command should be sent as a standalone transaction. Default: false */
			standalone?: boolean;
			/** Whether the received nonce should be stored as "free". Default: false */
			storeAsFreeNonce?: boolean;
		} = {},
	): Promise<Buffer | undefined> {
		this.assertSupportsCommand(SecurityCommand, SecurityCommand.NonceGet);

		const { standalone = false, storeAsFreeNonce = false } = options;

		const cc = new SecurityCCNonceGet(this.driver, {
			nodeId: this.endpoint.nodeId,
			endpoint: this.endpoint.index,
		});
		const response = await this.driver.sendCommand<SecurityCCNonceReport>(
			cc,
			{
				...this.commandOptions,
				// Standalone nonce requests must be handled immediately
				priority: standalone
					? MessagePriority.Normal
					: MessagePriority.PreTransmitHandshake,
				// Only try getting a nonce once
				maxSendAttempts: 1,
				// We don't want failures causing us to treat the node as asleep or dead
				// The "real" transaction will do that for us
				changeNodeStatusOnMissingACK: standalone,
			},
		);

		if (!response) return;

		const nonce = response.nonce;
		if (storeAsFreeNonce) {
			const secMan = this.driver.securityManager!;
			secMan.setNonce(
				{
					issuer: this.endpoint.nodeId,
					nonceId: secMan.getNonceId(nonce),
				},
				{ nonce, receiver: this.driver.controller.ownNodeId! },
				{ free: true },
			);
		}
		return nonce;
	}

	/**
	 * Responds to a NonceGet request. The message is sent without any retransmission etc.
	 * The return value indicates whether a nonce was successfully sent
	 */
	public async sendNonce(): Promise<boolean> {
		this.assertSupportsCommand(
			SecurityCommand,
			SecurityCommand.NonceReport,
		);

		if (!this.driver.securityManager) {
			throw new ZWaveError(
				`Nonces can only be sent if secure communication is set up!`,
				ZWaveErrorCodes.Driver_NoSecurity,
			);
		}

		const nonce = this.driver.securityManager.generateNonce(
			this.endpoint.nodeId,
			HALF_NONCE_SIZE,
		);
		const nonceId = this.driver.securityManager.getNonceId(nonce);

		const cc = new SecurityCCNonceReport(this.driver, {
			nodeId: this.endpoint.nodeId,
			endpoint: this.endpoint.index,
			nonce,
		});
		const msg = new SendDataRequest(this.driver, {
			command: cc,
			// Seems we need these options or some nodes won't accept the nonce
			transmitOptions: TransmitOptions.ACK | TransmitOptions.AutoRoute,
		});
		try {
			await this.driver.sendMessage(msg, {
				...this.commandOptions,
				priority: MessagePriority.Handshake,
			});
		} catch (e) {
			if (
				e instanceof ZWaveError &&
				(e.code === ZWaveErrorCodes.Controller_ResponseNOK ||
					e.code === ZWaveErrorCodes.Controller_CallbackNOK ||
					e.code === ZWaveErrorCodes.Controller_NodeTimeout ||
					e.code === ZWaveErrorCodes.Controller_MessageDropped)
			) {
				// The nonce could not be sent, invalidate it
				this.driver.securityManager.deleteNonce(nonceId);
				return false;
			} else {
				// Pass other errors through
				throw e;
			}
		}
		return true;
	}

	public async getSecurityScheme(): Promise<[0]> {
		this.assertSupportsCommand(SecurityCommand, SecurityCommand.SchemeGet);

		const cc = new SecurityCCSchemeGet(this.driver, {
			nodeId: this.endpoint.nodeId,
			endpoint: this.endpoint.index,
		});
		await this.driver.sendCommand(cc, this.commandOptions);
		// There is only one scheme, so we hardcode it
		return [0];
	}

	public async inheritSecurityScheme(): Promise<void> {
		this.assertSupportsCommand(
			SecurityCommand,
			SecurityCommand.SchemeInherit,
		);

		const cc = new SecurityCCSchemeInherit(this.driver, {
			nodeId: this.endpoint.nodeId,
			endpoint: this.endpoint.index,
		});
		await this.driver.sendCommand(cc, this.commandOptions);
		// There is only one scheme, so we don't return anything here
	}

	public async setNetworkKey(networkKey: Buffer): Promise<void> {
		this.assertSupportsCommand(
			SecurityCommand,
			SecurityCommand.NetworkKeySet,
		);

		const keySet = new SecurityCCNetworkKeySet(this.driver, {
			nodeId: this.endpoint.nodeId,
			endpoint: this.endpoint.index,
			networkKey,
		});
		const cc = new SecurityCCCommandEncapsulation(this.driver, {
			nodeId: this.endpoint.nodeId,
			endpoint: this.endpoint.index,
			encapsulated: keySet,
			alternativeNetworkKey: Buffer.alloc(16, 0),
		});
		await this.driver.sendCommand(cc, this.commandOptions);
	}

	// eslint-disable-next-line @typescript-eslint/explicit-module-boundary-types
	public async getSupportedCommands() {
		this.assertSupportsCommand(
			SecurityCommand,
			SecurityCommand.CommandsSupportedGet,
		);

		const cc = new SecurityCCCommandsSupportedGet(this.driver, {
			nodeId: this.endpoint.nodeId,
			endpoint: this.endpoint.index,
		});
		const response = await this.driver.sendCommand<SecurityCCCommandsSupportedReport>(
			cc,
			this.commandOptions,
		);
		if (response) {
			return pick(response, ["supportedCCs", "controlledCCs"]);
		}
	}
}

@commandClass(CommandClasses.Security)
@implementedVersion(1)
export class SecurityCC extends CommandClass {
	declare ccCommand: SecurityCommand;
	// Force singlecast for the Security CC (for now)
	declare nodeId: number;
	// Define the securityManager and controller.ownNodeId as existing
	declare driver: Driver & {
		securityManager: SecurityManager;
		controller: ZWaveController & {
			ownNodeId: number;
		};
	};

	public async interview(complete: boolean = true): Promise<void> {
		const node = this.getNode()!;
		const endpoint = this.getEndpoint()!;
		const api = endpoint.commandClasses.Security.withOptions({
			priority: MessagePriority.NodeQuery,
		});

		// This only needs to be done once
		if (complete) {
			this.driver.controllerLog.logNode(node.id, {
				message: "querying securely supported commands...",
				direction: "outbound",
			});

			const resp = await api.getSupportedCommands();
			if (!resp) {
				if (node.isSecure === true) {
					this.driver.controllerLog.logNode(node.id, {
						endpoint: this.endpointIndex,
						message:
							"Querying securely supported commands timed out, skipping Security interview...",
						level: "warn",
					});
					// TODO: Abort interview?
				} else {
					// We didn't know if the node was secure, assume that it is not actually included securely
					this.driver.controllerLog.logNode(
						node.id,
						`The node is not included securely. Continuing interview non-securely.`,
					);
					node.isSecure = false;
				}
				return;
			}

			const logLines: string[] = [
				"received secure commands",
				"supported CCs:",
			];
			for (const cc of resp.supportedCCs) {
				logLines.push(`· ${getCCName(cc)}`);
			}
			logLines.push("controlled CCs:");
			for (const cc of resp.controlledCCs) {
				logLines.push(`· ${getCCName(cc)}`);
			}
			this.driver.controllerLog.logNode(node.id, {
				message: logLines.join("\n"),
				direction: "inbound",
			});

			// Remember which commands are supported securely
			for (const cc of resp.supportedCCs) {
				endpoint.addCC(cc, {
					isSupported: true,
					secure: true,
				});
			}
			for (const cc of resp.controlledCCs) {
				endpoint.addCC(cc, {
					isControlled: true,
					secure: true,
				});
			}

			// We know for sure that the node is included securely
			if (node.isSecure !== true) {
				node.isSecure = true;
				this.driver.controllerLog.logNode(
					node.id,
					`The node is included securely.`,
				);
			}

			// Remember that the interview is complete
			this.interviewComplete = true;
		}
	}

	/** Tests if a should be sent secure and thus requires encapsulation */
	public static requiresEncapsulation(cc: CommandClass): boolean {
		return (
			cc.secure &&
			// Already encapsulated (SecurityCCCommandEncapsulationNonceGet is a subclass)
			!(cc instanceof SecurityCCCommandEncapsulation) &&
			// Cannot be sent encapsulated
			!(cc instanceof SecurityCCNonceGet) &&
			!(cc instanceof SecurityCCNonceReport) &&
			!(cc instanceof SecurityCCSchemeGet) &&
			!(cc instanceof SecurityCCSchemeReport)
		);
	}

	/** Encapsulates a command that should be sent encrypted */
	public static encapsulate(
		driver: Driver,
		cc: CommandClass,
	): SecurityCCCommandEncapsulation {
		// TODO: When to return a SecurityCCCommandEncapsulationNonceGet?
		return new SecurityCCCommandEncapsulation(driver, {
			nodeId: cc.nodeId,
			encapsulated: cc,
		});
	}
}

interface SecurityCCNonceReportOptions extends CCCommandOptions {
	nonce: Buffer;
}

@CCCommand(SecurityCommand.NonceReport)
export class SecurityCCNonceReport extends SecurityCC {
	constructor(
		driver: Driver,
		options:
			| CommandClassDeserializationOptions
			| SecurityCCNonceReportOptions,
	) {
		super(driver, options);
		if (gotDeserializationOptions(options)) {
			validatePayload.withReason("Invalid nonce length")(
				this.payload.length === HALF_NONCE_SIZE,
			);
			this.nonce = this.payload;
		} else {
			if (options.nonce.length !== HALF_NONCE_SIZE) {
				throw new ZWaveError(
					`Nonce must have length ${HALF_NONCE_SIZE}!`,
					ZWaveErrorCodes.Argument_Invalid,
				);
			}
			this.nonce = options.nonce;
		}
	}

	// @noCCValues The nonce is only used temporary
	public nonce: Buffer;

	public serialize(): Buffer {
		this.payload = this.nonce;
		return super.serialize();
	}

	public toLogEntry(): MessageOrCCLogEntry {
		return {
			...super.toLogEntry(),
			message: { nonce: buffer2hex(this.nonce) },
		};
	}
}

@CCCommand(SecurityCommand.NonceGet)
@expectedCCResponse(SecurityCCNonceReport)
export class SecurityCCNonceGet extends SecurityCC {}

interface SecurityCCCommandEncapsulationOptions extends CCCommandOptions {
	encapsulated: CommandClass;
	alternativeNetworkKey?: Buffer;
}

function getCCResponseForCommandEncapsulation(
	sent: SecurityCCCommandEncapsulation,
) {
	if (sent.encapsulated.expectsCCResponse()) {
		return SecurityCCCommandEncapsulation;
	}
}

@CCCommand(SecurityCommand.CommandEncapsulation)
@expectedCCResponse(
	getCCResponseForCommandEncapsulation,
	() => "checkEncapsulated",
)
export class SecurityCCCommandEncapsulation extends SecurityCC {
	public constructor(
		driver: Driver,
		options:
			| CommandClassDeserializationOptions
			| SecurityCCCommandEncapsulationOptions,
	) {
		super(driver, options);

		if (!(this.driver.controller.ownNodeId as unknown)) {
			throw new ZWaveError(
				`Secure commands can can only be sent when the controller's node id is known!`,
				ZWaveErrorCodes.Driver_NotReady,
			);
		} else if (!(this.driver.securityManager as unknown)) {
			throw new ZWaveError(
				`Secure commands can only be sent when the network key for the driver is set`,
				ZWaveErrorCodes.Driver_NoSecurity,
			);
		}

		if (gotDeserializationOptions(options)) {
<<<<<<< HEAD
			// HALF_NONCE_SIZE bytes iv, 1 byte frame control, 1 byte CC header, 1 byte nonce id, 8 bytes auth code
=======
			// HALF_NONCE_SIZE bytes iv, 1 byte frame control, at least 1 CC byte, 1 byte nonce id, 8 bytes auth code
>>>>>>> 6dec34c3
			validatePayload(
				this.payload.length >= HALF_NONCE_SIZE + 1 + 1 + 1 + 8,
			);
			const iv = this.payload.slice(0, HALF_NONCE_SIZE);
			const encryptedPayload = this.payload.slice(HALF_NONCE_SIZE, -9);
			const nonceId = this.payload[this.payload.length - 9];
			const authCode = this.payload.slice(-8);

			// Retrieve the used nonce from the nonce store
			const nonce = this.driver.securityManager.getNonce(nonceId);
			// Only accept the message if the nonce hasn't expired
			validatePayload.withReason(
				`Nonce ${num2hex(
					nonceId,
				)} expired, cannot decode security encapsulated command.`,
			)(!!nonce);
			// and mark the nonce as used
			this.driver.securityManager.deleteNonce(nonceId);

			this.authKey = this.driver.securityManager.authKey;
			this.encryptionKey = this.driver.securityManager.encryptionKey;

			// Validate the encrypted data
			const authData = getAuthenticationData(
				iv,
				nonce!,
				this.ccCommand,
				this.nodeId,
				this.driver.controller.ownNodeId,
				encryptedPayload,
			);
			const expectedAuthCode = computeMAC(authData, this.authKey);
			// Only accept messages with a correct auth code
			validatePayload.withReason(
				"Invalid auth code, won't accept security encapsulated command.",
			)(authCode.equals(expectedAuthCode));

			// Decrypt the encapsulated CC
			const frameControlAndDecryptedCC = decryptAES128OFB(
				encryptedPayload,
				this.encryptionKey,
				Buffer.concat([iv, nonce!]),
			);
			const frameControl = frameControlAndDecryptedCC[0];
			this.sequenceCounter = frameControl & 0b1111;
			this.sequenced = !!(frameControl & 0b1_0000);
			this.secondFrame = !!(frameControl & 0b10_0000);

			this.decryptedCCBytes = frameControlAndDecryptedCC.slice(1);
		} else {
			this.encapsulated = options.encapsulated;
			options.encapsulated.encapsulatingCC = this as any;
			if (options.alternativeNetworkKey) {
				this.authKey = generateAuthKey(options.alternativeNetworkKey);
				this.encryptionKey = generateEncryptionKey(
					options.alternativeNetworkKey,
				);
			} else {
				this.authKey = this.driver.securityManager.authKey;
				this.encryptionKey = this.driver.securityManager.encryptionKey;
			}
		}
	}

	private sequenced: boolean | undefined;
	private secondFrame: boolean | undefined;
	private sequenceCounter: number | undefined;

	private decryptedCCBytes: Buffer | undefined;
	public encapsulated!: CommandClass;

	private authKey: Buffer;
	private encryptionKey: Buffer;
	public nonceId: number | undefined;

	public getPartialCCSessionId(): Record<string, any> | undefined {
		if (this.sequenced) {
			return {
				// Treat Encapsulation and EncapsulationNonceGet as one
				ccCommand: undefined,
				sequence: this.sequenceCounter,
			};
		} else {
			return {
				// Treat Encapsulation and EncapsulationNonceGet as one
				ccCommand: undefined,
			};
		}
	}

	public expectMoreMessages(): boolean {
		return !!this.sequenced && !this.secondFrame;
	}

	public mergePartialCCs(partials: SecurityCCCommandEncapsulation[]): void {
		// Concat the CC buffers
		this.decryptedCCBytes = Buffer.concat(
			[...partials, this].map((cc) => cc.decryptedCCBytes!),
		);
		// make sure this contains a complete CC command that's worth splitting
		validatePayload(this.decryptedCCBytes.length >= 2);
		// and deserialize the CC
		this.encapsulated = CommandClass.from(this.driver, {
			data: this.decryptedCCBytes,
			fromEncapsulation: true,
			encapCC: this,
		});
	}

	public requiresPreTransmitHandshake(): boolean {
		// We require a new nonce if there is no free one,
		// we don't have one yet or if the old one has expired
		const secMan = this.driver.securityManager;

		// If the nonce is already known we don't need a handshake
		if (
			this.nonceId != undefined &&
			secMan.hasNonce({
				issuer: this.nodeId,
				nonceId: this.nonceId,
			})
		) {
			return false;
		}

		// Try to get a free nonce before requesting a new one
		const freeNonce = secMan.getFreeNonce(this.nodeId);
		if (freeNonce) {
			this.nonceId = secMan.getNonceId(freeNonce);
			return false;
		}

		return true;
	}

	public async preTransmitHandshake(): Promise<void> {
		// Request a nonce
		const nonce = await this.getNode()!.commandClasses.Security.getNonce();
		// TODO: Handle this more intelligent
		if (nonce) {
			// and store it
			const secMan = this.driver.securityManager;
			this.nonceId = secMan.getNonceId(nonce);
			secMan.setNonce(
				{
					issuer: this.nodeId,
					nonceId: this.nonceId,
				},
				{ nonce, receiver: this.driver.controller.ownNodeId },
				// The nonce is reserved for this command
				{ free: false },
			);
		}
	}

	public serialize(): Buffer {
		function throwNoNonce(): never {
			throw new ZWaveError(
				`Security CC requires a nonce to be sent!`,
				ZWaveErrorCodes.SecurityCC_NoNonce,
			);
		}

		// Try to find an active nonce
		if (this.nonceId == undefined) throwNoNonce();
		const receiverNonce = this.driver.securityManager.getNonce({
			issuer: this.nodeId,
			nonceId: this.nonceId,
		});
		if (!receiverNonce) throwNoNonce();
		// and mark it as used
		this.driver.securityManager.deleteNonce({
			issuer: this.nodeId,
			nonceId: this.nonceId,
		});

		const serializedCC = this.encapsulated.serialize();
		const plaintext = Buffer.concat([
			Buffer.from([0]), // TODO: frame control
			serializedCC,
		]);
		// Encrypt the payload
		const senderNonce = randomBytes(HALF_NONCE_SIZE);
		const iv = Buffer.concat([senderNonce, receiverNonce]);
		const ciphertext = encryptAES128OFB(plaintext, this.encryptionKey, iv);
		// And generate the auth code
		const authData = getAuthenticationData(
			senderNonce,
			receiverNonce,
			this.ccCommand,
			this.driver.controller.ownNodeId,
			this.nodeId,
			ciphertext,
		);
		const authCode = computeMAC(authData, this.authKey);

		this.payload = Buffer.concat([
			senderNonce,
			ciphertext,
			Buffer.from([this.nonceId]),
			authCode,
		]);
		return super.serialize();
	}

	protected computeEncapsulationOverhead(): number {
		// Supervision CC adds 8 bytes IV, 1 byte frame control, 1 byte nonce ID, 8 bytes MAC
		return super.computeEncapsulationOverhead() + 18;
	}

	public toLogEntry(): MessageOrCCLogEntry {
		const message: MessageRecord = {};
		if (this.nonceId != undefined) {
			message["nonce id"] = this.nonceId;
		}
		if (this.sequenced != undefined) {
			message.sequenced = this.sequenced;
			if (this.sequenced) {
				if (this.secondFrame != undefined) {
					message["second frame"] = this.secondFrame;
				}
				if (this.sequenceCounter != undefined) {
					message["sequence counter"] = this.sequenceCounter;
				}
			}
		}
		return {
			...super.toLogEntry(),
			message,
		};
	}
}

// This is the same message, but with another CC command
@CCCommand(SecurityCommand.CommandEncapsulationNonceGet)
export class SecurityCCCommandEncapsulationNonceGet extends SecurityCCCommandEncapsulation {}

@CCCommand(SecurityCommand.SchemeReport)
export class SecurityCCSchemeReport extends SecurityCC {
	// @noCCValues This CC has no values

	public constructor(
		driver: Driver,
		options: CommandClassDeserializationOptions,
	) {
		super(driver, options);
		validatePayload(
			this.payload.length >= 1,
			// Since it is unlikely that any more schemes will be added to S0, we hardcode the default scheme here (bit 0 = 0)
			(this.payload[0] & 0b1) === 0,
		);
	}
}

@CCCommand(SecurityCommand.SchemeGet)
@expectedCCResponse(SecurityCCSchemeReport)
export class SecurityCCSchemeGet extends SecurityCC {
	public constructor(
		driver: Driver,
		options: CommandClassDeserializationOptions | CCCommandOptions,
	) {
		super(driver, options);
		// Don't care, we won't get sent this and we have no options
	}

	public serialize(): Buffer {
		// Since it is unlikely that any more schemes will be added to S0, we hardcode the default scheme here (bit 0 = 0)
		this.payload = Buffer.from([0]);
		return super.serialize();
	}

	public toLogEntry(): MessageOrCCLogEntry {
		return {
			...super.toLogEntry(),
			// Hide the default payload line
			message: undefined,
		};
	}
}

@CCCommand(SecurityCommand.SchemeInherit)
@expectedCCResponse(SecurityCCSchemeReport)
export class SecurityCCSchemeInherit extends SecurityCC {
	public constructor(
		driver: Driver,
		options: CommandClassDeserializationOptions | CCCommandOptions,
	) {
		super(driver, options);
		// Don't care, we won't get sent this and we have no options
	}

	public serialize(): Buffer {
		// Since it is unlikely that any more schemes will be added to S0, we hardcode the default scheme here (bit 0 = 0)
		this.payload = Buffer.from([0]);
		return super.serialize();
	}

	public toLogEntry(): MessageOrCCLogEntry {
		return {
			...super.toLogEntry(),
			// Hide the default payload line
			message: undefined,
		};
	}
}

@CCCommand(SecurityCommand.NetworkKeyVerify)
export class SecurityCCNetworkKeyVerify extends SecurityCC {}

interface SecurityCCNetworkKeySetOptions extends CCCommandOptions {
	networkKey: Buffer;
}

@CCCommand(SecurityCommand.NetworkKeySet)
@expectedCCResponse(SecurityCCNetworkKeyVerify)
export class SecurityCCNetworkKeySet extends SecurityCC {
	public constructor(
		driver: Driver,
		options:
			| CommandClassDeserializationOptions
			| SecurityCCNetworkKeySetOptions,
	) {
		super(driver, options);
		if (gotDeserializationOptions(options)) {
			// TODO: Deserialize payload
			throw new ZWaveError(
				`${this.constructor.name}: deserialization not implemented`,
				ZWaveErrorCodes.Deserialization_NotImplemented,
			);
		} else {
			if (options.networkKey.length !== 16) {
				throw new ZWaveError(
					`The network key must have length 16!`,
					ZWaveErrorCodes.Argument_Invalid,
				);
			}
			this.networkKey = options.networkKey;
		}
	}

	public networkKey: Buffer;

	public serialize(): Buffer {
		this.payload = this.networkKey;
		return super.serialize();
	}

	public toLogEntry(): MessageOrCCLogEntry {
		return {
			...super.toLogEntry(),
			message: { "network key": buffer2hex(this.networkKey) },
		};
	}
}

@CCCommand(SecurityCommand.CommandsSupportedReport)
export class SecurityCCCommandsSupportedReport extends SecurityCC {
	public constructor(
		driver: Driver,
		options: CommandClassDeserializationOptions,
	) {
		super(driver, options);
		validatePayload(this.payload.length >= 1);
		this.reportsToFollow = this.payload[0];
		const list = parseCCList(this.payload.slice(1));
		this._supportedCCs = list.supportedCCs;
		this._controlledCCs = list.controlledCCs;
	}

	public readonly reportsToFollow: number;

	public getPartialCCSessionId(): Record<string, any> | undefined {
		// Nothing special we can distinguish sessions with
		return {};
	}

	public expectMoreMessages(): boolean {
		return this.reportsToFollow > 0;
	}

	private _supportedCCs: CommandClasses[];
	public get supportedCCs(): CommandClasses[] {
		return this._supportedCCs;
	}

	private _controlledCCs: CommandClasses[];
	public get controlledCCs(): CommandClasses[] {
		return this._controlledCCs;
	}

	public mergePartialCCs(
		partials: SecurityCCCommandsSupportedReport[],
	): void {
		// Concat the lists of CCs
		this._supportedCCs = [...partials, this]
			.map((report) => report._supportedCCs)
			.reduce((prev, cur) => prev.concat(...cur), []);
		this._controlledCCs = [...partials, this]
			.map((report) => report._controlledCCs)
			.reduce((prev, cur) => prev.concat(...cur), []);
	}

	public toLogEntry(): MessageOrCCLogEntry {
		return {
			...super.toLogEntry(),
			message: {
				reportsToFollow: this.reportsToFollow,
				supportedCCs: this._supportedCCs
					.map((cc) => getCCName(cc))
					.map((cc) => `\n· ${cc}`)
					.join(""),
				controlledCCs: this._controlledCCs
					.map((cc) => getCCName(cc))
					.map((cc) => `\n· ${cc}`)
					.join(""),
			},
		};
	}
}

@CCCommand(SecurityCommand.CommandsSupportedGet)
@expectedCCResponse(SecurityCCCommandsSupportedReport)
export class SecurityCCCommandsSupportedGet extends SecurityCC {}<|MERGE_RESOLUTION|>--- conflicted
+++ resolved
@@ -496,11 +496,7 @@
 		}
 
 		if (gotDeserializationOptions(options)) {
-<<<<<<< HEAD
-			// HALF_NONCE_SIZE bytes iv, 1 byte frame control, 1 byte CC header, 1 byte nonce id, 8 bytes auth code
-=======
 			// HALF_NONCE_SIZE bytes iv, 1 byte frame control, at least 1 CC byte, 1 byte nonce id, 8 bytes auth code
->>>>>>> 6dec34c3
 			validatePayload(
 				this.payload.length >= HALF_NONCE_SIZE + 1 + 1 + 1 + 8,
 			);
