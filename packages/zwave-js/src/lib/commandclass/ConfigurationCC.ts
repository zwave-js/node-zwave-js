--- conflicted
+++ resolved
@@ -922,26 +922,15 @@
 	}
 }
 
-<<<<<<< HEAD
-const testResponseForConfigurationGet: CCResponsePredicate = (
-	sent: ConfigurationCCGet,
-	received: ConfigurationCCReport,
-) => {
-=======
 function testResponseForConfigurationGet(
 	sent: ConfigurationCCGet,
 	received: ConfigurationCCReport,
 ) {
->>>>>>> 627a06a6
 	// We expect a Configuration Report that matches the requested parameter
 	return (
 		sent.parameter === received.parameter || sent.allowUnexpectedResponse
 	);
-<<<<<<< HEAD
-};
-=======
-}
->>>>>>> 627a06a6
+}
 
 interface ConfigurationCCGetOptions extends CCCommandOptions {
 	parameter: number;
