import {
	GenericDeviceClass,
	lookupGenericDeviceClass,
	lookupSpecificDeviceClass,
	SpecificDeviceClass,
} from "@zwave-js/config";
import type { ValueID } from "@zwave-js/core";
import {
	CommandClasses,
	encodeBitMask,
	ignoreTimeout,
	Maybe,
	MessageOrCCLogEntry,
	parseBitMask,
	parseNodeInformationFrame,
	validatePayload,
	ZWaveError,
	ZWaveErrorCodes,
} from "@zwave-js/core";
import { getEnumMemberName, num2hex } from "@zwave-js/shared";
import type { Driver } from "../driver/Driver";
import log from "../log";
import { MessagePriority } from "../message/Constants";
import { CCAPI } from "./API";
import {
	API,
	CCCommand,
	CCCommandOptions,
	ccKeyValuePair,
	ccValue,
	CommandClass,
	commandClass,
	CommandClassDeserializationOptions,
	CommandClassOptions,
	expectedCCResponse,
	gotDeserializationOptions,
	implementedVersion,
} from "./CommandClass";

export enum MultiChannelCommand {
	// Legacy commands for V1 (Multi Instance)
	GetV1 = 0x04,
	ReportV1 = 0x05,
	CommandEncapsulationV1 = 0x06,

	// V2+
	EndPointGet = 0x07,
	EndPointReport = 0x08,
	CapabilityGet = 0x09,
	CapabilityReport = 0x0a,
	EndPointFind = 0x0b,
	EndPointFindReport = 0x0c,
	CommandEncapsulation = 0x0d,
	AggregatedMembersGet = 0x0e,
	AggregatedMembersReport = 0x0f,
}

// TODO: Handle removal reports of dynamic endpoints

// @noSetValueAPI

export function getEndpointCCsValueId(endpointIndex: number): ValueID {
	return {
		commandClass: CommandClasses["Multi Channel"],
		endpoint: endpointIndex,
		property: "commandClasses",
	};
}

export function getCountIsDynamicValueId(): ValueID {
	return {
		commandClass: CommandClasses["Multi Channel"],
		property: "countIsDynamic",
	};
}
export function getIdenticalCapabilitiesValueId(): ValueID {
	return {
		commandClass: CommandClasses["Multi Channel"],
		property: "identicalCapabilities",
	};
}
export function getIndividualCountValueId(): ValueID {
	return {
		commandClass: CommandClasses["Multi Channel"],
		property: "individualCount",
	};
}
export function getAggregatedCountValueId(): ValueID {
	return {
		commandClass: CommandClasses["Multi Channel"],
		property: "aggregatedCount",
	};
}

@API(CommandClasses["Multi Channel"])
export class MultiChannelCCAPI extends CCAPI {
	public supportsCommand(cmd: MultiChannelCommand): Maybe<boolean> {
		switch (cmd) {
			// Legacy commands:
			case MultiChannelCommand.GetV1:
			case MultiChannelCommand.CommandEncapsulationV1:
				return this.version === 1;

			// The specs start at version 3 but according to OZW,
			// these do seem to be supported in version 2
			case MultiChannelCommand.EndPointGet:
			case MultiChannelCommand.CapabilityGet:
			case MultiChannelCommand.CommandEncapsulation:
				return this.version >= 2;
			case MultiChannelCommand.EndPointFind:
				return this.version >= 3;
			case MultiChannelCommand.AggregatedMembersGet:
				return this.version >= 4;
		}
		return super.supportsCommand(cmd);
	}

	// eslint-disable-next-line @typescript-eslint/explicit-module-boundary-types
	public async getEndpoints() {
		this.assertSupportsCommand(
			MultiChannelCommand,
			MultiChannelCommand.EndPointGet,
		);

		const cc = new MultiChannelCCEndPointGet(this.driver, {
			nodeId: this.endpoint.nodeId,
			endpoint: this.endpoint.index,
		});
		const response = (await this.driver.sendCommand<
			MultiChannelCCEndPointReport
		>(cc, {
			priority: MessagePriority.NodeQuery,
		}))!;
		return {
			isDynamicEndpointCount: response.countIsDynamic,
			identicalCapabilities: response.identicalCapabilities,
			individualEndpointCount: response.individualCount,
			aggregatedEndpointCount: response.aggregatedCount,
		};
	}

	public async getEndpointCapabilities(
		endpoint: number,
	): Promise<EndpointCapability> {
		this.assertSupportsCommand(
			MultiChannelCommand,
			MultiChannelCommand.CapabilityGet,
		);

		const cc = new MultiChannelCCCapabilityGet(this.driver, {
			nodeId: this.endpoint.nodeId,
			endpoint: this.endpoint.index,
			requestedEndpoint: endpoint,
		});
		const response = (await this.driver.sendCommand<
			MultiChannelCCCapabilityReport
		>(cc, {
			priority: MessagePriority.NodeQuery,
		}))!;
		return response.capability;
	}

	public async findEndpoints(
		genericClass: number,
		specificClass: number,
	): Promise<readonly number[]> {
		this.assertSupportsCommand(
			MultiChannelCommand,
			MultiChannelCommand.EndPointFind,
		);

		const cc = new MultiChannelCCEndPointFind(this.driver, {
			nodeId: this.endpoint.nodeId,
			endpoint: this.endpoint.index,
			genericClass,
			specificClass,
		});
		const response = (await this.driver.sendCommand<
			MultiChannelCCEndPointFindReport
		>(cc, {
			priority: MessagePriority.NodeQuery,
		}))!;
		return response.foundEndpoints;
	}

	public async getAggregatedMembers(
		endpoint: number,
	): Promise<readonly number[]> {
		this.assertSupportsCommand(
			MultiChannelCommand,
			MultiChannelCommand.AggregatedMembersGet,
		);

		const cc = new MultiChannelCCAggregatedMembersGet(this.driver, {
			nodeId: this.endpoint.nodeId,
			endpoint: this.endpoint.index,
			requestedEndpoint: endpoint,
		});
		const response = (await this.driver.sendCommand<
			MultiChannelCCAggregatedMembersReport
		>(cc, {
			priority: MessagePriority.NodeQuery,
		}))!;
		return response.members;
	}

	public async sendEncapsulated(
		options: Omit<
			MultiChannelCCCommandEncapsulationOptions,
			keyof CCCommandOptions
		>,
	): Promise<void> {
		this.assertSupportsCommand(
			MultiChannelCommand,
			MultiChannelCommand.CommandEncapsulation,
		);

		const cc = new MultiChannelCCCommandEncapsulation(this.driver, {
			nodeId: this.endpoint.nodeId,
			...options,
		});
		await this.driver.sendCommand(cc);
	}

	public async getEndpointCountV1(ccId: CommandClasses): Promise<number> {
		this.assertSupportsCommand(
			MultiChannelCommand,
			MultiChannelCommand.GetV1,
		);

		const cc = new MultiChannelCCV1Get(this.driver, {
			nodeId: this.endpoint.nodeId,
			requestedCC: ccId,
		});
		const response = (await this.driver.sendCommand<MultiChannelCCV1Report>(
			cc,
			{
				priority: MessagePriority.NodeQuery,
			},
		))!;
		return response.endpointCount;
	}

	public async sendEncapsulatedV1(encapsulated: CommandClass): Promise<void> {
		this.assertSupportsCommand(
			MultiChannelCommand,
			MultiChannelCommand.CommandEncapsulationV1,
		);

		const cc = new MultiChannelCCV1CommandEncapsulation(this.driver, {
			nodeId: this.endpoint.nodeId,
			encapsulated,
		});
		await this.driver.sendCommand(cc);
	}
}

export interface EndpointCapability {
	generic: GenericDeviceClass;
	specific: SpecificDeviceClass;
	supportedCCs: CommandClasses[];
	isDynamic: boolean;
	wasRemoved: boolean;
}

@commandClass(CommandClasses["Multi Channel"])
@implementedVersion(4)
export class MultiChannelCC extends CommandClass {
	declare ccCommand: MultiChannelCommand;

	public constructor(driver: Driver, options: CommandClassOptions) {
		super(driver, options);
		this.registerValue(getEndpointCCsValueId(0).property, true);
	}

	/** Tests if a command targets a specific endpoint and thus requires encapsulation */
	public static requiresEncapsulation(cc: CommandClass): boolean {
		return (
			cc.endpointIndex !== 0 &&
			!(cc instanceof MultiChannelCCCommandEncapsulation)
		);
	}

	/** Encapsulates a command that targets a specific endpoint */
	public static encapsulate(
		driver: Driver,
		cc: CommandClass,
	): MultiChannelCCCommandEncapsulation {
		return new MultiChannelCCCommandEncapsulation(driver, {
			nodeId: cc.nodeId,
			encapsulated: cc,
			destination: cc.endpointIndex,
		});
	}

	/** Unwraps a multi channel encapsulated command */
	public static unwrap(cc: MultiChannelCCCommandEncapsulation): CommandClass {
		return cc.encapsulated;
	}

	public async interview(complete: boolean = true): Promise<void> {
		// Special interview procedure for legacy nodes
		if (this.version === 1) return this.interviewV1(complete);

		const node = this.getNode()!;
		const api = node.getEndpoint(this.endpointIndex)!.commandClasses[
			"Multi Channel"
		];

		// Step 1: Retrieve general information about end points
		log.controller.logNode(node.id, {
			endpoint: this.endpointIndex,
			message: "querying device endpoint information...",
			direction: "outbound",
		});
		const multiResponse = await api.getEndpoints();

		let logMessage = `received response for device endpoints:
endpoint count (individual): ${multiResponse.individualEndpointCount}
count is dynamic:            ${multiResponse.isDynamicEndpointCount}
identical capabilities:      ${multiResponse.identicalCapabilities}`;
		if (multiResponse.aggregatedEndpointCount != undefined) {
			logMessage += `\nendpoint count (aggregated): ${multiResponse.aggregatedEndpointCount}`;
		}
		log.controller.logNode(node.id, {
			endpoint: this.endpointIndex,
			message: logMessage,
			direction: "inbound",
		});

		const endpointsToQuery: number[] = [];
		const addSequentialEndpoints = (): void => {
			for (
				let i = 1;
				i <=
				multiResponse.individualEndpointCount +
					(multiResponse.aggregatedEndpointCount ?? 0);
				i++
			) {
				endpointsToQuery.push(i);
			}
		};
		if (api.supportsCommand(MultiChannelCommand.EndPointFind)) {
			// Step 2a: Find all endpoints
			await ignoreTimeout(
				async () => {
					log.controller.logNode(node.id, {
						endpoint: this.endpointIndex,
						message: "querying all endpoints...",
						direction: "outbound",
					});

					endpointsToQuery.push(
						...(await api.findEndpoints(0xff, 0xff)),
					);
					if (!endpointsToQuery.length) {
						// Create a sequential list of endpoints
						log.controller.logNode(node.id, {
							endpoint: this.endpointIndex,
							message: `Endpoint query returned no results, assuming that endpoints are sequential`,
							direction: "inbound",
						});
						addSequentialEndpoints();
					} else {
						log.controller.logNode(node.id, {
							endpoint: this.endpointIndex,
							message: `received endpoints: ${endpointsToQuery
								.map(String)
								.join(", ")}`,
							direction: "inbound",
						});
					}
				},
				() => {
					log.controller.logNode(node.id, {
						endpoint: this.endpointIndex,
						message: `Did not respond to endpoint query, assuming that endpoints are sequential`,
						level: "warn",
					});
					addSequentialEndpoints();
				},
			);
		} else {
			// Step 2b: Assume that the endpoints are in sequential order
			log.controller.logNode(node.id, {
				endpoint: this.endpointIndex,
				message: `does not support EndPointFind, assuming that endpoints are sequential`,
				direction: "none",
			});
			addSequentialEndpoints();
		}

		// Step 3: Query endpoints
		let hasQueriedCapabilities = false;
		for (const endpoint of endpointsToQuery) {
			if (
				endpoint > multiResponse.individualEndpointCount &&
				this.version >= 4
			) {
				// Find members of aggregated end point
				log.controller.logNode(node.id, {
					endpoint: this.endpointIndex,
					message: `querying members of aggregated endpoint #${endpoint}...`,
					direction: "outbound",
				});
				const members = await api.getAggregatedMembers(endpoint);
				log.controller.logNode(node.id, {
					endpoint: this.endpointIndex,
					message: `aggregated endpoint #${endpoint} has members ${members
						.map(String)
						.join(", ")}`,
					direction: "inbound",
				});
			}

			// When the device reports identical capabilities for all endpoints,
			// we don't need to query them all
			if (multiResponse.identicalCapabilities && hasQueriedCapabilities) {
				log.controller.logNode(node.id, {
					endpoint: this.endpointIndex,
					message: `all endpoints idendical, skipping capability query for endpoint #${endpoint}...`,
					direction: "none",
				});

				// copy the capabilities from the first endpoint
				const ep1Caps = this.getValueDB().getValue<CommandClasses[]>(
					getEndpointCCsValueId(endpointsToQuery[0]),
				)!;
				this.getValueDB().setValue(getEndpointCCsValueId(endpoint), [
					...ep1Caps,
				]);

				continue;
			}

			// TODO: When security is implemented, we need to change stuff here
			log.controller.logNode(node.id, {
				endpoint: this.endpointIndex,
				message: `querying capabilities for endpoint #${endpoint}...`,
				direction: "outbound",
			});
			const caps = await api.getEndpointCapabilities(endpoint);
			hasQueriedCapabilities = true;
			logMessage = `received response for endpoint capabilities (#${endpoint}):
generic device class:  ${caps.generic.label}
specific device class: ${caps.specific.label}
is dynamic end point:  ${caps.isDynamic}
supported CCs:`;
			for (const cc of caps.supportedCCs) {
				const ccName = CommandClasses[cc];
				logMessage += `\n  · ${ccName ? ccName : num2hex(cc)}`;
			}
			log.controller.logNode(node.id, {
				endpoint: this.endpointIndex,
				message: logMessage,
				direction: "inbound",
			});
		}

		// Remember that the interview is complete
		this.interviewComplete = true;
	}

	private async interviewV1(complete: boolean = true): Promise<void> {
		// Only do the interview once
		if (complete) {
			const node = this.getNode()!;
			const api = node.getEndpoint(this.endpointIndex)!.commandClasses[
				"Multi Channel"
			];

			// V1 works the opposite way - we scan all CCs and remember how many
			// endpoints they have
			const supportedCCs = [...node.implementedCommandClasses.keys()]
				// Don't query CCs the node only controls
				.filter((cc) => node.supportsCC(cc))
				// Don't query CCs that want to skip the endpoint interview
				.filter(
					(cc) => !node.createCCInstance(cc)?.skipEndpointInterview(),
				);
			const endpointCounts = new Map<CommandClasses, number>();
			for (const ccId of supportedCCs) {
				log.controller.logNode(node.id, {
					message: `Querying endpoint count for CommandClass ${getEnumMemberName(
						CommandClasses,
						ccId,
					)}...`,
					direction: "outbound",
				});
				const endpointCount = await api.getEndpointCountV1(ccId);
				endpointCounts.set(ccId, endpointCount);

				log.controller.logNode(node.id, {
					message: `CommandClass ${getEnumMemberName(
						CommandClasses,
						ccId,
					)} has ${endpointCount} endpoints`,
					direction: "inbound",
				});
			}

			// Store the collected information
			// We have only individual and no dynamic and no aggregated endpoints
			const numEndpoints = Math.max(...endpointCounts.values());
			node.valueDB.setValue(getCountIsDynamicValueId(), false);
			node.valueDB.setValue(getAggregatedCountValueId(), 0);
			node.valueDB.setValue(getIndividualCountValueId(), numEndpoints);
			// Since we queried all CCs separately, we can assume that all
			// endpoints have different capabilities
			node.valueDB.setValue(getIdenticalCapabilitiesValueId(), false);

			for (let endpoint = 1; endpoint <= numEndpoints; endpoint++) {
				// Check which CCs exist on this endpoint
				const endpointCCs = [...endpointCounts.entries()]
					.filter(([, ccEndpoints]) => ccEndpoints <= endpoint)
					.map(([ccId]) => ccId);
				// Create a new capability value from the CCs
				const capability: EndpointCapability = {
					generic: 0 as any, // unknown
					specific: 0 as any, // unknown
					isDynamic: false,
					wasRemoved: false,
					supportedCCs: endpointCCs,
				};
				// And store it
				node.valueDB.setValue(
					getEndpointCCsValueId(endpoint),
					capability,
				);
			}
		}

		// Remember that the interview is complete
		this.interviewComplete = true;
	}
}

@CCCommand(MultiChannelCommand.EndPointReport)
export class MultiChannelCCEndPointReport extends MultiChannelCC {
	public constructor(
		driver: Driver,
		options: CommandClassDeserializationOptions,
	) {
		super(driver, options);

		validatePayload(this.payload.length >= 2);
		this._countIsDynamic = !!(this.payload[0] & 0b10000000);
		this._identicalCapabilities = !!(this.payload[0] & 0b01000000);
		this._individualCount = this.payload[1] & 0b01111111;
		if (this.version >= 4 && this.payload.length >= 3) {
			this._aggregatedCount = this.payload[2] & 0b01111111;
		}
		this.persistValues();
	}

	private _countIsDynamic: boolean;
	@ccValue({ internal: true })
	public get countIsDynamic(): boolean {
		return this._countIsDynamic;
	}

	private _identicalCapabilities: boolean;
	@ccValue({ internal: true })
	public get identicalCapabilities(): boolean {
		return this._identicalCapabilities;
	}

	private _individualCount: number;
	@ccValue({ internal: true })
	public get individualCount(): number {
		return this._individualCount;
	}

	private _aggregatedCount: number | undefined;
	@ccValue({ internal: true })
	public get aggregatedCount(): number | undefined {
		return this._aggregatedCount;
	}

	public toLogEntry(): MessageOrCCLogEntry {
		const ret = {
			...super.toLogEntry(),
			message: `endpoint count (individual): ${this.individualCount}
count is dynamic:            ${this.countIsDynamic}
identical capabilities:      ${this.identicalCapabilities}`,
		};
		if (this.aggregatedCount != undefined) {
			ret.message += `\nendpoint count (aggregated): ${this.aggregatedCount}`;
		}
		return ret;
	}
}

@CCCommand(MultiChannelCommand.EndPointGet)
@expectedCCResponse(MultiChannelCCEndPointReport)
export class MultiChannelCCEndPointGet extends MultiChannelCC {
	public constructor(
		driver: Driver,
		options: CommandClassDeserializationOptions | CCCommandOptions,
	) {
		super(driver, options);
	}
}

@CCCommand(MultiChannelCommand.CapabilityReport)
export class MultiChannelCCCapabilityReport extends MultiChannelCC {
	public constructor(
		driver: Driver,
		options: CommandClassDeserializationOptions,
	) {
		super(driver, options);

		// Only validate the bytes we expect to see here
		// parseNodeInformationFrame does its own validation
		validatePayload(this.payload.length >= 1);
		this.endpointIndex = this.payload[0] & 0b01111111;
		const NIF = parseNodeInformationFrame(this.payload.slice(1));
		const capability: EndpointCapability = {
			isDynamic: !!(this.payload[0] & 0b10000000),
			wasRemoved: false,
			generic: lookupGenericDeviceClass(NIF.generic),
			specific: lookupSpecificDeviceClass(NIF.generic, NIF.specific),
			supportedCCs: NIF.supportedCCs,
			// TODO: does this include controlledCCs aswell?
		};
		// Removal reports have very specific information
		capability.wasRemoved =
			capability.isDynamic &&
			capability.generic.key === 0xff && // "Non-Interoperable"
			capability.specific.key === 0x00;

		this.capability = capability;

		// Remember the supported CCs
		this.persistValues();
	}

	public persistValues(): boolean {
		const ccsValueId = getEndpointCCsValueId(this.endpointIndex);
		if (this.capability.wasRemoved) {
			this.getValueDB().removeValue(ccsValueId);
		} else {
			this.getValueDB().setValue(
				ccsValueId,
				this.capability.supportedCCs,
			);
		}
		return true;
	}

	public readonly endpointIndex: number;
	public readonly capability: EndpointCapability;

	public toLogEntry(): MessageOrCCLogEntry {
		let message = `endpoint index:        ${this.endpointIndex}
generic device class:  ${this.capability.generic.label}
specific device class: ${this.capability.specific.label}
is dynamic end point:  ${this.capability.isDynamic}
supported CCs:`;
		for (const cc of this.capability.supportedCCs) {
			const ccName = CommandClasses[cc];
			message += `\n· ${ccName ? ccName : num2hex(cc)}`;
		}

		return {
			...super.toLogEntry(),
			message,
		};
	}
}

interface MultiChannelCCCapabilityGetOptions extends CCCommandOptions {
	requestedEndpoint: number;
}

@CCCommand(MultiChannelCommand.CapabilityGet)
@expectedCCResponse(MultiChannelCCCapabilityReport)
export class MultiChannelCCCapabilityGet extends MultiChannelCC {
	public constructor(
		driver: Driver,
		options:
			| CommandClassDeserializationOptions
			| MultiChannelCCCapabilityGetOptions,
	) {
		super(driver, options);
		if (gotDeserializationOptions(options)) {
			// TODO: Deserialize payload
			throw new ZWaveError(
				`${this.constructor.name}: deserialization not implemented`,
				ZWaveErrorCodes.Deserialization_NotImplemented,
			);
		} else {
			this.requestedEndpoint = options.requestedEndpoint;
		}
	}

	public requestedEndpoint: number;

	public serialize(): Buffer {
		this.payload = Buffer.from([this.requestedEndpoint & 0b01111111]);
		return super.serialize();
	}

	public toLogEntry(): MessageOrCCLogEntry {
		return {
			...super.toLogEntry(),
			message: `endpoint: ${this.requestedEndpoint}`,
		};
	}
}

@CCCommand(MultiChannelCommand.EndPointFindReport)
export class MultiChannelCCEndPointFindReport extends MultiChannelCC {
	public constructor(
		driver: Driver,
		options: CommandClassDeserializationOptions,
	) {
		super(driver, options);

		validatePayload(this.payload.length >= 3);
		this._reportsToFollow = this.payload[0];
		this._genericClass = this.payload[1];
		this._specificClass = this.payload[2];

		// Some devices omit the endpoint list althought that is not allowed in the specs
		// therefore don't validatePayload here.
		this._foundEndpoints = [...this.payload.slice(3)]
			.map((e) => e & 0b01111111)
			.filter((e) => e !== 0);
	}

	private _genericClass: number;
	public get genericClass(): number {
		return this._genericClass;
	}
	private _specificClass: number;
	public get specificClass(): number {
		return this._specificClass;
	}

	private _foundEndpoints: number[];
	public get foundEndpoints(): readonly number[] {
		return this._foundEndpoints;
	}

	private _reportsToFollow: number;
	public get reportsToFollow(): number {
		return this._reportsToFollow;
	}

	public getPartialCCSessionId(): Record<string, any> | undefined {
		// Distinguish sessions by the requested device classes
		return {
			genericClass: this.genericClass,
			specificClass: this.specificClass,
		};
	}

	public expectMoreMessages(): boolean {
		return this._reportsToFollow > 0;
	}

	public mergePartialCCs(partials: MultiChannelCCEndPointFindReport[]): void {
		// Concat the list of end points
		this._foundEndpoints = [...partials, this]
			.map((report) => report._foundEndpoints)
			.reduce((prev, cur) => prev.concat(...cur), []);
	}
}

interface MultiChannelCCEndPointFindOptions extends CCCommandOptions {
	genericClass: number;
	specificClass: number;
}

@CCCommand(MultiChannelCommand.EndPointFind)
@expectedCCResponse(MultiChannelCCEndPointFindReport)
export class MultiChannelCCEndPointFind extends MultiChannelCC {
	public constructor(
		driver: Driver,
		options:
			| CommandClassDeserializationOptions
			| MultiChannelCCEndPointFindOptions,
	) {
		super(driver, options);
		if (gotDeserializationOptions(options)) {
			// TODO: Deserialize payload
			throw new ZWaveError(
				`${this.constructor.name}: deserialization not implemented`,
				ZWaveErrorCodes.Deserialization_NotImplemented,
			);
		} else {
			this.genericClass = options.genericClass;
			this.specificClass = options.specificClass;
		}
	}

	public genericClass: number;
	public specificClass: number;

	public serialize(): Buffer {
		this.payload = Buffer.from([this.genericClass, this.specificClass]);
		return super.serialize();
	}
}

@CCCommand(MultiChannelCommand.AggregatedMembersReport)
export class MultiChannelCCAggregatedMembersReport extends MultiChannelCC {
	public constructor(
		driver: Driver,
		options: CommandClassDeserializationOptions,
	) {
		super(driver, options);

		validatePayload(this.payload.length >= 2);
		const endpoint = this.payload[0] & 0b0111_1111;
		const bitMaskLength = this.payload[1];
		validatePayload(this.payload.length >= 2 + bitMaskLength);
		const bitMask = this.payload.slice(2, 2 + bitMaskLength);
		const members = parseBitMask(bitMask);
		this.aggregatedEndpointMembers = [endpoint, members];
		this.persistValues();
	}

	@ccKeyValuePair({ internal: true })
	private aggregatedEndpointMembers: [number, number[]];

	public get aggregatedEndpoint(): number {
		return this.aggregatedEndpointMembers[0];
	}

	public get members(): readonly number[] {
		return this.aggregatedEndpointMembers[1];
	}

	public toLogEntry(): MessageOrCCLogEntry {
		return {
			...super.toLogEntry(),
			message: `endpoint: ${this.endpointIndex}
members:  ${this.members.join(", ")}`,
		};
	}
}

interface MultiChannelCCAggregatedMembersGetOptions extends CCCommandOptions {
	requestedEndpoint: number;
}

@CCCommand(MultiChannelCommand.AggregatedMembersGet)
@expectedCCResponse(MultiChannelCCAggregatedMembersReport)
export class MultiChannelCCAggregatedMembersGet extends MultiChannelCC {
	public constructor(
		driver: Driver,
		options:
			| CommandClassDeserializationOptions
			| MultiChannelCCAggregatedMembersGetOptions,
	) {
		super(driver, options);
		if (gotDeserializationOptions(options)) {
			// TODO: Deserialize payload
			throw new ZWaveError(
				`${this.constructor.name}: deserialization not implemented`,
				ZWaveErrorCodes.Deserialization_NotImplemented,
			);
		} else {
			this.requestedEndpoint = options.requestedEndpoint;
		}
	}

	public requestedEndpoint: number;

	public serialize(): Buffer {
		this.payload = Buffer.from([this.requestedEndpoint & 0b0111_1111]);
		return super.serialize();
	}

	public toLogEntry(): MessageOrCCLogEntry {
		return {
			...super.toLogEntry(),
			message: `endpoint: ${this.requestedEndpoint}`,
		};
	}
}

type MultiChannelCCDestination = number | (1 | 2 | 3 | 4 | 5 | 6 | 7)[];

interface MultiChannelCCCommandEncapsulationOptions extends CCCommandOptions {
	encapsulated: CommandClass;
	destination: MultiChannelCCDestination;
}

// SDS13783: A receiving node MAY respond to a Multi Channel encapsulated command if the Destination
// End Point field specifies a single End Point. In that case, the response MUST be Multi Channel
// encapsulated.
// A receiving node MUST NOT respond to a Multi Channel encapsulated command if the
// Destination End Point field specifies multiple End Points via bit mask addressing.

<<<<<<< HEAD
const getCCResponseForCommandEncapsulation: DynamicCCResponse = (
	sent: MultiChannelCCCommandEncapsulation,
) => {
=======
function getCCResponseForCommandEncapsulation(
	sent: MultiChannelCCCommandEncapsulation,
) {
>>>>>>> 627a06a6
	if (
		typeof sent.destination === "number" &&
		sent.encapsulated.expectsCCResponse()
	) {
<<<<<<< HEAD
		// Allow both versions of the encapsulation command
		return [
			MultiChannelCCCommandEncapsulation,
			MultiChannelCCV1CommandEncapsulation,
		];
=======
		return MultiChannelCCCommandEncapsulation;
	}
}

function testResponseForCommandEncapsulation(
	sent: MultiChannelCCCommandEncapsulation,
	received: MultiChannelCCCommandEncapsulation,
) {
	if (
		typeof sent.destination === "number" &&
		sent.destination === received.endpointIndex
	) {
		return "checkEncapsulated";
>>>>>>> 627a06a6
	}
	return false;
}

const testResponseForCommandEncapsulation: CCResponsePredicate = (
	sent: MultiChannelCCCommandEncapsulation,
	received:
		| MultiChannelCCCommandEncapsulation
		| MultiChannelCCV1CommandEncapsulation,
) => {
	if (
		typeof sent.destination === "number" &&
		sent.destination === received.endpointIndex
	) {
		return "checkEncapsulated";
	}
	return false;
};

@CCCommand(MultiChannelCommand.CommandEncapsulation)
@expectedCCResponse(
	getCCResponseForCommandEncapsulation,
	testResponseForCommandEncapsulation,
)
export class MultiChannelCCCommandEncapsulation extends MultiChannelCC {
	public constructor(
		driver: Driver,
		options:
			| CommandClassDeserializationOptions
			| MultiChannelCCCommandEncapsulationOptions,
	) {
		super(driver, options);
		if (gotDeserializationOptions(options)) {
			validatePayload(this.payload.length >= 2);
			this.endpointIndex = this.payload[0] & 0b0111_1111;
			const isBitMask = !!(this.payload[1] & 0b1000_0000);
			const destination = this.payload[1] & 0b0111_1111;
			if (isBitMask) {
				this.destination = parseBitMask(
					Buffer.from([destination]),
				) as any;
			} else {
				this.destination = destination;
			}
			// No need to validate further, each CC does it for itself
			this.encapsulated = CommandClass.from(this.driver, {
				data: this.payload.slice(2),
				fromEncapsulation: true,
				encapCC: this,
			});
		} else {
			this.encapsulated = options.encapsulated;
			this.destination = options.destination;
		}
	}

	public encapsulated: CommandClass;
	/** The destination end point (0-127) or an array of destination end points (1-7) */
	public destination: MultiChannelCCDestination;

	public serialize(): Buffer {
		const destination =
			typeof this.destination === "number"
				? // The destination is a single number
				  this.destination & 0b0111_1111
				: // The destination is a bit mask
				  encodeBitMask(this.destination, 7)[0] | 0b1000_0000;
		this.payload = Buffer.concat([
			Buffer.from([this.endpointIndex & 0b0111_1111, destination]),
			this.encapsulated.serialize(),
		]);
		return super.serialize();
	}

	public toLogEntry(): MessageOrCCLogEntry {
		return {
			...super.toLogEntry(),
			message: `
source:      ${this.endpointIndex}
destination: ${
				typeof this.destination === "number"
					? this.destination
					: this.destination.join(", ")
			}`.trim(),
		};
	}

	protected computeEncapsulationOverhead(): number {
		// Multi Channel CC adds two bytes for the source and destination endpoint
		return super.computeEncapsulationOverhead() + 2;
	}
}

@CCCommand(MultiChannelCommand.ReportV1)
export class MultiChannelCCV1Report extends MultiChannelCC {
	// @noCCValues This information is stored during the interview

	public constructor(
		driver: Driver,
		options: CommandClassDeserializationOptions,
	) {
		super(driver, options);
		// V1 won't be extended in the future, so do an exact check
		validatePayload(this.payload.length === 2);
		this.requestedCC = this.payload[0];
		this.endpointCount = this.payload[1];
	}

	public readonly requestedCC: CommandClasses;
	public readonly endpointCount: number;
}

function testResponseForMultiChannelV1Get(
	sent: MultiChannelCCV1Get,
	received: MultiChannelCCV1Report,
<<<<<<< HEAD
) => {
	return sent.requestedCC === received.requestedCC;
};
=======
) {
	return sent.requestedCC === received.requestedCC;
}
>>>>>>> 627a06a6

interface MultiChannelCCV1GetOptions extends CCCommandOptions {
	requestedCC: CommandClasses;
}

@CCCommand(MultiChannelCommand.GetV1)
@expectedCCResponse(MultiChannelCCV1Report, testResponseForMultiChannelV1Get)
export class MultiChannelCCV1Get extends MultiChannelCC {
	public constructor(
		driver: Driver,
		options:
			| CommandClassDeserializationOptions
			| MultiChannelCCV1GetOptions,
	) {
		super(driver, options);
		if (gotDeserializationOptions(options)) {
			// TODO: Deserialize payload
			throw new ZWaveError(
				`${this.constructor.name}: deserialization not implemented`,
				ZWaveErrorCodes.Deserialization_NotImplemented,
			);
		} else {
			this.requestedCC = options.requestedCC;
		}
	}

	public requestedCC: CommandClasses;

	public serialize(): Buffer {
		this.payload = Buffer.from([this.requestedCC]);
		return super.serialize();
	}
}

// This indirection is necessary to be able to define the same CC as the response
function getResponseForV1CommandEncapsulation() {
	return MultiChannelCCV1CommandEncapsulation;
}

interface MultiChannelCCV1CommandEncapsulationOptions extends CCCommandOptions {
	encapsulated: CommandClass;
}

@CCCommand(MultiChannelCommand.CommandEncapsulationV1)
@expectedCCResponse(getResponseForV1CommandEncapsulation)
export class MultiChannelCCV1CommandEncapsulation extends MultiChannelCC {
	public constructor(
		driver: Driver,
		options:
			| CommandClassDeserializationOptions
			| MultiChannelCCV1CommandEncapsulationOptions,
	) {
		super(driver, options);
		if (gotDeserializationOptions(options)) {
			validatePayload(this.payload.length >= 1);
			this.endpointIndex = this.payload[0];

			// Some devices send invalid reports, i.e. MultiChannelCCV1CommandEncapsulation, but with V2+ binary format
			// This would be a NoOp CC, but it makes no sense to encapsulate that.
			const isV2withV1Header =
				this.payload.length >= 2 && this.payload[1] === 0x00;

			// No need to validate further, each CC does it for itself
			this.encapsulated = CommandClass.from(this.driver, {
				data: this.payload.slice(isV2withV1Header ? 2 : 1),
				fromEncapsulation: true,
				encapCC: this,
			});
		} else {
			this.encapsulated = options.encapsulated;
			// No need to distinguish between source and destination in V1
			this.endpointIndex = this.encapsulated.endpointIndex;
		}
	}

	public encapsulated!: CommandClass;

	public serialize(): Buffer {
		this.payload = Buffer.concat([
			Buffer.from([this.endpointIndex]),
			this.encapsulated.serialize(),
		]);
		return super.serialize();
	}

	protected computeEncapsulationOverhead(): number {
		// Multi Channel CC V1 adds one byte for the endpoint index
		return super.computeEncapsulationOverhead() + 1;
	}
}<|MERGE_RESOLUTION|>--- conflicted
+++ resolved
@@ -895,58 +895,35 @@
 // A receiving node MUST NOT respond to a Multi Channel encapsulated command if the
 // Destination End Point field specifies multiple End Points via bit mask addressing.
 
-<<<<<<< HEAD
-const getCCResponseForCommandEncapsulation: DynamicCCResponse = (
-	sent: MultiChannelCCCommandEncapsulation,
-) => {
-=======
 function getCCResponseForCommandEncapsulation(
 	sent: MultiChannelCCCommandEncapsulation,
 ) {
->>>>>>> 627a06a6
 	if (
 		typeof sent.destination === "number" &&
 		sent.encapsulated.expectsCCResponse()
 	) {
-<<<<<<< HEAD
 		// Allow both versions of the encapsulation command
 		return [
 			MultiChannelCCCommandEncapsulation,
 			MultiChannelCCV1CommandEncapsulation,
 		];
-=======
-		return MultiChannelCCCommandEncapsulation;
 	}
 }
 
 function testResponseForCommandEncapsulation(
 	sent: MultiChannelCCCommandEncapsulation,
-	received: MultiChannelCCCommandEncapsulation,
+	received:
+		| MultiChannelCCCommandEncapsulation
+		| MultiChannelCCV1CommandEncapsulation,
 ) {
 	if (
 		typeof sent.destination === "number" &&
 		sent.destination === received.endpointIndex
 	) {
 		return "checkEncapsulated";
->>>>>>> 627a06a6
 	}
 	return false;
 }
-
-const testResponseForCommandEncapsulation: CCResponsePredicate = (
-	sent: MultiChannelCCCommandEncapsulation,
-	received:
-		| MultiChannelCCCommandEncapsulation
-		| MultiChannelCCV1CommandEncapsulation,
-) => {
-	if (
-		typeof sent.destination === "number" &&
-		sent.destination === received.endpointIndex
-	) {
-		return "checkEncapsulated";
-	}
-	return false;
-};
 
 @CCCommand(MultiChannelCommand.CommandEncapsulation)
 @expectedCCResponse(
@@ -1044,15 +1021,9 @@
 function testResponseForMultiChannelV1Get(
 	sent: MultiChannelCCV1Get,
 	received: MultiChannelCCV1Report,
-<<<<<<< HEAD
-) => {
-	return sent.requestedCC === received.requestedCC;
-};
-=======
 ) {
 	return sent.requestedCC === received.requestedCC;
 }
->>>>>>> 627a06a6
 
 interface MultiChannelCCV1GetOptions extends CCCommandOptions {
 	requestedCC: CommandClasses;
