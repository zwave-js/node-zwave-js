import {
	CommandClasses,
	ignoreTimeout,
	Maybe,
	parseBitMask,
	validatePayload,
	ValueID,
	ValueMetadata,
	ZWaveError,
	ZWaveErrorCodes,
} from "@zwave-js/core";
import { getEnumMemberName } from "@zwave-js/shared";
import type { Driver } from "../driver/Driver";
import log from "../log";
import { CCAPI } from "./API";
import {
	API,
	CCCommand,
	CCCommandOptions,
	ccValue,
	CommandClass,
	commandClass,
	CommandClassDeserializationOptions,
	expectedCCResponse,
	gotDeserializationOptions,
	implementedVersion,
} from "./CommandClass";

// All the supported commands
export enum BinarySensorCommand {
	Get = 0x02,
	Report = 0x03,
	SupportedGet = 0x01,
	SupportedReport = 0x04,
}

/**
 * @publicAPI
 */
export enum BinarySensorType {
	"General Purpose" = 0x01,
	Smoke = 0x02,
	CO = 0x03,
	CO2 = 0x04,
	Heat = 0x05,
	Water = 0x06,
	Freeze = 0x07,
	Tamper = 0x08,
	Aux = 0x09,
	"Door/Window" = 0x0a,
	Tilt = 0x0b,
	Motion = 0x0c,
	"Glass Break" = 0x0d,
	Any = 0xff,
}

export function getBinarySensorValueId(
	endpointIndex: number | undefined,
	sensorType: BinarySensorType,
): ValueID {
	return {
		commandClass: CommandClasses["Binary Sensor"],
		endpoint: endpointIndex,
		property: getEnumMemberName(BinarySensorType, sensorType),
	};
}

export function getSupportedSensorTypesValueId(endpointIndex: number): ValueID {
	return {
		commandClass: CommandClasses["Binary Sensor"],
		endpoint: endpointIndex,
		property: "supportedSensorTypes",
	};
}

// @noSetValueAPI This CC is read-only

@API(CommandClasses["Binary Sensor"])
export class BinarySensorCCAPI extends CCAPI {
	public supportsCommand(cmd: BinarySensorCommand): Maybe<boolean> {
		switch (cmd) {
			case BinarySensorCommand.Get:
				return true; // This is mandatory
			case BinarySensorCommand.SupportedGet:
				return this.version >= 2;
		}
		return super.supportsCommand(cmd);
	}

	/**
	 * Retrieves the current value from this sensor
	 * @param sensorType The (optional) sensor type to retrieve the value for
	 */
	public async get(sensorType?: BinarySensorType): Promise<boolean> {
		this.assertSupportsCommand(
			BinarySensorCommand,
			BinarySensorCommand.Get,
		);

		const cc = new BinarySensorCCGet(this.driver, {
			nodeId: this.endpoint.nodeId,
			endpoint: this.endpoint.index,
			sensorType,
		});
		const response = (await this.driver.sendCommand<BinarySensorCCReport>(
			cc,
		))!;
		// We don't want to repeat the sensor type
		return response.value;
	}

	// eslint-disable-next-line @typescript-eslint/explicit-module-boundary-types
	public async getSupportedSensorTypes() {
		this.assertSupportsCommand(
			BinarySensorCommand,
			BinarySensorCommand.SupportedGet,
		);

		const cc = new BinarySensorCCSupportedGet(this.driver, {
			nodeId: this.endpoint.nodeId,
			endpoint: this.endpoint.index,
		});
		const response = (await this.driver.sendCommand<
			BinarySensorCCSupportedReport
		>(cc))!;
		// We don't want to repeat the sensor type
		return response.supportedSensorTypes;
	}
}

@commandClass(CommandClasses["Binary Sensor"])
@implementedVersion(2)
export class BinarySensorCC extends CommandClass {
	declare ccCommand: BinarySensorCommand;

	public async interview(complete: boolean = true): Promise<void> {
		const node = this.getNode()!;
		const endpoint = this.getEndpoint()!;
		const api = endpoint.commandClasses["Binary Sensor"];

		log.controller.logNode(node.id, {
			endpoint: this.endpointIndex,
			message: `${this.constructor.name}: doing a ${
				complete ? "complete" : "partial"
			} interview...`,
			direction: "none",
		});

		// Find out which sensor types this sensor supports
		let supportedSensorTypes: readonly BinarySensorType[] | undefined;
		if (complete && this.version >= 2) {
			log.controller.logNode(node.id, {
				endpoint: this.endpointIndex,
				message: "querying supported sensor types...",
				direction: "outbound",
			});
			supportedSensorTypes = await api.getSupportedSensorTypes();
			const logMessage = `received supported sensor types: ${supportedSensorTypes
				.map((type) => getEnumMemberName(BinarySensorType, type))
				.map((name) => `\n· ${name}`)
				.join("")}`;
			log.controller.logNode(node.id, {
				endpoint: this.endpointIndex,
				message: logMessage,
				direction: "inbound",
			});
		} else {
			supportedSensorTypes = this.getValueDB().getValue(
				getSupportedSensorTypesValueId(this.endpointIndex),
			);
		}

		// Always query (all of) the sensor's current value(s)
		if (this.version === 1) {
			await ignoreTimeout(
				async () => {
					log.controller.logNode(node.id, {
						endpoint: this.endpointIndex,
						message: "querying current value...",
						direction: "outbound",
					});
					const currentValue = await api.get();
					log.controller.logNode(node.id, {
						endpoint: this.endpointIndex,
						message: `received current value: ${currentValue}`,
						direction: "inbound",
					});
				},
				() => {
					log.controller.logNode(node.id, {
						endpoint: this.endpointIndex,
						message:
							"Current value query timed out - skipping because it is not critical...",
						level: "warn",
					});
				},
			);
		} else if (supportedSensorTypes) {
			for (const type of supportedSensorTypes) {
				const sensorName = getEnumMemberName(BinarySensorType, type);
				await ignoreTimeout(
					async () => {
						log.controller.logNode(node.id, {
							endpoint: this.endpointIndex,
							message: `querying current value for ${sensorName}...`,
							direction: "outbound",
						});
						const currentValue = await api.get(type);
						log.controller.logNode(node.id, {
							endpoint: this.endpointIndex,
							message: `received current value for ${sensorName}: ${currentValue}`,
							direction: "inbound",
						});
					},
					() => {
						log.controller.logNode(node.id, {
							endpoint: this.endpointIndex,
							message: `Current value query for ${sensorName} timed out - skipping because it is not critical...`,
							level: "warn",
						});
					},
				);
			}
		}

		// Remember that the interview is complete
		this.interviewComplete = true;
	}

	public setMappedBasicValue(value: number): boolean {
		this.getValueDB().setValue(
			getBinarySensorValueId(this.endpointIndex, BinarySensorType.Any),
			value === 0xff,
		);
		return true;
	}
}

@CCCommand(BinarySensorCommand.Report)
export class BinarySensorCCReport extends BinarySensorCC {
	public constructor(
		driver: Driver,
		options: CommandClassDeserializationOptions,
	) {
		super(driver, options);

		validatePayload(this.payload.length >= 1);
		this._value = this.payload[0] === 0xff;
		this._type = BinarySensorType.Any;
		if (this.version >= 2 && this.payload.length >= 2) {
			this._type = this.payload[1];
		}
		this.persistValues();
	}

	public persistValues(): boolean {
		const valueId: ValueID = getBinarySensorValueId(
			this.endpointIndex,
			this._type,
		);
		this.getValueDB().setMetadata(valueId, {
			...ValueMetadata.ReadOnlyBoolean,
		});
		this.getValueDB().setValue(valueId, this._value);
		return true;
	}

	private _type: BinarySensorType;
	public get type(): BinarySensorType {
		return this._type;
	}

	private _value: boolean;
	public get value(): boolean {
		return this._value;
	}
}

function testResponseForBinarySensorGet(
	sent: BinarySensorCCGet,
	received: BinarySensorCCReport,
<<<<<<< HEAD
) => {
=======
) {
>>>>>>> 627a06a6
	// We expect a Binary Sensor Report that matches the requested sensor type (if a type was requested)
	return (
		sent.sensorType == undefined ||
		sent.sensorType === BinarySensorType.Any ||
		received.type === sent.sensorType
	);
<<<<<<< HEAD
};
=======
}
>>>>>>> 627a06a6

interface BinarySensorCCGetOptions extends CCCommandOptions {
	sensorType?: BinarySensorType;
}

@CCCommand(BinarySensorCommand.Get)
@expectedCCResponse(BinarySensorCCReport, testResponseForBinarySensorGet)
export class BinarySensorCCGet extends BinarySensorCC {
	public constructor(
		driver: Driver,
		options: CommandClassDeserializationOptions | BinarySensorCCGetOptions,
	) {
		super(driver, options);
		if (gotDeserializationOptions(options)) {
			throw new ZWaveError(
				`${this.constructor.name}: deserialization not implemented`,
				ZWaveErrorCodes.Deserialization_NotImplemented,
			);
		} else {
			this.sensorType = options.sensorType;
		}
	}

	public sensorType: BinarySensorType | undefined;

	public serialize(): Buffer {
		if (this.version >= 2 && this.sensorType != undefined) {
			this.payload = Buffer.from([this.sensorType]);
		}
		return super.serialize();
	}
}

@CCCommand(BinarySensorCommand.SupportedReport)
export class BinarySensorCCSupportedReport extends BinarySensorCC {
	public constructor(
		driver: Driver,
		options: CommandClassDeserializationOptions,
	) {
		super(driver, options);

		validatePayload(this.payload.length >= 1);
		this._supportedSensorTypes = parseBitMask(this.payload);
		this.persistValues();
	}

	private _supportedSensorTypes: BinarySensorType[];
	@ccValue({ internal: true })
	public get supportedSensorTypes(): readonly BinarySensorType[] {
		return this._supportedSensorTypes;
	}
}

@CCCommand(BinarySensorCommand.SupportedGet)
@expectedCCResponse(BinarySensorCCSupportedReport)
export class BinarySensorCCSupportedGet extends BinarySensorCC {
	public constructor(
		driver: Driver,
		options: CommandClassDeserializationOptions | CCCommandOptions,
	) {
		super(driver, options);
	}
}<|MERGE_RESOLUTION|>--- conflicted
+++ resolved
@@ -279,22 +279,14 @@
 function testResponseForBinarySensorGet(
 	sent: BinarySensorCCGet,
 	received: BinarySensorCCReport,
-<<<<<<< HEAD
-) => {
-=======
 ) {
->>>>>>> 627a06a6
 	// We expect a Binary Sensor Report that matches the requested sensor type (if a type was requested)
 	return (
 		sent.sensorType == undefined ||
 		sent.sensorType === BinarySensorType.Any ||
 		received.type === sent.sensorType
 	);
-<<<<<<< HEAD
-};
-=======
-}
->>>>>>> 627a06a6
+}
 
 interface BinarySensorCCGetOptions extends CCCommandOptions {
 	sensorType?: BinarySensorType;
