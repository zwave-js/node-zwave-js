{
  "name": "zwave-js",
  "version": "10.22.1",
  "description": "Z-Wave driver written entirely in JavaScript/TypeScript",
  "keywords": [],
  "main": "build/index.js",
  "exports": {
    ".": "./build/index.js",
    "./package.json": "./package.json",
    "./Controller": "./build/Controller.js",
    "./Driver": "./build/Driver.js",
    "./Error": "./build/Error.js",
    "./Node": "./build/Node.js",
    "./Testing": "./build/Testing.js",
    "./Utils": "./build/Utils.js",
    "./Values": "./build/Values.js",
    "./safe": "./build/index_safe.js"
  },
  "types": "build/index.d.ts",
  "typesVersions": {
    "*": {
      "Controller": [
        "./build/Controller.d.ts"
      ],
      "Driver": [
        "./build/Driver.d.ts"
      ],
      "Error": [
        "./build/Error.d.ts"
      ],
      "Node": [
        "./build/Node.d.ts"
      ],
      "Testing": [
        "./build/Testing.d.ts"
      ],
      "Utils": [
        "./build/Utils.d.ts"
      ],
      "Values": [
        "./build/Values.d.ts"
      ],
      "safe": [
        "./build/index_safe.d.ts"
      ]
    }
  },
  "files": [
    "bin/",
    "build/**/*.{js,d.ts,map}"
  ],
  "bin": {
    "mock-server": "bin/mock-server.js"
  },
  "author": {
    "name": "AlCalzone",
    "email": "d.griesel@gmx.net"
  },
  "license": "MIT",
  "homepage": "https://github.com/AlCalzone/node-zwave-js#readme",
  "repository": {
    "type": "git",
    "url": "git+https://github.com/AlCalzone/node-zwave-js.git"
  },
  "bugs": {
    "url": "https://github.com/AlCalzone/node-zwave-js/issues"
  },
  "funding": {
    "url": "https://github.com/sponsors/AlCalzone/"
  },
  "engines": {
    "node": ">=14.13.0 <15 || >= 16 <16.9.0 || >16.9.0"
  },
  "scripts": {
    "build": "tsc -b tsconfig.build.json --pretty",
    "clean": "del-cli build/ \"*.tsbuildinfo\"",
    "extract-api": "yarn api-extractor run",
    "lint:ts": "eslint --ext .ts --rule \"prettier/prettier: off\" \"src/**/*.ts\"",
    "lint:ts:fix": "yarn run lint:ts --fix",
    "lint:prettier": "prettier -c \"src/**/*.ts\"",
    "lint:prettier:fix": "yarn run lint:prettier -w",
    "test:ts": "ava",
    "test:dirty": "node -r ../../maintenance/esbuild-register.js ../maintenance/src/resolveDirtyTests.ts --run"
  },
  "dependencies": {
    "@alcalzone/jsonl-db": "^3.1.0",
    "@alcalzone/pak": "^0.9.0",
    "@esm2cjs/got": "^12.5.3",
    "@esm2cjs/p-queue": "^7.3.0",
    "@sentry/integrations": "^7.12.1",
    "@sentry/node": "^7.12.1",
    "@zwave-js/cc": "workspace:*",
    "@zwave-js/config": "workspace:*",
    "@zwave-js/core": "workspace:*",
    "@zwave-js/host": "workspace:*",
    "@zwave-js/nvmedit": "workspace:*",
    "@zwave-js/serial": "workspace:*",
    "@zwave-js/shared": "workspace:*",
    "@zwave-js/testing": "workspace:*",
    "alcalzone-shared": "^4.0.8",
    "ansi-colors": "^4.1.3",
    "execa": "^5.1.1",
    "fs-extra": "^10.1.0",
    "proper-lockfile": "^4.1.2",
    "reflect-metadata": "^0.1.13",
    "semver": "^7.5.0",
    "serialport": "^10.4.0",
    "source-map-support": "^0.5.21",
    "winston": "^3.8.2",
    "xstate": "4.29.0"
  },
  "devDependencies": {
    "@microsoft/api-extractor": "^7.35.0",
    "@types/fs-extra": "^9.0.13",
    "@types/node": "^14.18.43",
    "@types/proper-lockfile": "^4.1.2",
    "@types/proxyquire": "^1.3.28",
    "@types/semver": "^7.3.13",
    "@types/sinon": "^10.0.14",
    "@types/source-map-support": "^0.5.6",
    "@xstate/test": "^0.5.1",
    "@zwave-js/maintenance": "workspace:*",
    "@zwave-js/transformers": "workspace:*",
    "ava": "^4.3.3",
    "del-cli": "^5.0.0",
    "esbuild": "0.15.18",
    "esbuild-register": "^3.4.2",
    "mockdate": "^3.0.5",
    "prettier": "^2.8.8",
    "proxyquire": "^2.1.3",
<<<<<<< HEAD
    "sinon": "^14.0.0",
    "typescript": "5.0.4"
=======
    "sinon": "^14.0.2",
    "typescript": "4.9.5"
>>>>>>> 07376d80
  }
}<|MERGE_RESOLUTION|>--- conflicted
+++ resolved
@@ -128,12 +128,7 @@
     "mockdate": "^3.0.5",
     "prettier": "^2.8.8",
     "proxyquire": "^2.1.3",
-<<<<<<< HEAD
-    "sinon": "^14.0.0",
+    "sinon": "^14.0.2",
     "typescript": "5.0.4"
-=======
-    "sinon": "^14.0.2",
-    "typescript": "4.9.5"
->>>>>>> 07376d80
   }
 }