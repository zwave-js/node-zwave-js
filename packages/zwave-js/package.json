{
  "name": "zwave-js",
  "version": "11.14.0",
  "description": "Z-Wave driver written entirely in JavaScript/TypeScript",
  "keywords": [],
  "main": "build/index.js",
  "types": "build/index.d.ts",
  "exports": {
    ".": {
      "types": "./build/index.d.ts",
      "default": "./build/index.js"
    },
    "./safe": {
      "types": "./build/index_safe.d.ts",
      "default": "./build/index_safe.js"
    },
    "./Controller": {
      "types": "./build/Controller.d.ts",
      "default": "./build/Controller.js"
    },
    "./Driver": {
      "types": "./build/Driver.d.ts",
      "default": "./build/Driver.js"
    },
    "./Error": {
      "types": "./build/Error.d.ts",
      "default": "./build/Error.js"
    },
    "./Node": {
      "types": "./build/Node.d.ts",
      "default": "./build/Node.js"
    },
    "./Testing": {
      "types": "./build/Testing.d.ts",
      "default": "./build/Testing.js"
    },
    "./Utils": {
      "types": "./build/Utils.d.ts",
      "default": "./build/Utils.js"
    },
    "./Values": {
      "types": "./build/Values.d.ts",
      "default": "./build/Values.js"
    },
    "./package.json": "./package.json"
  },
  "files": [
    "bin/",
    "build/**/*.{js,d.ts,map}"
  ],
  "bin": {
    "mock-server": "bin/mock-server.js"
  },
  "author": {
    "name": "AlCalzone",
    "email": "d.griesel@gmx.net"
  },
  "license": "MIT",
  "homepage": "https://github.com/AlCalzone/node-zwave-js#readme",
  "repository": {
    "type": "git",
    "url": "git+https://github.com/AlCalzone/node-zwave-js.git"
  },
  "bugs": {
    "url": "https://github.com/AlCalzone/node-zwave-js/issues"
  },
  "funding": {
    "url": "https://github.com/sponsors/AlCalzone/"
  },
  "engines": {
    "node": ">= 18"
  },
  "scripts": {
    "ts": "node -r esbuild-register",
    "build": "tsc -b tsconfig.build.json --pretty",
    "clean": "del-cli build/ \"*.tsbuildinfo\"",
    "extract-api": "yarn api-extractor run",
    "lint:ts": "eslint --cache --ext .ts \"src/**/*.ts\"",
    "lint:ts:fix": "yarn run lint:ts --fix",
    "test:ts": "ava",
    "test:dirty": "node -r ../../maintenance/esbuild-register.js ../maintenance/src/resolveDirtyTests.ts --run"
  },
  "dependencies": {
    "@alcalzone/jsonl-db": "^3.1.0",
    "@alcalzone/pak": "^0.9.0",
<<<<<<< HEAD
    "@sentry/integrations": "^7.12.1",
    "@sentry/node": "^7.12.1",
=======
>>>>>>> e56412e0
    "@zwave-js/cc": "workspace:*",
    "@zwave-js/config": "workspace:*",
    "@zwave-js/core": "workspace:*",
    "@zwave-js/host": "workspace:*",
    "@zwave-js/nvmedit": "workspace:*",
    "@zwave-js/serial": "workspace:*",
    "@zwave-js/shared": "workspace:*",
    "@zwave-js/testing": "workspace:*",
    "alcalzone-shared": "^4.0.8",
    "ansi-colors": "^4.1.3",
    "execa": "^5.1.1",
    "fs-extra": "^10.1.0",
    "got": "^12.6.1",
    "mdns-server": "^1.0.11",
    "p-queue": "^7.3.4",
    "proper-lockfile": "^4.1.2",
    "reflect-metadata": "^0.1.13",
    "semver": "^7.5.2",
    "serialport": "^10.4.0",
    "source-map-support": "^0.5.21",
    "winston": "^3.8.2",
    "xstate": "4.38.0"
  },
  "devDependencies": {
    "@microsoft/api-extractor": "^7.36.0",
    "@types/fs-extra": "^9.0.13",
    "@types/node": "^14.18.52",
    "@types/proper-lockfile": "^4.1.2",
    "@types/proxyquire": "^1.3.28",
    "@types/semver": "^7.3.13",
    "@types/sinon": "^10.0.14",
    "@types/source-map-support": "^0.5.6",
    "@xstate/test": "^0.5.1",
    "@zwave-js/maintenance": "workspace:*",
    "@zwave-js/transformers": "workspace:*",
    "ava": "^4.3.3",
    "del-cli": "^5.0.0",
    "esbuild": "0.15.18",
    "esbuild-register": "^3.4.2",
    "mockdate": "^3.0.5",
    "proxyquire": "^2.1.3",
    "sinon": "^14.0.2",
    "typescript": "5.1.6"
  }
}<|MERGE_RESOLUTION|>--- conflicted
+++ resolved
@@ -83,11 +83,6 @@
   "dependencies": {
     "@alcalzone/jsonl-db": "^3.1.0",
     "@alcalzone/pak": "^0.9.0",
-<<<<<<< HEAD
-    "@sentry/integrations": "^7.12.1",
-    "@sentry/node": "^7.12.1",
-=======
->>>>>>> e56412e0
     "@zwave-js/cc": "workspace:*",
     "@zwave-js/config": "workspace:*",
     "@zwave-js/core": "workspace:*",
