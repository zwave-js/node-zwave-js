--- conflicted
+++ resolved
@@ -76,17 +76,12 @@
     "@types/fs-extra": "^9.0.13",
     "@types/jest": "^27.5.2",
     "@types/node": "^14.18.26",
-    "@types/prettier": "^2",
     "@types/semver": "^7.3.12",
     "@types/yargs": "^17.0.12",
     "esbuild": "0.14.51",
     "esbuild-register": "^3.3.3",
     "jest-extended": "^2.0.0",
-<<<<<<< HEAD
+    "prettier": "^2.7.1",
     "typescript": "4.8.2"
-=======
-    "prettier": "^2.7.1",
-    "typescript": "4.7.4"
->>>>>>> 18f179ae
   }
 }