--- conflicted
+++ resolved
@@ -1,11 +1,7 @@
 import { Box, DOMElement, measureElement, Spacer, Text } from "ink";
 import { useCallback, useEffect, useRef, useState } from "react";
-<<<<<<< HEAD
-import type { LinesBuffer } from "../lib/logging";
-import { HotkeyLabel } from "./HotkeyLabel";
-=======
 import type { LinesBuffer } from "../lib/logging.js";
->>>>>>> a2272913
+import { HotkeyLabel } from "./HotkeyLabel.js";
 
 export interface LogProps {
 	buffer: LinesBuffer;
